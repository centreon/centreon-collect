#!/bin/sh

set -e

. `dirname $0`/../../common.sh

# Project.
PROJECT=centreon-connector

# Check arguments.
if [ -z "$VERSION" -o -z "$RELEASE" ] ; then
  echo "You need to specify VERSION and RELEASE environment variables."
  exit 1
fi

<<<<<<< HEAD
MAJOR=`echo $VERSION | cut -d . -f 1,2`
EL7RPMS=`echo output/x86_64/*.el7.*.rpm`
EL8RPMS=`echo output/x86_64/*.el8.*.rpm`

=======
>>>>>>> 1e899bc7
# Publish RPMs.
if [ "$BUILD" '=' 'QA' ]
then
  put_rpms "standard" "$MAJOR" "el7" "unstable" "x86_64" "connector" "$PROJECT-$VERSION-$RELEASE" $EL7RPMS
elif [ "$BUILD" '=' 'RELEASE' ]
then
  copy_internal_source_to_testing "standard" "connector" "$PROJECT-$VERSION-$RELEASE"
  put_rpms "standard" "$MAJOR" "el7" "testing" "x86_64" "connector" "$PROJECT-$VERSION-$RELEASE" $EL7RPMS
fi<|MERGE_RESOLUTION|>--- conflicted
+++ resolved
@@ -13,13 +13,9 @@
   exit 1
 fi
 
-<<<<<<< HEAD
 MAJOR=`echo $VERSION | cut -d . -f 1,2`
 EL7RPMS=`echo output/x86_64/*.el7.*.rpm`
-EL8RPMS=`echo output/x86_64/*.el8.*.rpm`
 
-=======
->>>>>>> 1e899bc7
 # Publish RPMs.
 if [ "$BUILD" '=' 'QA' ]
 then
