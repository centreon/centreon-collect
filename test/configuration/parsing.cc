/*
** Copyright 2011-2012 Merethis
**
** This file is part of Centreon Engine.
**
** Centreon Engine is free software: you can redistribute it and/or
** modify it under the terms of the GNU General Public License version 2
** as published by the Free Software Foundation.
**
** Centreon Engine is distributed in the hope that it will be useful,
** but WITHOUT ANY WARRANTY; without even the implied warranty of
** MERCHANTABILITY or FITNESS FOR A PARTICULAR PURPOSE. See the GNU
** General Public License for more details.
**
** You should have received a copy of the GNU General Public License
** along with Centreon Engine. If not, see
** <http://www.gnu.org/licenses/>.
*/

#include <exception>
<<<<<<< HEAD
#include <QCoreApplication>
#include <QDir>
=======
#include <fstream>
#include <stdio.h>
>>>>>>> e65e3612
#include "com/centreon/engine/configuration/state.hh"
#include "com/centreon/engine/globals.hh"
#include "com/centreon/io/file_stream.hh"
#include "test/unittest.hh"

using namespace com::centreon;
using namespace com::centreon::engine;

/**
 *  Check parse with directory.
 */
static void check_directory() {
  try {
    config.parse("./");
  }
  catch (std::exception const& e) {
    (void)e;
    return;
  }
  throw (engine_error() << "try to parse directory.");
}

/**
 *  Check pase with noexist file.
 */
static void check_noexist_file() {
  try {
    config.parse("./test_noexist_file.cfg");
  }
  catch (std::exception const& e) {
    (void)e;
    return;
  }
  throw (engine_error() << "try to parse noexisting file.");
}

/**
 *  Check parse with exist file.
 */
static void check_exist_file() {
<<<<<<< HEAD
  char* tmp_path(io::file_stream::temp_path());
  io::file_stream tmp;
  tmp.open(tmp_path, "r");
  config.parse(tmp_path);
  return ;
=======
  char const* tmp(tempnam("./", "test_cfg."));
  if (!tmp)
    throw (engine_error() << "generate temporary file failed");
  try {
    std::ofstream file(tmp, std::ios_base::out | std::ios_base::trunc);
    config.parse(tmp);
  }
  catch (...) {
    remove(tmp);
    throw;
  }
  remove(tmp);
>>>>>>> e65e3612
}

/**
 *  Check the parsing argument.
 */
<<<<<<< HEAD
int main_test() {
  // Initialization.
  config.set_log_archive_path(QDir::tempPath().toStdString());
=======
int main_test(int argc, char** argv) {
  (void)argc;
  (void)argv;

  config.set_log_archive_path("./");
>>>>>>> e65e3612

  // Tests.
  check_directory();
  check_noexist_file();
  check_exist_file();

  // Success.
  return (0);
}

/**
 *  Init unit test.
 */
int main(int argc, char** argv) {
  unittest utest(argc, argv, &main_test);
  return (utest.run());
}<|MERGE_RESOLUTION|>--- conflicted
+++ resolved
@@ -17,14 +17,9 @@
 ** <http://www.gnu.org/licenses/>.
 */
 
+#include <cstdio>
 #include <exception>
-<<<<<<< HEAD
-#include <QCoreApplication>
-#include <QDir>
-=======
 #include <fstream>
-#include <stdio.h>
->>>>>>> e65e3612
 #include "com/centreon/engine/configuration/state.hh"
 #include "com/centreon/engine/globals.hh"
 #include "com/centreon/io/file_stream.hh"
@@ -65,14 +60,7 @@
  *  Check parse with exist file.
  */
 static void check_exist_file() {
-<<<<<<< HEAD
-  char* tmp_path(io::file_stream::temp_path());
-  io::file_stream tmp;
-  tmp.open(tmp_path, "r");
-  config.parse(tmp_path);
-  return ;
-=======
-  char const* tmp(tempnam("./", "test_cfg."));
+  char const* tmp(io::file_stream::temp_path());
   if (!tmp)
     throw (engine_error() << "generate temporary file failed");
   try {
@@ -84,23 +72,23 @@
     throw;
   }
   remove(tmp);
->>>>>>> e65e3612
+  return ;
 }
 
 /**
  *  Check the parsing argument.
+ *
+ *  @param[in] argc Unused.
+ *  @param[in] argv Unused.
+ *
+ *  @return 0 on success.
  */
-<<<<<<< HEAD
-int main_test() {
-  // Initialization.
-  config.set_log_archive_path(QDir::tempPath().toStdString());
-=======
-int main_test(int argc, char** argv) {
+int main_test(int argc, char* argv[]) {
   (void)argc;
   (void)argv;
 
-  config.set_log_archive_path("./");
->>>>>>> e65e3612
+  // Initialization.
+  config.set_log_archive_path(".");
 
   // Tests.
   check_directory();
