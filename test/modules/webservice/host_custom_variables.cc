/*
** Copyright 2012 Merethis
**
** This file is part of Centreon Engine.
**
** Centreon Engine is free software: you can redistribute it and/or
** modify it under the terms of the GNU General Public License version 2
** as published by the Free Software Foundation.
**
** Centreon Engine is distributed in the hope that it will be useful,
** but WITHOUT ANY WARRANTY; without even the implied warranty of
** MERCHANTABILITY or FITNESS FOR A PARTICULAR PURPOSE. See the GNU
** General Public License for more details.
**
** You should have received a copy of the GNU General Public License
** along with Centreon Engine. If not, see
** <http://www.gnu.org/licenses/>.
*/

#include <cstdlib>
#include <iostream>
<<<<<<< HEAD
#include <stdlib.h>
=======
>>>>>>> b8c77270
#include "com/centreon/clib.hh"
#include "com/centreon/engine/error.hh"
#include "test/modules/webservice/engine.hh"
#include "test/modules/webservice/query.hh"

#define HOST_NAME "my_host"

/**
 *  Check host custom variables.
 *
 *  @return 0 on success.
 */
int main(int argc, char** argv) {
  (void)argc;
  (void)argv;

  // Return value.
  int retval;

<<<<<<< HEAD
=======
  // Initialization.
>>>>>>> b8c77270
  com::centreon::clib::load();

  // Start Engine.
  engine e;
  e.start();

  try {
    // Webservice query.
    query q;
    std::string output;
    int retcode;

    // Create host.
    output.clear();
    retcode = q.execute(
                  output,
                  "host_add "
                  "host_id=" HOST_NAME " "
                  "alias=" HOST_NAME " "
                  "address=localhost "
                  "max_check_attempts=5 "
                  "check_period=mytimeperiod "
                  "notification_interval=5 "
                  "notification_period=mytimeperiod "
                  "contacts=mycontact ");
    if (retcode)
      throw (engine_error() << "cannot add host: " << output);

    // XXX

    // Success.
    retval = EXIT_SUCCESS;
  }
  catch (std::exception const& x) {
    std::cerr << x.what() << std::endl;
    retval = EXIT_FAILURE;
  }
  catch (...) {
    std::cerr << "unknown exception" << std::endl;
    retval = EXIT_FAILURE;
  }

<<<<<<< HEAD
=======
  // Cleanup.
  e.stop();
>>>>>>> b8c77270
  com::centreon::clib::unload();

  return (retval);
}<|MERGE_RESOLUTION|>--- conflicted
+++ resolved
@@ -19,10 +19,6 @@
 
 #include <cstdlib>
 #include <iostream>
-<<<<<<< HEAD
-#include <stdlib.h>
-=======
->>>>>>> b8c77270
 #include "com/centreon/clib.hh"
 #include "com/centreon/engine/error.hh"
 #include "test/modules/webservice/engine.hh"
@@ -42,10 +38,7 @@
   // Return value.
   int retval;
 
-<<<<<<< HEAD
-=======
   // Initialization.
->>>>>>> b8c77270
   com::centreon::clib::load();
 
   // Start Engine.
@@ -88,11 +81,8 @@
     retval = EXIT_FAILURE;
   }
 
-<<<<<<< HEAD
-=======
   // Cleanup.
   e.stop();
->>>>>>> b8c77270
   com::centreon::clib::unload();
 
   return (retval);
