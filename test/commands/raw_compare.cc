--- conflicted
+++ resolved
@@ -21,10 +21,7 @@
 #include <QDebug>
 #include <exception>
 #include "error.hh"
-<<<<<<< HEAD
 #include "test/unittest.hh"
-=======
->>>>>>> dc0d3035
 #include "commands/raw.hh"
 
 using namespace com::centreon::engine;
@@ -36,7 +33,6 @@
 /**
  * Check comparison operator.
  */
-<<<<<<< HEAD
 int main_test() {
   raw cmd(CMD_NAME, CMD_LINE);
   if (!(cmd == cmd))
@@ -44,21 +40,6 @@
 
   if (cmd != cmd)
     throw (engine_error() << "error: operator!= failed.");
-=======
-int main() {
-  try {
-    raw cmd(CMD_NAME, CMD_LINE);
-    if (!(cmd == cmd))
-      throw (engine_error() << "operator== failed.");
-    if (cmd != cmd)
-      throw (engine_error() << "operator!= failed.");
-  }
-  catch (std::exception const& e) {
-    qDebug() << "error: " << e.what();
-    return (1);
-  }
->>>>>>> dc0d3035
-
   return (0);
 }
 
