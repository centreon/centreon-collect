/*
** Copyright 2011 Merethis
**
** This file is part of Centreon Engine.
**
** Centreon Engine is free software: you can redistribute it and/or
** modify it under the terms of the GNU General Public License version 2
** as published by the Free Software Foundation.
**
** Centreon Engine is distributed in the hope that it will be useful,
** but WITHOUT ANY WARRANTY; without even the implied warranty of
** MERCHANTABILITY or FITNESS FOR A PARTICULAR PURPOSE. See the GNU
** General Public License for more details.
**
** You should have received a copy of the GNU General Public License
** along with Centreon Engine. If not, see
** <http://www.gnu.org/licenses/>.
*/

#include <QCoreApplication>
#include <QDebug>
#include <exception>
#include "error.hh"
<<<<<<< HEAD
#include "test/unittest.hh"
=======
>>>>>>> dc0d3035
#include "commands/result.hh"

using namespace com::centreon::engine;
using namespace com::centreon::engine::commands;

#define DEFAULT_ID      42
#define DEFAULT_STDOUT  "stdout string test"
#define DEFAULT_STDERR  "stderr string test"
#define DEFAULT_RETURN  0
#define DEFAULT_TIMEOUT true
#define DEFAULT_EXIT_OK false

/**
 *  Check the comparison operator.
 */
<<<<<<< HEAD
int main_test() {
  QDateTime time = QDateTime::currentDateTime();
  result res(DEFAULT_ID,
             DEFAULT_STDOUT,
             DEFAULT_STDERR,
             time,
             time,
             DEFAULT_RETURN,
             DEFAULT_TIMEOUT,
             DEFAULT_EXIT_OK);
  if (!(res == res))
    throw (engine_error() << "error: operator== failed.");

  if (res != res)
    throw (engine_error() << "error: operator!= failed.");
=======
int main() {
  try {
    QDateTime time = QDateTime::currentDateTime();
    result res(DEFAULT_ID,
	       DEFAULT_STDOUT,
	       DEFAULT_STDERR,
	       time,
	       time,
	       DEFAULT_RETURN,
	       DEFAULT_TIMEOUT,
	       DEFAULT_EXIT_OK);
    if (!(res == res))
      throw (engine_error() << "operator== failed.");
    if (res != res)
      throw (engine_error() << "operator!= failed.");
  }
  catch (std::exception const& e) {
    qDebug() << "error: " << e.what();
    return (1);
  }
>>>>>>> dc0d3035

  return (0);
}

/**
 *  Init unit test.
 */
int main(int argc, char** argv) {
  QCoreApplication app(argc, argv);
  unittest utest(&main_test);
  QObject::connect(&utest, SIGNAL(finished()), &app, SLOT(quit()));
  utest.start();
  app.exec();
  return (utest.ret());
}<|MERGE_RESOLUTION|>--- conflicted
+++ resolved
@@ -21,10 +21,7 @@
 #include <QDebug>
 #include <exception>
 #include "error.hh"
-<<<<<<< HEAD
 #include "test/unittest.hh"
-=======
->>>>>>> dc0d3035
 #include "commands/result.hh"
 
 using namespace com::centreon::engine;
@@ -40,7 +37,6 @@
 /**
  *  Check the comparison operator.
  */
-<<<<<<< HEAD
 int main_test() {
   QDateTime time = QDateTime::currentDateTime();
   result res(DEFAULT_ID,
@@ -56,29 +52,6 @@
 
   if (res != res)
     throw (engine_error() << "error: operator!= failed.");
-=======
-int main() {
-  try {
-    QDateTime time = QDateTime::currentDateTime();
-    result res(DEFAULT_ID,
-	       DEFAULT_STDOUT,
-	       DEFAULT_STDERR,
-	       time,
-	       time,
-	       DEFAULT_RETURN,
-	       DEFAULT_TIMEOUT,
-	       DEFAULT_EXIT_OK);
-    if (!(res == res))
-      throw (engine_error() << "operator== failed.");
-    if (res != res)
-      throw (engine_error() << "operator!= failed.");
-  }
-  catch (std::exception const& e) {
-    qDebug() << "error: " << e.what();
-    return (1);
-  }
->>>>>>> dc0d3035
-
   return (0);
 }
 
