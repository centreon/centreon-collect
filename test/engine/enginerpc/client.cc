/*
 * Copyright 2020 Centreon (https://www.centreon.com/)
 *
 * Licensed under the Apache License, Version 2.0 (the "License");
 * you may not use this file except in compliance with the License.
 * You may obtain a copy of the License at
 *
 * http://www.apache.org/licenses/LICENSE-2.0
 *
 * Unless required by applicable law or agreed to in writing, software
 * distributed under the License is distributed on an "AS IS" BASIS,
 * WITHOUT WARRANTIES OR CONDITIONS OF ANY KIND, either express or implied.
 * See the License for the specific language governing permissions and
 * limitations under the License.
 *
 * For more information : contact@centreon.com
 *
 */

#include <grpc/grpc.h>
#include <grpcpp/channel.h>
#include <grpcpp/client_context.h>
#include <grpcpp/create_channel.h>
#include <iostream>
#include <memory>
#include "engine.grpc.pb.h"

using namespace com::centreon::engine;

class EngineRPCClient {
  std::unique_ptr<Engine::Stub> _stub;

 public:
  EngineRPCClient(std::shared_ptr<grpc::Channel> channel)
      : _stub(Engine::NewStub(channel)) {}

  bool GetVersion(Version* version) {
    const ::google::protobuf::Empty e;
    grpc::ClientContext context;
    grpc::Status status = _stub->GetVersion(&context, e, version);
    if (!status.ok()) {
      std::cout << "GetVersion rpc failed." << std::endl;
      return false;
    }
    return true;
  }

  bool GetStats(Stats* stats) {
    const ::google::protobuf::Empty e;
    grpc::ClientContext context;
    grpc::Status status = _stub->GetStats(&context, e, stats);
    if (!status.ok()) {
      std::cout << "GetStats rpc failed." << std::endl;
      return false;
    }
    return true;
  }

<<<<<<< HEAD
  bool GetHostsCount(GenericValue* response) {
    const ::google::protobuf::Empty e;
    grpc::ClientContext context;

    grpc::Status status = _stub->GetHostsCount(&context, e, response);

    if (!status.ok()) {
      std::cout << "GetHostsCount rpc engine failed" << std::endl;
      return false;
    }

    return true;
  }

  bool GetContactsCount(GenericValue* response) {
    const ::google::protobuf::Empty e;
    grpc::ClientContext context;

    grpc::Status status = _stub->GetContactsCount(&context, e, response);

    if (!status.ok()) {
      std::cout << "GetContactsCount rpc engine failed" << std::endl;
      return false;
    }

    return true;
  }

  bool GetServicesCount(GenericValue* response) {
    const ::google::protobuf::Empty e;
    grpc::ClientContext context;

    grpc::Status status = _stub->GetServicesCount(&context, e, response);

    if (!status.ok()) {
      std::cout << "GetServicesCount rpc engine failed" << std::endl;
      return false;
    }

    return true;
  }

  bool GetServiceGroupsCount(GenericValue* response) {
    const ::google::protobuf::Empty e;
    grpc::ClientContext context;

    grpc::Status status = _stub->GetServiceGroupsCount(&context, e, response);

    if (!status.ok()) {
      std::cout << "GetServiceGroupsCount rpc engine failed" << std::endl;
      return false;
    }

    return true;
  }

  bool GetContactGroupsCount(GenericValue* response) {
    const ::google::protobuf::Empty e;
    grpc::ClientContext context;

    grpc::Status status = _stub->GetContactGroupsCount(&context, e, response);

    if (!status.ok()) {
      std::cout << "GetContactGroupsCount rpc engine failed" << std::endl;
      return false;
    }

    return true;
  }

  bool GetHostGroupsCount(GenericValue* response) {
    const ::google::protobuf::Empty e;
    grpc::ClientContext context;

    grpc::Status status = _stub->GetHostGroupsCount(&context, e, response);

    if (!status.ok()) {
      std::cout << "GetHostGroupsCount rpc engine failed" << std::endl;
      return false;
    }

    return true;
  }

  bool GetServiceDependenciesCount(GenericValue* response) {
    const ::google::protobuf::Empty e;
    grpc::ClientContext context;

    grpc::Status status =
        _stub->GetServiceDependenciesCount(&context, e, response);

    if (!status.ok()) {
      std::cout << "GetServiceDependenciesCount engine failed" << std::endl;
      return false;
    }

    return true;
  }

  bool GetHostDependenciesCount(GenericValue* response) {
    const ::google::protobuf::Empty e;
    grpc::ClientContext context;

    grpc::Status status =
        _stub->GetHostDependenciesCount(&context, e, response);

    if (!status.ok()) {
      std::cout << "GetHostDependenciesCount engine failed" << std::endl;
      return false;
    }

    return true;
=======
  bool GetNbrHost(GenericValue* response) {
    const ::google::protobuf::Empty e;
	grpc::ClientContext context;

	grpc::Status status = _stub->GetNbrHost(&context, e, response);
	
	if (!status.ok()) {
	  std::cout << "GetNbrHost rpc engine failed" << std::endl;
	  return false;
	}

	return true;
  }

  bool GetNbrContact(GenericValue* response) {
    const ::google::protobuf::Empty e;
	grpc::ClientContext context;

	grpc::Status status = _stub->GetNbrContact(&context, e, response);

	if (!status.ok()) {
	  std::cout << "GetNbrContact rpc engine failed" << std::endl;
	  return false;
	}

	return true;
  }

  bool GetNbrService(GenericValue* response) {
    const ::google::protobuf::Empty e;
	grpc::ClientContext context;

	grpc::Status status = _stub->GetNbrService(&context, e, response);

	if (!status.ok()) {
	  std::cout << "GetNbrService rpc engine failed" << std::endl;
	  return false;
	}

	return true;
  }

  bool GetNbrServiceGroup(GenericValue* response) {
    const ::google::protobuf::Empty e;
	grpc::ClientContext context;

	grpc::Status status = _stub->GetNbrServiceGroup(&context, e, response);

	if (!status.ok()) {
	  std::cout << "GetNbrServiceGroup rpc engine failed" << std::endl;
	  return false;
	}

	return true;
  }

  bool GetNbrContactGroup(GenericValue* response) {
    const ::google::protobuf::Empty e;
	grpc::ClientContext context;

	grpc::Status status = _stub->GetNbrContactGroup(&context, e, response);

	if (!status.ok()) {
	  std::cout << "GetNbrContactGroup rpc engine failed" << std::endl;
	  return false;
	}

	return true;
  }

  bool GetNbrHostGroup(GenericValue* response) {
    const ::google::protobuf::Empty e;
	grpc::ClientContext context;

	grpc::Status status = _stub->GetNbrHostGroup(&context, e, response);

	if (!status.ok()) {
	  std::cout << "GetNbrHostGroup rpc engine failed" << std::endl;
	  return false;
	}

	return true;
  }

  bool GetNbrServiceDependencies(GenericValue* response) {
    const ::google::protobuf::Empty e;
	grpc::ClientContext context;

	grpc::Status status = _stub->GetNbrServiceDependencies(&context, e, response);

	if (!status.ok()) {
	  std::cout << "GetNbrServiceDependencies engine failed" << std::endl;
	  return false;
	}

	return true;
  }

  bool GetNbrHostDependencies(GenericValue* response) {
    const ::google::protobuf::Empty e;
	grpc::ClientContext context;

	grpc::Status status = _stub->GetNbrHostDependencies(&context, e, response);

	if (!status.ok()) {
	  std::cout << "GetNbrHostDependencies engine failed" << std::endl;
	  return false;
	}

	return true;
>>>>>>> 73c123c0
  }

  bool ProcessServiceCheckResult(Check const& sc) {
    grpc::ClientContext context;
    CommandSuccess response;
    grpc::Status status =
        _stub->ProcessServiceCheckResult(&context, sc, &response);
    if (!status.ok()) {
      std::cout << "ProcessServiceCheckResult failed." << std::endl;
      return false;
    }
    return true;
  }

  bool ProcessHostCheckResult(Check const& hc) {
    grpc::ClientContext context;
    CommandSuccess response;
    grpc::Status status =
        _stub->ProcessHostCheckResult(&context, hc, &response);
    if (!status.ok()) {
      std::cout << "ProcessHostCheckResult failed." << std::endl;
      return false;
    }
    return true;
  }

  bool NewThresholdsFile(const ThresholdsFile& tf) {
    grpc::ClientContext context;
    CommandSuccess response;
    grpc::Status status = _stub->NewThresholdsFile(&context, tf, &response);
    if (!status.ok()) {
      std::cout << "NewThresholdsFile failed." << std::endl;
      return false;
    }
    return true;
  }
};

int main(int argc, char** argv) {
  int32_t status;
  EngineRPCClient client(grpc::CreateChannel(
      "127.0.0.1:40001", grpc::InsecureChannelCredentials()));

  if (argc < 2) {
    std::cout << "ERROR: this client must be called with a command..."
              << std::endl;
    exit(1);
  }

  if (strcmp(argv[1], "GetVersion") == 0) {
    Version version;
    status = client.GetVersion(&version) ? 0 : 1;
    std::cout << "GetVersion: " << version.DebugString();
  } else if (strcmp(argv[1], "GetStats") == 0) {
    Stats stats;
    status = client.GetStats(&stats) ? 0 : 2;
    std::cout << "GetStats: " << stats.DebugString();
  } else if (strcmp(argv[1], "ProcessServiceCheckResult") == 0) {
    Check sc;
    sc.set_host_name(argv[2]);
    sc.set_svc_desc(argv[3]);
    sc.set_code(std::stol(argv[4]));
    sc.set_output("Test external command");
    status = client.ProcessServiceCheckResult(sc) ? 0 : 3;
    std::cout << "ProcessServiceCheckResult: " << status << std::endl;
  } else if (strcmp(argv[1], "ProcessHostCheckResult") == 0) {
    Check hc;
    hc.set_host_name(argv[2]);
    hc.set_code(std::stol(argv[3]));
    hc.set_output("Test external command");
    status = client.ProcessHostCheckResult(hc) ? 0 : 4;
    std::cout << "ProcessHostCheckResult: " << status << std::endl;
  } else if (strcmp(argv[1], "NewThresholdsFile") == 0) {
    ThresholdsFile tf;
    tf.set_filename(argv[2]);
    status = client.NewThresholdsFile(tf) ? 0 : 5;
    std::cout << "NewThresholdsFile: " << status << std::endl;
  } else if (strcmp(argv[1], "GetHostsCount") == 0) {
    GenericValue response;
    status = client.GetHostsCount(&response) ? 0 : 1;
    std::cout << "GetHostsCount from client" << std::endl;
    std::cout << response.value() << std::endl;
  } else if (strcmp(argv[1], "GetContactsCount") == 0) {
    GenericValue response;
    status = client.GetContactsCount(&response) ? 0 : 1;
    std::cout << "GetContactsCount from client" << std::endl;
    std::cout << response.value() << std::endl;
  } else if (strcmp(argv[1], "GetServicesCount") == 0) {
    GenericValue response;
    status = client.GetServicesCount(&response) ? 0 : 1;
    std::cout << "GetServicesCount from client" << std::endl;
    std::cout << response.value() << std::endl;
  } else if (strcmp(argv[1], "GetServiceGroupsCount") == 0) {
    GenericValue response;
    status = client.GetServiceGroupsCount(&response) ? 0 : 1;
    std::cout << "GetServiceGroupsCount from client" << std::endl;
    std::cout << response.value() << std::endl;
  } else if (strcmp(argv[1], "GetContactGroupsCount") == 0) {
    GenericValue response;
    status = client.GetContactGroupsCount(&response) ? 0 : 1;
    std::cout << "GetContactGroupsCount from client" << std::endl;
    std::cout << response.value() << std::endl;
  } else if (strcmp(argv[1], "GetHostGroupsCount") == 0) {
    GenericValue response;
    status = client.GetHostGroupsCount(&response) ? 0 : 1;
    std::cout << "GetHostGroupsCount from client" << std::endl;
    std::cout << response.value() << std::endl;
  } else if (strcmp(argv[1], "GetServiceDependenciesCount") == 0) {
    GenericValue response;
    status = client.GetServiceDependenciesCount(&response) ? 0 : 1;
    std::cout << "GetServiceDependenciesCount client" << std::endl;
    std::cout << response.value() << std::endl;
  } else if (strcmp(argv[1], "GetHostDependenciesCount") == 0) {
    GenericValue response;
    status = client.GetHostDependenciesCount(&response) ? 0 : 1;
    std::cout << "GetHostDependenciesCount client" << std::endl;
    std::cout << response.value() << std::endl;
  }
<<<<<<< HEAD
=======
  else if (strcmp(argv[1], "GetNbrHost") == 0) {
	GenericValue response;
	status = client.GetNbrHost(&response) ? 0 : 1;
	std::cout << "GetNbrHost from client" << std::endl;
	std::cout << response.value() << std::endl;
  }
  else if (strcmp(argv[1], "GetNbrContact") == 0) {
	GenericValue response;
	status = client.GetNbrContact(&response) ? 0 : 1;
	std::cout << "GetNbrHost from client" << std::endl;
	std::cout << response.value() << std::endl;
  }
  else if (strcmp(argv[1], "GetNbrService") == 0) {
	GenericValue response;
	status = client.GetNbrService(&response) ? 0 : 1;
	std::cout << "GetNbrService from client" << std::endl;
	std::cout << response.value() << std::endl;
  }
  else if (strcmp(argv[1], "GetNbrServiceGroup") == 0) {
	GenericValue response;
	status = client.GetNbrServiceGroup(&response) ? 0 : 1;
	std::cout << "GetNbrServiceGroup from client" << std::endl;
	std::cout << response.value() << std::endl;
  }
  else if (strcmp(argv[1], "GetNbrContactGroup") == 0) {
	GenericValue response;
	status = client.GetNbrContactGroup(&response) ? 0 : 1;
	std::cout << "GetNbrContactGroup from client" << std::endl;
	std::cout << response.value() << std::endl;
  }
  else if (strcmp(argv[1], "GetNbrHostGroup") == 0) {
	GenericValue response;
	status = client.GetNbrHostGroup(&response) ? 0 : 1;
	std::cout << "GetNbrHostGroup from client" << std::endl;
	std::cout << response.value() << std::endl;
  }
  else if (strcmp(argv[1], "GetNbrServiceDependencies") == 0) {
	GenericValue response;
	status = client.GetNbrServiceDependencies(&response) ? 0 : 1;
	std::cout << "GetNbrServiceDependencies client" << std::endl;
	std::cout << response.value() << std::endl;
  }
  else if (strcmp(argv[1], "GetNbrHostDependencies") == 0) {
	GenericValue response;
	status = client.GetNbrHostDependencies(&response) ? 0 : 1;
	std::cout << "GetNbrHostDependencies client" << std::endl;
	std::cout << response.value() << std::endl;
  }
>>>>>>> 73c123c0

  exit(status);
}<|MERGE_RESOLUTION|>--- conflicted
+++ resolved
@@ -56,7 +56,6 @@
     return true;
   }
 
-<<<<<<< HEAD
   bool GetHostsCount(GenericValue* response) {
     const ::google::protobuf::Empty e;
     grpc::ClientContext context;
@@ -169,119 +168,7 @@
     }
 
     return true;
-=======
-  bool GetNbrHost(GenericValue* response) {
-    const ::google::protobuf::Empty e;
-	grpc::ClientContext context;
-
-	grpc::Status status = _stub->GetNbrHost(&context, e, response);
-	
-	if (!status.ok()) {
-	  std::cout << "GetNbrHost rpc engine failed" << std::endl;
-	  return false;
-	}
-
-	return true;
-  }
-
-  bool GetNbrContact(GenericValue* response) {
-    const ::google::protobuf::Empty e;
-	grpc::ClientContext context;
-
-	grpc::Status status = _stub->GetNbrContact(&context, e, response);
-
-	if (!status.ok()) {
-	  std::cout << "GetNbrContact rpc engine failed" << std::endl;
-	  return false;
-	}
-
-	return true;
-  }
-
-  bool GetNbrService(GenericValue* response) {
-    const ::google::protobuf::Empty e;
-	grpc::ClientContext context;
-
-	grpc::Status status = _stub->GetNbrService(&context, e, response);
-
-	if (!status.ok()) {
-	  std::cout << "GetNbrService rpc engine failed" << std::endl;
-	  return false;
-	}
-
-	return true;
-  }
-
-  bool GetNbrServiceGroup(GenericValue* response) {
-    const ::google::protobuf::Empty e;
-	grpc::ClientContext context;
-
-	grpc::Status status = _stub->GetNbrServiceGroup(&context, e, response);
-
-	if (!status.ok()) {
-	  std::cout << "GetNbrServiceGroup rpc engine failed" << std::endl;
-	  return false;
-	}
-
-	return true;
-  }
-
-  bool GetNbrContactGroup(GenericValue* response) {
-    const ::google::protobuf::Empty e;
-	grpc::ClientContext context;
-
-	grpc::Status status = _stub->GetNbrContactGroup(&context, e, response);
-
-	if (!status.ok()) {
-	  std::cout << "GetNbrContactGroup rpc engine failed" << std::endl;
-	  return false;
-	}
-
-	return true;
-  }
-
-  bool GetNbrHostGroup(GenericValue* response) {
-    const ::google::protobuf::Empty e;
-	grpc::ClientContext context;
-
-	grpc::Status status = _stub->GetNbrHostGroup(&context, e, response);
-
-	if (!status.ok()) {
-	  std::cout << "GetNbrHostGroup rpc engine failed" << std::endl;
-	  return false;
-	}
-
-	return true;
-  }
-
-  bool GetNbrServiceDependencies(GenericValue* response) {
-    const ::google::protobuf::Empty e;
-	grpc::ClientContext context;
-
-	grpc::Status status = _stub->GetNbrServiceDependencies(&context, e, response);
-
-	if (!status.ok()) {
-	  std::cout << "GetNbrServiceDependencies engine failed" << std::endl;
-	  return false;
-	}
-
-	return true;
-  }
-
-  bool GetNbrHostDependencies(GenericValue* response) {
-    const ::google::protobuf::Empty e;
-	grpc::ClientContext context;
-
-	grpc::Status status = _stub->GetNbrHostDependencies(&context, e, response);
-
-	if (!status.ok()) {
-	  std::cout << "GetNbrHostDependencies engine failed" << std::endl;
-	  return false;
-	}
-
-	return true;
->>>>>>> 73c123c0
-  }
+ }
 
   bool ProcessServiceCheckResult(Check const& sc) {
     grpc::ClientContext context;
@@ -399,57 +286,5 @@
     std::cout << "GetHostDependenciesCount client" << std::endl;
     std::cout << response.value() << std::endl;
   }
-<<<<<<< HEAD
-=======
-  else if (strcmp(argv[1], "GetNbrHost") == 0) {
-	GenericValue response;
-	status = client.GetNbrHost(&response) ? 0 : 1;
-	std::cout << "GetNbrHost from client" << std::endl;
-	std::cout << response.value() << std::endl;
-  }
-  else if (strcmp(argv[1], "GetNbrContact") == 0) {
-	GenericValue response;
-	status = client.GetNbrContact(&response) ? 0 : 1;
-	std::cout << "GetNbrHost from client" << std::endl;
-	std::cout << response.value() << std::endl;
-  }
-  else if (strcmp(argv[1], "GetNbrService") == 0) {
-	GenericValue response;
-	status = client.GetNbrService(&response) ? 0 : 1;
-	std::cout << "GetNbrService from client" << std::endl;
-	std::cout << response.value() << std::endl;
-  }
-  else if (strcmp(argv[1], "GetNbrServiceGroup") == 0) {
-	GenericValue response;
-	status = client.GetNbrServiceGroup(&response) ? 0 : 1;
-	std::cout << "GetNbrServiceGroup from client" << std::endl;
-	std::cout << response.value() << std::endl;
-  }
-  else if (strcmp(argv[1], "GetNbrContactGroup") == 0) {
-	GenericValue response;
-	status = client.GetNbrContactGroup(&response) ? 0 : 1;
-	std::cout << "GetNbrContactGroup from client" << std::endl;
-	std::cout << response.value() << std::endl;
-  }
-  else if (strcmp(argv[1], "GetNbrHostGroup") == 0) {
-	GenericValue response;
-	status = client.GetNbrHostGroup(&response) ? 0 : 1;
-	std::cout << "GetNbrHostGroup from client" << std::endl;
-	std::cout << response.value() << std::endl;
-  }
-  else if (strcmp(argv[1], "GetNbrServiceDependencies") == 0) {
-	GenericValue response;
-	status = client.GetNbrServiceDependencies(&response) ? 0 : 1;
-	std::cout << "GetNbrServiceDependencies client" << std::endl;
-	std::cout << response.value() << std::endl;
-  }
-  else if (strcmp(argv[1], "GetNbrHostDependencies") == 0) {
-	GenericValue response;
-	status = client.GetNbrHostDependencies(&response) ? 0 : 1;
-	std::cout << "GetNbrHostDependencies client" << std::endl;
-	std::cout << response.value() << std::endl;
-  }
->>>>>>> 73c123c0
-
   exit(status);
 }