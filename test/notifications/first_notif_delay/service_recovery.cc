/*
** Copyright 2011-2012 Merethis
**
** This file is part of Centreon Engine.
**
** Centreon Engine is free software: you can redistribute it and/or
** modify it under the terms of the GNU General Public License version 2
** as published by the Free Software Foundation.
**
** Centreon Engine is distributed in the hope that it will be useful,
** but WITHOUT ANY WARRANTY; without even the implied warranty of
** MERCHANTABILITY or FITNESS FOR A PARTICULAR PURPOSE. See the GNU
** General Public License for more details.
**
** You should have received a copy of the GNU General Public License
** along with Centreon Engine. If not, see
** <http://www.gnu.org/licenses/>.
*/

<<<<<<< HEAD
#include <cstdio>
#include <cstring>
#include <ctime>
#include <QCoreApplication>
=======
#include <stdio.h>
#include <string.h>
#include <time.h>
>>>>>>> e65e3612
#include "com/centreon/engine/error.hh"
#include "com/centreon/engine/checks.hh"
#include "com/centreon/engine/globals.hh"
#include "com/centreon/io/file_stream.hh"
#include "test/notifications/first_notif_delay/common.hh"
#include "test/unittest.hh"

using namespace com::centreon;
using namespace com::centreon::engine;

/**
 *  Check that the first_notification_delay parameter works properly.
 *
 *  @return 0 on success.
 */
int main_test(int argc, char** argv) {
  (void)argc;
  (void)argv;

  // Return value.
  int retval(0);

  // Setup default configuration.
  retval |= first_notif_delay_default_setup();

  if (!retval) {
    // Adjust default setup.
    service_list->current_state = 2;
    service_list->last_hard_state = 2;
    service_list->state_type = HARD_STATE;
    service_list->notified_on_critical = 1;
    service_list->notify_on_recovery = 1;
    contact_list->notify_on_service_recovery = 1;

    // Initialize fake check result.
    check_result cr;
    char output[] = "output";
    memset(&cr, 0, sizeof(cr));
    cr.object_check_type = SERVICE_CHECK;
    cr.host_name = host_list->name;
    cr.service_description = service_list->description;
    cr.check_type = SERVICE_CHECK_ACTIVE;
    cr.scheduled_check = false;
    cr.reschedule_check = false;
    cr.latency = 0.0;
    cr.exited_ok = 1;
    cr.return_code = 0;
    cr.output = output;
    cr.start_time.tv_sec = time(NULL);
    cr.finish_time.tv_sec = cr.start_time.tv_sec;

    // Recovery.
    retval |= handle_async_service_check_result(service_list, &cr);

    // Check that FND was not respected.
<<<<<<< HEAD
    retval |= !io::file_stream::exists(FLAG_FILE);
=======
    retval |= !file_exists(FLAG_FILE);
>>>>>>> e65e3612

    first_notif_delay_default_cleanup();
  }

  // Remove flag file.
<<<<<<< HEAD
  io::file_stream::remove(FLAG_FILE);
=======
  remove(FLAG_FILE);
>>>>>>> e65e3612

  return (retval);
}

/**
 *  Init unit test.
 */
int main(int argc, char** argv) {
  // rewrite basic process to remove QEventLoop.
  return (1);

  unittest utest(argc, argv, &main_test);
  return (utest.run());
}<|MERGE_RESOLUTION|>--- conflicted
+++ resolved
@@ -17,20 +17,12 @@
 ** <http://www.gnu.org/licenses/>.
 */
 
-<<<<<<< HEAD
 #include <cstdio>
 #include <cstring>
 #include <ctime>
-#include <QCoreApplication>
-=======
-#include <stdio.h>
-#include <string.h>
-#include <time.h>
->>>>>>> e65e3612
 #include "com/centreon/engine/error.hh"
 #include "com/centreon/engine/checks.hh"
 #include "com/centreon/engine/globals.hh"
-#include "com/centreon/io/file_stream.hh"
 #include "test/notifications/first_notif_delay/common.hh"
 #include "test/unittest.hh"
 
@@ -82,21 +74,13 @@
     retval |= handle_async_service_check_result(service_list, &cr);
 
     // Check that FND was not respected.
-<<<<<<< HEAD
-    retval |= !io::file_stream::exists(FLAG_FILE);
-=======
     retval |= !file_exists(FLAG_FILE);
->>>>>>> e65e3612
 
     first_notif_delay_default_cleanup();
   }
 
   // Remove flag file.
-<<<<<<< HEAD
-  io::file_stream::remove(FLAG_FILE);
-=======
-  remove(FLAG_FILE);
->>>>>>> e65e3612
+  ::remove(FLAG_FILE);
 
   return (retval);
 }
