/*
** Copyright 2011-2012 Merethis
**
** This file is part of Centreon Engine.
**
** Centreon Engine is free software: you can redistribute it and/or
** modify it under the terms of the GNU General Public License version 2
** as published by the Free Software Foundation.
**
** Centreon Engine is distributed in the hope that it will be useful,
** but WITHOUT ANY WARRANTY; without even the implied warranty of
** MERCHANTABILITY or FITNESS FOR A PARTICULAR PURPOSE. See the GNU
** General Public License for more details.
**
** You should have received a copy of the GNU General Public License
** along with Centreon Engine. If not, see
** <http://www.gnu.org/licenses/>.
*/

#include "com/centreon/engine/broker.hh"
#include "com/centreon/engine/error.hh"
#include "com/centreon/engine/globals.hh"
#include "com/centreon/engine/logging/logger.hh"
#include "com/centreon/engine/objects/contact.hh"
#include "com/centreon/engine/objects/contactgroup.hh"
#include "com/centreon/engine/objects/contactsmember.hh"
#include "com/centreon/engine/objects/utils.hh"
#include "com/centreon/engine/skiplist.hh"

using namespace com::centreon::engine;
using namespace com::centreon::engine::logging;
using namespace com::centreon::engine::objects::utils;

/**
 *  Wrapper C
 *
 *  @see com::centreon::engine::objects::link
 */
bool link_contactgroup(contactgroup* obj,
                       contact** members,
                       contactgroup** groups) {
  try {
    objects::link(obj, tab2qvec(members), tab2qvec(groups));
  }
  catch (std::exception const& e) {
    logger(log_runtime_error, basic) << e.what();
    return (false);
  }
  catch (...) {
    logger(log_runtime_error, basic) << Q_FUNC_INFO << " unknow exception.";
    return (false);
  }
  return (true);
}


/**
 *  Wrapper C
 *
 *  @see com::centreon::engine::objects::release
 */
void release_contactgroup(contactgroup const* obj) {
  try {
    objects::release(obj);
  }
  catch (std::exception const& e) {
    logger(log_runtime_error, basic) << e.what();
  }
  catch (...) {
    logger(log_runtime_error, basic) << Q_FUNC_INFO << " unknow exception.";
  }
}

/**
 *  Link a contactgroup with contacts and groups into the engine.
 *
 *  @param[in,out] obj     Object to link with correct group_name.
 *  @param[in]     members The table with contacts member name.
 *  @param[in]     groups  The table with contact groups member name.
 */
<<<<<<< HEAD
void objects::link(
                contactgroup* obj,
                QVector<contact*> const& members,
                QVector<contactgroup*> const& groups) {
  // Check object contents.
  if (!obj)
    throw (engine_error() << "contact group is a NULL pointer");
  if (!obj->group_name)
    throw (engine_error() << "contact group invalid group name");

  // Add all contacts into the contactgroup.
  if (!add_contacts_to_object(members, &obj->members))
    throw (engine_error() << "contactgroup '" << obj->group_name
           << "' invalid member");

  // Broker timestamp.
  timeval tv(get_broker_timestamp(NULL));

  // Browse contacts.
  for (QVector<contact*>::const_iterator
         it(members.begin()),
         end(members.end());
       it != end;
       ++it) {
    // Link contact group to contact.
    add_object_to_objectlist(&(*it)->contactgroups_ptr, obj);

    // Notify event broker of new member.
    broker_group_member(
      NEBTYPE_CONTACTGROUPMEMBER_ADD,
      NEBFLAG_NONE,
      NEBATTR_NONE,
      obj,
      *it,
      &tv);
  }

  // Add the content of other contactgroups into this contactgroup.
  QVector<contact*> other_members;
  for (QVector<contactgroup*>::const_iterator
         it(groups.begin()),
         end(groups.end());
=======
void objects::link(contactgroup* obj,
                   std::vector<contact*> const& members,
                   std::vector<contactgroup*> const& groups) {
  // check object contents.
  if (obj == NULL)
    throw (engine_error() << "contactgroup is a NULL pointer.");
  if (obj->group_name == NULL)
    throw (engine_error() << "contactgroup invalid group name.");

  // add all contacts into the contactgroup.
  if (add_contacts_to_object(members, &obj->members) == false)
    throw (engine_error() << "contactgroup '" << obj->group_name << "' invalid member.");

  // add the content of other contactgroups into this contactgroup.
  for (std::vector<contactgroup*>::const_iterator it = groups.begin(), end = groups.end();
>>>>>>> 37615c12
       it != end;
       ++it) {
    if (!*it)
      throw (engine_error() << "contactgroup '" << obj->group_name
             << "' invalid group member");
    // Browse members.
    for (contactsmember* mbr((*it)->members);
         mbr;
         mbr = mbr->next)
      other_members.push_back(mbr->contact_ptr);
  }

  // Recursive call.
  if (!other_members.isEmpty())
    objects::link(obj, other_members, QVector<contactgroup*>());

  return ;
}

/**
 *  Cleanup memory of contactgroup.
 *
 *  @param[in] obj The contactgroup to cleanup memory.
 */
void objects::release(contactgroup const* obj) {
  if (obj == NULL)
    return;

  contactsmember const* member = obj->members;
  while ((member = release(member)));

  skiplist_delete(object_skiplists[CONTACTGROUP_SKIPLIST], obj);
  remove_object_list(obj, &contactgroup_list, &contactgroup_list_tail);

  delete[] obj->group_name;
  delete[] obj->alias;
  delete obj;
}

/**
 *  Add somme contactgroups to a generic object with contactgroups member list.
 *
 *  @param[in]  contactgroups     The contactgroups to insert.
 *  @param[out] list_contactgroup The object contactgroup.
 *
 *  @return True if insert sucessfuly, false otherwise.
 */
bool objects::add_contactgroups_to_object(std::vector<contactgroup*> const& contactgroups,
                                          contactgroupsmember** list_contactgroup) {
  if (list_contactgroup == NULL)
    return (false);

  for (std::vector<contactgroup*>::const_iterator it = contactgroups.begin(),
         end = contactgroups.end();
       it != end;
       ++it) {
    if (*it == NULL)
      return (false);

    // create a new contactgroupsmember and add it into the contactgroup list.
    contactgroupsmember* member = new contactgroupsmember;
    memset(member, 0, sizeof(*member));

    member->group_name = my_strdup((*it)->group_name);
    member->next = *list_contactgroup;
    *list_contactgroup = member;

    // add contactgroup to the contactgroupsmember.
    member->group_ptr = *it;
  }
  return (true);
}<|MERGE_RESOLUTION|>--- conflicted
+++ resolved
@@ -40,7 +40,7 @@
                        contact** members,
                        contactgroup** groups) {
   try {
-    objects::link(obj, tab2qvec(members), tab2qvec(groups));
+    objects::link(obj, tab2vec(members), tab2vec(groups));
   }
   catch (std::exception const& e) {
     logger(log_runtime_error, basic) << e.what();
@@ -78,11 +78,10 @@
  *  @param[in]     members The table with contacts member name.
  *  @param[in]     groups  The table with contact groups member name.
  */
-<<<<<<< HEAD
 void objects::link(
                 contactgroup* obj,
-                QVector<contact*> const& members,
-                QVector<contactgroup*> const& groups) {
+                std::vector<contact*> const& members,
+                std::vector<contactgroup*> const& groups) {
   // Check object contents.
   if (!obj)
     throw (engine_error() << "contact group is a NULL pointer");
@@ -98,7 +97,7 @@
   timeval tv(get_broker_timestamp(NULL));
 
   // Browse contacts.
-  for (QVector<contact*>::const_iterator
+  for (std::vector<contact*>::const_iterator
          it(members.begin()),
          end(members.end());
        it != end;
@@ -117,27 +116,10 @@
   }
 
   // Add the content of other contactgroups into this contactgroup.
-  QVector<contact*> other_members;
-  for (QVector<contactgroup*>::const_iterator
+  std::vector<contact*> other_members;
+  for (std::vector<contactgroup*>::const_iterator
          it(groups.begin()),
          end(groups.end());
-=======
-void objects::link(contactgroup* obj,
-                   std::vector<contact*> const& members,
-                   std::vector<contactgroup*> const& groups) {
-  // check object contents.
-  if (obj == NULL)
-    throw (engine_error() << "contactgroup is a NULL pointer.");
-  if (obj->group_name == NULL)
-    throw (engine_error() << "contactgroup invalid group name.");
-
-  // add all contacts into the contactgroup.
-  if (add_contacts_to_object(members, &obj->members) == false)
-    throw (engine_error() << "contactgroup '" << obj->group_name << "' invalid member.");
-
-  // add the content of other contactgroups into this contactgroup.
-  for (std::vector<contactgroup*>::const_iterator it = groups.begin(), end = groups.end();
->>>>>>> 37615c12
        it != end;
        ++it) {
     if (!*it)
@@ -151,8 +133,8 @@
   }
 
   // Recursive call.
-  if (!other_members.isEmpty())
-    objects::link(obj, other_members, QVector<contactgroup*>());
+  if (!other_members.empty())
+    objects::link(obj, other_members, std::vector<contactgroup*>());
 
   return ;
 }
