--- conflicted
+++ resolved
@@ -30,10 +30,10 @@
 QReadWriteLock   file::_rwlock;
 
 /**************************************
- *                                     *
- *           Public Methods            *
- *                                     *
- **************************************/
+*                                     *
+*           Public Methods            *
+*                                     *
+**************************************/
 
 /**
  *  Default constructor.
@@ -49,24 +49,6 @@
   if (_file->QFile::error() != QFile::NoError)
     throw (engine_error() << file << ": " << _file->errorString());
 
-<<<<<<< HEAD
-=======
-/**
- *  Constructor.
- *
- *  @param[in] file         The file name.
- *  @param[in] archive_path The archive path for the rotation.
- */
-file::file(std::string const& file, std::string const& archive_path)
-  : _mutex(new QMutex),
-    _file(new QFile(file.c_str())),
-    _archive_path(archive_path),
-    _size_limit(0) {
-  _file->open(QIODevice::WriteOnly | QIODevice::Text | QIODevice::Append);
-  if (_file->QFile::error() != QFile::NoError) {
-    throw (engine_error() << file << ": " << _file->errorString());
-  }
->>>>>>> 37615c12
   _rwlock.lockForWrite();
   _files.push_back(this);
   _rwlock.unlock();
@@ -77,14 +59,9 @@
  */
 file::~file() throw() {
   _rwlock.lockForWrite();
-<<<<<<< HEAD
-  QList<file*>::iterator
+  std::list<file*>::iterator
     it(std::find(_files.begin(), _files.end(), this));
   if (it != _files.end())
-=======
-  std::list<file*>::iterator it = std::find(_files.begin(), _files.end(), this);
-  if (it != _files.end()) {
->>>>>>> 37615c12
     _files.erase(it);
   _rwlock.unlock();
 }
@@ -121,27 +98,11 @@
  *
  *  @return The file name.
  */
-<<<<<<< HEAD
-QString file::get_file_name() throw() {
+std::string file::get_file_name() throw() {
   _mutex->lock();
-  QString filename = _file->fileName();
+  std::string filename = qPrintable(_file->fileName());
   _mutex->unlock();
   return (filename);
-=======
-void file::rotate_all() {
-  _rwlock.lockForRead();
-
-  // update the last log rotation time and status log.
-  last_log_rotation = time(NULL);
-  update_program_status(FALSE);
-
-  for (std::list<file*>::iterator it = _files.begin(), end = _files.end();
-       it != end;
-       ++it) {
-    (*it)->rotate();
-  }
-  _rwlock.unlock();
->>>>>>> 37615c12
 }
 
 /**
@@ -151,31 +112,7 @@
  */
 unsigned long long file::get_size_limit() const throw() {
   _mutex->lock();
-<<<<<<< HEAD
   unsigned long long size = _size_limit;
-=======
-  time_t now = time(NULL);
-  tm t;
-
-  localtime_r(&now, &t);
-
-  std::string old_name = qPrintable(_file->fileName());
-  // XXX: todo.
-  std::string new_name;/* = QString("%1/%2-%3-%4-%5-%6.log")
-    .arg(_archive_path)
-    .arg(old_name)
-    .arg(t.tm_mon + 1, 2, 10, QLatin1Char('0'))
-    .arg(t.tm_mday, 2, 10, QLatin1Char('0'))
-    .arg(t.tm_year + 1900)
-    .arg(t.tm_hour, 2, 10, QLatin1Char('0'));
-                       */
-    _file->close();
-    if ((QFile::exists(new_name.c_str()) == false || QFile::remove(new_name.c_str()) == true)
-	&& _file->rename(new_name.c_str()) == true) {
-      _file->setFileName(old_name.c_str());
-    }
-    _file->open(QIODevice::WriteOnly | QIODevice::Text | QIODevice::Append);
->>>>>>> 37615c12
   _mutex->unlock();
   return (size);
 }
@@ -220,12 +157,11 @@
 }
 
 /**
-<<<<<<< HEAD
  *  Close and open all files.
  */
 void file::reopen() {
   _rwlock.lockForWrite();
-  for (QList<file*>::iterator it(_files.begin()), end(_files.end());
+  for (std::list<file*>::iterator it(_files.begin()), end(_files.end());
        it != end;
        ++it) {
     (*it)->_mutex->lock();
@@ -237,28 +173,6 @@
     (*it)->_mutex->unlock();
   }
   _rwlock.unlock();
-=======
- *  Set the archive path.
- *
- *  @param[in] path The new archive path.
- */
-void file::set_archive_path(std::string const& path) throw() {
-  _mutex->lock();
-  _archive_path = path;
-  _mutex->unlock();
-}
-
-/**
- *  Get the archive path.
- *
- *  @return The archive path.
- */
-std::string file::get_archive_path() const throw() {
-  _mutex->lock();
-  std::string path = _archive_path;
-  _mutex->unlock();
-  return (path);
->>>>>>> 37615c12
 }
 
 /**
@@ -270,31 +184,4 @@
   _mutex->lock();
   _size_limit = (size > 0 ? size : 0);
   _mutex->unlock();
-<<<<<<< HEAD
-=======
-}
-
-/**
- *  Get the size limit.
- *
- *  @return The size limit.
- */
-unsigned long long file::get_size_limit() const throw() {
-  _mutex->lock();
-  unsigned long long size = _size_limit;
-  _mutex->unlock();
-  return (size);
-}
-
-/**
- *  Get the file name.
- *
- *  @return The file name.
- */
-std::string file::get_file_name() throw() {
-  _mutex->lock();
-  std::string filename = qPrintable(_file->fileName());
-  _mutex->unlock();
-  return (filename);
->>>>>>> 37615c12
 }