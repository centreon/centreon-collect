--- conflicted
+++ resolved
@@ -936,10 +936,6 @@
     throw (engine_error() << "attempt to run active check on host '"
            << hst->name << "' with no check command");
 
-<<<<<<< HEAD
-=======
-
->>>>>>> 8df05f33
   logger(dbg_checks, basic)
     << "** Executing sync check of host '" << hst->name << "'...";
 
