--- conflicted
+++ resolved
@@ -350,7 +350,6 @@
   hostescalation* temp_he = NULL;
   servicedependency* temp_sd = NULL;
   hostdependency* temp_hd = NULL;
-  int found = FALSE;
   int total_objects = 0;
   int warnings = 0;
   int errors = 0;
@@ -382,227 +381,16 @@
   /*****************************************/
   if (verify_config == TRUE)
     printf("Checking services...\n");
-<<<<<<< HEAD
-  if (get_service_count() == 0) {
-    logger(log_verification_error, basic)
-      << "Error: There are no services defined!";
-    errors++;
-  }
-=======
   // if (get_service_count() == 0) {
   //   logit(NSLOG_VERIFICATION_ERROR, TRUE, "Error: There are no services defined!");
   //   errors++;
   // }
->>>>>>> dc0d3035
   total_objects = 0;
   for (temp_service = service_list;
        temp_service != NULL;
        temp_service = temp_service->next) {
-
     total_objects++;
-    found = FALSE;
-
-<<<<<<< HEAD
-    /* check for a valid host */
-    temp_host = find_host(temp_service->host_name);
-
-    /* we couldn't find an associated host! */
-    if (!temp_host) {
-      logger(log_verification_error, basic)
-        << "Error: Host '" << temp_service->host_name
-        << "' specified in service '" << temp_service->description
-        << "' not defined anywhere!";
-      errors++;
-    }
-
-    /* save the host pointer for later */
-    temp_service->host_ptr = temp_host;
-
-    /* add a reverse link from the host to the service for faster lookups later */
-    add_service_link_to_host(temp_host, temp_service);
-
-    /* check the event handler command */
-    if (temp_service->event_handler != NULL) {
-
-      /* check the event handler command */
-      buf = my_strdup(temp_service->event_handler);
-
-      /* get the command name, leave any arguments behind */
-      temp_command_name = my_strtok(buf, "!");
-
-      temp_command = find_command(temp_command_name);
-      if (temp_command == NULL) {
-        logger(log_verification_error, basic)
-          << "Error: Event handler command '" << temp_command_name
-          << "' specified in service '" << temp_service->description
-          << "' for host '" << temp_service->host_name
-          << "' not defined anywhere";
-        errors++;
-      }
-
-      delete[] buf;
-
-      /* save the pointer to the event handler for later */
-      temp_service->event_handler_ptr = temp_command;
-    }
-
-    /* check the service check_command */
-    buf = my_strdup(temp_service->service_check_command);
-
-    /* get the command name, leave any arguments behind */
-    temp_command_name = my_strtok(buf, "!");
-
-    temp_command = find_command(temp_command_name);
-    if (temp_command == NULL) {
-      logger(log_verification_error, basic)
-        << "Error: Service check command '" << temp_command_name
-        << "' specified in service '" << temp_service->description
-        << "' for host '" << temp_service->host_name
-        << "' not defined anywhere!";
-      errors++;
-    }
-
-    delete[] buf;
-
-    /* save the pointer to the check command for later */
-    temp_service->check_command_ptr = temp_command;
-
-    /* check for sane recovery options */
-    if (temp_service->notify_on_recovery == TRUE
-        && temp_service->notify_on_warning == FALSE
-        && temp_service->notify_on_critical == FALSE) {
-      logger(log_verification_warning, basic)
-        <<  "Warning: Recovery notification option in service '"
-        << temp_service->description << "' for host '"
-        << temp_service->host_name << "' doesn't make any sense - specify " \
-        "warning and/or critical options as well";
-      warnings++;
-    }
-
-    /* reset the found flag */
-    found = FALSE;
-
-    /* check for valid contacts */
-    for (temp_contactsmember = temp_service->contacts;
-         temp_contactsmember != NULL;
-         temp_contactsmember = temp_contactsmember->next) {
-
-      temp_contact = find_contact(temp_contactsmember->contact_name);
-
-      if (temp_contact == NULL) {
-        logger(log_verification_error, basic)
-          << "Error: Contact '" << temp_contactsmember->contact_name
-          << "' specified in service '" << temp_service->description
-          << "' for host '" << temp_service->host_name
-          << "' is not defined anywhere!";
-        errors++;
-      }
-
-      /* save the contact pointer for later */
-      temp_contactsmember->contact_ptr = temp_contact;
-    }
-
-    /* check all contact groupss */
-    for (temp_contactgroupsmember = temp_service->contact_groups;
-         temp_contactgroupsmember != NULL;
-         temp_contactgroupsmember = temp_contactgroupsmember->next) {
-
-      temp_contactgroup = find_contactgroup(temp_contactgroupsmember->group_name);
-
-      if (temp_contactgroup == NULL) {
-        logger(log_verification_error, basic)
-          << "Error: Contact group '" << temp_contactgroupsmember->group_name
-          << "' specified in service '" << temp_service->description
-          << "' for host '" << temp_service->host_name
-          << "' is not defined anywhere!";
-        errors++;
-      }
-
-      /* save the contact group pointer for later */
-      temp_contactgroupsmember->group_ptr = temp_contactgroup;
-    }
-
-    /* check to see if there is at least one contact/group */
-    if (temp_service->contacts == NULL && temp_service->contact_groups == NULL) {
-      logger(log_verification_warning, basic)
-        << "Warning: Service '" << temp_service->description << "' on host '"
-        << temp_service->host_name
-        << "' has no default contacts or contactgroups defined!";
-      warnings++;
-    }
-
-    /* verify service check timeperiod */
-    if (temp_service->check_period == NULL) {
-      logger(log_verification_warning, basic)
-        << "Warning: Service '" << temp_service->description
-        << "' on host '" << temp_service->host_name
-        << "' has no check time period defined!",
-      warnings++;
-    }
-    else {
-      temp_timeperiod = find_timeperiod(temp_service->check_period);
-      if (temp_timeperiod == NULL) {
-        logger(log_verification_error, basic)
-          << "Error: Check period '" << temp_service->check_period
-          << "' specified for service '" << temp_service->description
-          << "' on host '" << temp_service->host_name
-          << "' is not defined anywhere!";
-        errors++;
-      }
-
-      /* save the pointer to the check timeperiod for later */
-      temp_service->check_period_ptr = temp_timeperiod;
-    }
-
-    /* check service notification timeperiod */
-    if (temp_service->notification_period == NULL) {
-      logger(log_verification_warning, basic)
-        << "Warning: Service '" << temp_service->description
-        << "' on host '" << temp_service->host_name
-        << "' has no notification time period defined!";
-      warnings++;
-    }
-
-    else {
-      temp_timeperiod = find_timeperiod(temp_service->notification_period);
-      if (temp_timeperiod == NULL) {
-        logger(log_verification_error, basic)
-          << "Error: Notification period '" << temp_service->notification_period
-          << "' specified for service '" << temp_service->description
-          << "' on host '" << temp_service->host_name
-          << "' is not defined anywhere!";
-        errors++;
-      }
-
-      /* save the pointer to the notification timeperiod for later */
-      temp_service->notification_period_ptr = temp_timeperiod;
-    }
-
-    /* see if the notification interval is less than the check interval */
-    if (temp_service->notification_interval < temp_service->check_interval
-        && temp_service->notification_interval != 0) {
-      logger(log_verification_warning, basic)
-        << "Warning: Service '" << temp_service->description
-        << "' on host '" << temp_service->host_name
-        << "'  has a notification interval less than its check interval!  " \
-        "Notifications are only re-sent after checks are made, so the " \
-        "effective notification interval will be that of the check interval.";
-      warnings++;
-    }
-
-    /* check for illegal characters in service description */
-    if (use_precached_objects == FALSE) {
-      if (contains_illegal_object_chars(temp_service->description) == TRUE) {
-        logger(log_verification_error, basic)
-          << "Error: The description string for service '" << temp_service->description
-          << "' on host '" << temp_service->host_name
-          << "' contains one or more illegal characters.";
-        errors++;
-      }
-    }
-=======
     check_service(temp_service, &warnings, &errors);
->>>>>>> dc0d3035
   }
 
   if (verify_config == TRUE)
@@ -614,217 +402,15 @@
   if (verify_config == TRUE)
     printf("Checking hosts...\n");
 
-<<<<<<< HEAD
-  if (get_host_count() == 0) {
-    logger(log_verification_error, basic)
-      << "Error: There are no hosts defined!";
-    errors++;
-  }
-=======
   // if (get_host_count() == 0) {
   //   logit(NSLOG_VERIFICATION_ERROR, TRUE, "Error: There are no hosts defined!");
   //   errors++;
   // }
->>>>>>> dc0d3035
 
   total_objects = 0;
   for (temp_host = host_list; temp_host != NULL; temp_host = temp_host->next) {
-
     total_objects++;
-    found = FALSE;
-
-<<<<<<< HEAD
-    /* make sure each host has at least one service associated with it */
-    /* 02/21/08 NOTE: this is extremely inefficient */
-    if (use_precached_objects == FALSE
-        && config.get_use_large_installation_tweaks() == false) {
-
-      for (temp_service = service_list;
-	   temp_service != NULL;
-           temp_service = temp_service->next) {
-        if (!strcmp(temp_service->host_name, temp_host->name)) {
-          found = TRUE;
-          break;
-        }
-      }
-
-      /* we couldn't find a service associated with this host! */
-      if (found == FALSE) {
-        logger(log_verification_warning, basic)
-          << "Warning: Host '" << temp_host->name
-          << "' has no services associated with it!";
-        warnings++;
-      }
-
-      found = FALSE;
-    }
-
-    /* check the event handler command */
-    if (temp_host->event_handler != NULL) {
-
-      /* check the event handler command */
-      buf = my_strdup(temp_host->event_handler);
-
-      /* get the command name, leave any arguments behind */
-      temp_command_name = my_strtok(buf, "!");
-
-      temp_command = find_command(temp_command_name);
-      if (temp_command == NULL) {
-        logger(log_verification_error, basic)
-          << "Error: Event handler command '" << temp_command_name
-          << "' specified for host '" << temp_host->name
-          << "' not defined anywhere";
-        errors++;
-      }
-
-      delete[] buf;
-
-      /* save the pointer to the event handler command for later */
-      temp_host->event_handler_ptr = temp_command;
-    }
-
-    /* hosts that don't have check commands defined shouldn't ever be checked... */
-    if (temp_host->host_check_command != NULL) {
-
-      /* check the host check_command */
-      buf = my_strdup(temp_host->host_check_command);
-
-      /* get the command name, leave any arguments behind */
-      temp_command_name = my_strtok(buf, "!");
-
-      temp_command = find_command(temp_command_name);
-      if (temp_command == NULL) {
-        logger(log_verification_error, basic)
-          << "Error: Host check command '" << temp_command_name
-          << "' specified for host '" << temp_host->name
-          << "' is not defined anywhere!";
-        errors++;
-      }
-
-      /* save the pointer to the check command for later */
-      temp_host->check_command_ptr = temp_command;
-
-      delete[] buf;
-    }
-
-    /* check host check timeperiod */
-    if (temp_host->check_period != NULL) {
-      temp_timeperiod = find_timeperiod(temp_host->check_period);
-      if (temp_timeperiod == NULL) {
-        logger(log_verification_error, basic)
-          << "Error: Check period '" << temp_host->check_period
-          << "' specified for host '" << temp_host->name
-          << "' is not defined anywhere!";
-        errors++;
-      }
-
-      /* save the pointer to the check timeperiod for later */
-      temp_host->check_period_ptr = temp_timeperiod;
-    }
-
-    /* check all contacts */
-    for (temp_contactsmember = temp_host->contacts;
-	 temp_contactsmember != NULL;
-         temp_contactsmember = temp_contactsmember->next) {
-
-      temp_contact = find_contact(temp_contactsmember->contact_name);
-
-      if (temp_contact == NULL) {
-        logger(log_verification_error, basic)
-          << "Error: Contact '" << temp_contactsmember->contact_name
-          << "' specified in host '" << temp_host->name
-          << "' is not defined anywhere!";
-        errors++;
-      }
-
-      /* save the contact pointer for later */
-      temp_contactsmember->contact_ptr = temp_contact;
-    }
-
-    /* check all contact groups */
-    for (temp_contactgroupsmember = temp_host->contact_groups;
-         temp_contactgroupsmember != NULL;
-         temp_contactgroupsmember = temp_contactgroupsmember->next) {
-
-      temp_contactgroup = find_contactgroup(temp_contactgroupsmember->group_name);
-
-      if (temp_contactgroup == NULL) {
-        logger(log_verification_error, basic)
-          << "Error: Contact group '" << temp_contactgroupsmember->group_name
-          << "' specified in host '" << temp_host->name
-          << "' is not defined anywhere!";
-        errors++;
-      }
-
-      /* save the contact group pointer for later */
-      temp_contactgroupsmember->group_ptr = temp_contactgroup;
-    }
-
-    /* check to see if there is at least one contact/group */
-    if (temp_host->contacts == NULL && temp_host->contact_groups == NULL) {
-      logger(log_verification_warning, basic)
-        << "Warning: Host '" << temp_host->name
-        << "' has no default contacts or contactgroups defined!";
-      warnings++;
-    }
-
-    /* check notification timeperiod */
-    if (temp_host->notification_period != NULL) {
-      temp_timeperiod = find_timeperiod(temp_host->notification_period);
-      if (temp_timeperiod == NULL) {
-        logger(log_verification_error, basic)
-          << "Error: Notification period '" << temp_host->notification_period
-          << "' specified for host '" << temp_host->name
-          << "' is not defined anywhere!";
-        errors++;
-      }
-
-      /* save the pointer to the notification timeperiod for later */
-      temp_host->notification_period_ptr = temp_timeperiod;
-    }
-
-    /* check all parent parent host */
-    for (temp_hostsmember = temp_host->parent_hosts;
-	 temp_hostsmember != NULL;
-         temp_hostsmember = temp_hostsmember->next) {
-
-      if ((temp_host2 = find_host(temp_hostsmember->host_name)) == NULL) {
-        logger(log_verification_error, basic)
-          << "Error: '" << temp_hostsmember->host_name
-          << "' is not a valid parent for host '" << temp_host->name << "'!";
-        errors++;
-      }
-
-      /* save the parent host pointer for later */
-      temp_hostsmember->host_ptr = temp_host2;
-
-      /* add a reverse (child) link to make searches faster later on */
-      add_child_link_to_host(temp_host2, temp_host);
-    }
-
-    /* check for sane recovery options */
-    if (temp_host->notify_on_recovery == TRUE
-        && temp_host->notify_on_down == FALSE
-        && temp_host->notify_on_unreachable == FALSE) {
-      logger(log_verification_warning, basic)
-        << "Warning: Recovery notification option in host '"
-        << temp_host->name << "' definition doesn't make any sense - " \
-        "specify down and/or unreachable options as well",
-      warnings++;
-    }
-
-    /* check for illegal characters in host name */
-    if (use_precached_objects == FALSE) {
-      if (contains_illegal_object_chars(temp_host->name) == TRUE) {
-        logger(log_verification_error, basic)
-          << "Error: The name of host '" << temp_host->name
-          << "' contains one or more illegal characters.";
-        errors++;
-      }
-    }
-=======
     check_host(temp_host, &warnings, &errors);
->>>>>>> dc0d3035
   }
 
   if (verify_config == TRUE)
@@ -927,156 +513,6 @@
   /*****************************************/
   if (verify_config == TRUE)
     printf("Checking contacts...\n");
-<<<<<<< HEAD
-  if (contact_list == NULL) {
-    logger(log_verification_error, basic)
-      << "Error: There are no contacts defined!";
-    errors++;
-  }
-  for (temp_contact = contact_list, total_objects = 0;
-       temp_contact != NULL;
-       temp_contact = temp_contact->next, total_objects++) {
-
-    /* check service notification commands */
-    if (temp_contact->service_notification_commands == NULL) {
-      logger(log_verification_error, basic)
-        << "Error: Contact '" << temp_contact->name
-        << "' has no service notification commands defined!";
-      errors++;
-    }
-    else
-      for (temp_commandsmember = temp_contact->service_notification_commands;
-           temp_commandsmember != NULL;
-           temp_commandsmember = temp_commandsmember->next) {
-
-        /* check the host notification command */
-        buf = my_strdup(temp_commandsmember->cmd);
-
-        /* get the command name, leave any arguments behind */
-        temp_command_name = my_strtok(buf, "!");
-
-        temp_command = find_command(temp_command_name);
-        if (temp_command == NULL) {
-          logger(log_verification_error, basic)
-            << "Error: Service notification command '" << temp_command_name
-            << "' specified for contact '" << temp_contact->name
-            << "' is not defined anywhere!";
-          errors++;
-        }
-
-        /* save pointer to the command for later */
-        temp_commandsmember->command_ptr = temp_command;
-
-        delete[] buf;
-      }
-
-    /* check host notification commands */
-    if (temp_contact->host_notification_commands == NULL) {
-      logger(log_verification_error, basic)
-        << "Error: Contact '" << temp_contact->name
-        << "' has no host notification commands defined!";
-      errors++;
-    }
-    else
-      for (temp_commandsmember = temp_contact->host_notification_commands;
-           temp_commandsmember != NULL;
-           temp_commandsmember = temp_commandsmember->next) {
-
-        /* check the host notification command */
-        buf = my_strdup(temp_commandsmember->cmd);
-
-        /* get the command name, leave any arguments behind */
-        temp_command_name = my_strtok(buf, "!");
-
-        temp_command = find_command(temp_command_name);
-        if (temp_command == NULL) {
-          logger(log_verification_error, basic)
-            << "Error: Host notification command '" << temp_command_name
-            << "' specified for contact '" << temp_contact->name
-            << "' is not defined anywhere!";
-          errors++;
-        }
-
-        /* save pointer to the command for later */
-        temp_commandsmember->command_ptr = temp_command;
-
-        delete[] buf;
-      }
-
-    /* check service notification timeperiod */
-    if (temp_contact->service_notification_period == NULL) {
-      logger(log_verification_warning, basic)
-        << "Warning: Contact '" << temp_contact->name
-        << "' has no service notification time period defined!";
-      warnings++;
-    }
-
-    else {
-      temp_timeperiod = find_timeperiod(temp_contact->service_notification_period);
-      if (temp_timeperiod == NULL) {
-        logger(log_verification_error, basic)
-          << "Error: Service notification period '" << temp_contact->service_notification_period
-          << "' specified for contact '" << temp_contact->name << "' is not defined anywhere!";
-        errors++;
-      }
-
-      /* save the pointer to the service notification timeperiod for later */
-      temp_contact->service_notification_period_ptr = temp_timeperiod;
-    }
-
-    /* check host notification timeperiod */
-    if (temp_contact->host_notification_period == NULL) {
-      logger(log_verification_warning, basic)
-        << "Warning: Contact '" << temp_contact->name
-        << "' has no host notification time period defined!";
-      warnings++;
-    }
-
-    else {
-      temp_timeperiod = find_timeperiod(temp_contact->host_notification_period);
-      if (temp_timeperiod == NULL) {
-        logger(log_verification_error, basic)
-          << "Error: Host notification period '" << temp_contact->host_notification_period
-          << "' specified for contact '" << temp_contact->name << "' is not defined anywhere!";
-        errors++;
-      }
-
-      /* save the pointer to the host notification timeperiod for later */
-      temp_contact->host_notification_period_ptr = temp_timeperiod;
-    }
-
-    /* check for sane host recovery options */
-    if (temp_contact->notify_on_host_recovery == TRUE
-        && temp_contact->notify_on_host_down == FALSE
-        && temp_contact->notify_on_host_unreachable == FALSE) {
-      logger(log_verification_warning, basic)
-        <<  "Warning: Host recovery notification option for contact '"
-        << temp_contact->name << "' doesn't make any sense - specify down " \
-        "and/or unreachable options as well";
-      warnings++;
-    }
-
-    /* check for sane service recovery options */
-    if (temp_contact->notify_on_service_recovery == TRUE
-        && temp_contact->notify_on_service_critical == FALSE
-        && temp_contact->notify_on_service_warning == FALSE) {
-      logger(log_verification_warning, basic)
-        << "Warning: Service recovery notification option for contact '"
-        << temp_contact->name << "' doesn't make any sense - specify critical " \
-        "and/or warning options as well";
-      warnings++;
-    }
-
-    /* check for illegal characters in contact name */
-    if (use_precached_objects == FALSE) {
-      if (contains_illegal_object_chars(temp_contact->name) == TRUE) {
-        logger(log_verification_error, basic)
-          << "Error: The name of contact '" << temp_contact->name
-          << "' contains one or more illegal characters.";
-        errors++;
-      }
-    }
-=======
   // if (contact_list == NULL) {
   //   logit(NSLOG_VERIFICATION_ERROR, TRUE, "Error: There are no contacts defined!");
   //   errors++;
@@ -1085,7 +521,6 @@
        temp_contact != NULL;
        temp_contact = temp_contact->next, total_objects++) {
     check_contact(temp_contact, &warnings, &errors);
->>>>>>> dc0d3035
   }
 
   if (verify_config == TRUE)
@@ -1099,8 +534,6 @@
   for (temp_contactgroup = contactgroup_list, total_objects = 0;
        temp_contactgroup != NULL;
        temp_contactgroup = temp_contactgroup->next, total_objects++) {
-
-    found = FALSE;
 
     /* check all the group members */
     for (temp_contactsmember = temp_contactgroup->members;
@@ -1578,10 +1011,8 @@
   hostdependency* temp_hd = NULL;
   hostdependency* temp_hd2 = NULL;
   int found = FALSE;
-  int result = OK;
   int warnings = 0;
   int errors = 0;
-
 
   /* bail out if we aren't supposed to verify circular paths */
   if (verify_circular_paths == FALSE)
@@ -1595,7 +1026,6 @@
 
   /* check routes between all hosts */
   found = FALSE;
-  result = OK;
 
   /* We clean the dsf status from previous check */
   for (temp_host = host_list; temp_host != NULL; temp_host = temp_host->next) {
@@ -1717,10 +1147,11 @@
   host* temp_host = find_host(svc->host_name);
 
   /* we couldn't find an associated host! */
+
   if (!temp_host) {
-    logit(NSLOG_VERIFICATION_ERROR, TRUE,
-	  "Error: Host '%s' specified in service '%s' not defined anywhere!",
-	  svc->host_name, svc->description);
+    logger(log_verification_error, basic)
+      << "Error: Host '" << svc->host_name << "' specified in service " \
+      "'" << svc->description << "' not defined anywhere!";
     errors++;
   }
 
@@ -1741,10 +1172,10 @@
 
     command* temp_command = find_command(temp_command_name);
     if (temp_command == NULL) {
-      logit(NSLOG_VERIFICATION_ERROR, TRUE,
-	    "Error: Event handler command '%s' specified in service '%s' for host '%s' not defined anywhere",
-	    temp_command_name, svc->description,
-	    svc->host_name);
+      logger(log_verification_error, basic)
+        << "Error: Event handler command '" << temp_command_name
+        << "' specified in service '" << svc->description
+        << "' for host '" << svc->host_name << "' not defined anywhere";
       errors++;
     }
 
@@ -1762,10 +1193,10 @@
 
   command* temp_command = find_command(temp_command_name);
   if (temp_command == NULL) {
-    logit(NSLOG_VERIFICATION_ERROR, TRUE,
-	  "Error: Service check command '%s' specified in service '%s' for host '%s' not defined anywhere!",
-	  temp_command_name, svc->description,
-	  svc->host_name);
+    logger(log_verification_error, basic)
+      << "Error: Service check command '" << temp_command_name
+      << "' specified in service '" << svc->description
+      << "' for host '" << svc->host_name << "' not defined anywhere!";
     errors++;
   }
 
@@ -1778,9 +1209,11 @@
   if (svc->notify_on_recovery == TRUE
       && svc->notify_on_warning == FALSE
       && svc->notify_on_critical == FALSE) {
-    logit(NSLOG_VERIFICATION_WARNING, TRUE,
-	  "Warning: Recovery notification option in service '%s' for host '%s' doesn't make any sense - specify warning and/or critical options as well",
-	  svc->description, svc->host_name);
+    logger(log_verification_error, basic)
+      << "Warning: Recovery notification option in service '"
+      << svc->description << "' for host '" << svc->host_name
+      << "' doesn't make any sense - specify warning and/or critical " \
+      "options as well";
     warnings++;
   }
 
@@ -1792,10 +1225,10 @@
     contact* temp_contact = find_contact(temp_contactsmember->contact_name);
 
     if (temp_contact == NULL) {
-      logit(NSLOG_VERIFICATION_ERROR, TRUE,
-	    "Error: Contact '%s' specified in service '%s' for host '%s' is not defined anywhere!",
-	    temp_contactsmember->contact_name, svc->description,
-	    svc->host_name);
+      logger(log_verification_error, basic)
+        << "Error: Contact '" << temp_contactsmember->contact_name
+        << "' specified in service '" << svc->description << "' for " \
+        "host '" << svc->host_name << "' is not defined anywhere!";
       errors++;
     }
 
@@ -1811,10 +1244,10 @@
     contactgroup* temp_contactgroup = find_contactgroup(temp_contactgroupsmember->group_name);
 
     if (temp_contactgroup == NULL) {
-      logit(NSLOG_VERIFICATION_ERROR, TRUE,
-	    "Error: Contact group '%s' specified in service '%s' for host '%s' is not defined anywhere!",
-	    temp_contactgroupsmember->group_name, svc->description,
-	    svc->host_name);
+      logger(log_verification_error, basic)
+        << "Error: Contact group '" << temp_contactgroupsmember->group_name
+        << "' specified in service '" << svc->description << "' for " \
+        "host '" << svc->host_name << "' is not defined anywhere!";
       errors++;
     }
 
@@ -1824,26 +1257,27 @@
 
   /* check to see if there is at least one contact/group */
   if (svc->contacts == NULL && svc->contact_groups == NULL) {
-    logit(NSLOG_VERIFICATION_WARNING, TRUE,
-	  "Warning: Service '%s' on host '%s' has no default contacts or contactgroups defined!",
-	  svc->description, svc->host_name);
+    logger(log_verification_error, basic)
+      << "Warning: Service '" << svc->description << "' on host '"
+      << svc->host_name << "' has no default contacts or " \
+      "contactgroups defined!";
     warnings++;
   }
 
   /* verify service check timeperiod */
   if (svc->check_period == NULL) {
-    logit(NSLOG_VERIFICATION_WARNING, TRUE,
-	  "Warning: Service '%s' on host '%s' has no check time period defined!",
-	  svc->description, svc->host_name);
+    logger(log_verification_error, basic)
+      << "Warning: Service '" << svc->description << "' on host '"
+      << svc->host_name << "' has no check time period defined!";
     warnings++;
   }
   else {
     timeperiod* temp_timeperiod = find_timeperiod(svc->check_period);
     if (temp_timeperiod == NULL) {
-      logit(NSLOG_VERIFICATION_ERROR, TRUE,
-	    "Error: Check period '%s' specified for service '%s' on host '%s' is not defined anywhere!",
-	    svc->check_period, svc->description,
-	    svc->host_name);
+      logger(log_verification_error, basic)
+        << "Error: Check period '" << svc->check_period
+        << "' specified for service '" << svc->description
+        << "' on host '" << svc->host_name << "' is not defined anywhere!";
       errors++;
     }
 
@@ -1853,19 +1287,19 @@
 
   /* check service notification timeperiod */
   if (svc->notification_period == NULL) {
-    logit(NSLOG_VERIFICATION_WARNING, TRUE,
-	  "Warning: Service '%s' on host '%s' has no notification time period defined!",
-	  svc->description, svc->host_name);
+    logger(log_verification_error, basic)
+      << "Warning: Service '" << svc->description << "' on host " \
+      "'" << svc->host_name << "' has no notification time period defined!";
     warnings++;
   }
 
   else {
     timeperiod* temp_timeperiod = find_timeperiod(svc->notification_period);
     if (temp_timeperiod == NULL) {
-      logit(NSLOG_VERIFICATION_ERROR, TRUE,
-	    "Error: Notification period '%s' specified for service '%s' on host '%s' is not defined anywhere!",
-	    svc->notification_period, svc->description,
-	    svc->host_name);
+      logger(log_verification_error, basic)
+        << "Error: Notification period '" << svc->notification_period
+        << "' specified for service '" << svc->description << "' on " \
+        "host '" << svc->host_name << "' is not defined anywhere!";
       errors++;
     }
 
@@ -1876,18 +1310,22 @@
   /* see if the notification interval is less than the check interval */
   if (svc->notification_interval < svc->check_interval
       && svc->notification_interval != 0) {
-    logit(NSLOG_VERIFICATION_WARNING, TRUE,
-	  "Warning: Service '%s' on host '%s'  has a notification interval less than its check interval!  Notifications are only re-sent after checks are made, so the effective notification interval will be that of the check interval.",
-	  svc->description, svc->host_name);
+    logger(log_verification_error, basic)
+      << "Warning: Service '" << svc->description << "' on host '"
+      << svc->host_name << "'  has a notification interval less than " \
+      "its check interval!  Notifications are only re-sent after " \
+      "checks are made, so the effective notification interval will " \
+      "be that of the check interval.";
     warnings++;
   }
 
   /* check for illegal characters in service description */
   if (use_precached_objects == FALSE) {
     if (contains_illegal_object_chars(svc->description) == TRUE) {
-      logit(NSLOG_VERIFICATION_ERROR, TRUE,
-	    "Error: The description string for service '%s' on host '%s' contains one or more illegal characters.",
-	    svc->description, svc->host_name);
+      logger(log_verification_error, basic)
+        << "Error: The description string for service '"
+        << svc->description << "' on host '" << svc->host_name
+        << "' contains one or more illegal characters.";
       errors++;
     }
   }
@@ -1920,9 +1358,9 @@
 
     /* we couldn't find a service associated with this host! */
     if (found == false) {
-      logit(NSLOG_VERIFICATION_WARNING, TRUE,
-	    "Warning: Host '%s' has no services associated with it!",
-	    hst->name);
+      logger(log_verification_error, basic)
+        << "Warning: Host '" << hst->name
+        << "' has no services associated with it!";
       warnings++;
     }
   }
@@ -1938,10 +1376,10 @@
 
     command* temp_command = find_command(temp_command_name);
     if (temp_command == NULL) {
-      logit(NSLOG_VERIFICATION_ERROR, TRUE,
-	    "Error: Event handler command '%s' specified for host '%s' not defined anywhere",
-	    temp_command_name,
-	    hst->name);
+      logger(log_verification_error, basic)
+        << "Error: Event handler command '" << temp_command_name
+        << "' specified for host '" << hst->name
+        << "' not defined anywhere";
       errors++;
     }
 
@@ -1962,9 +1400,10 @@
 
     command* temp_command = find_command(temp_command_name);
     if (temp_command == NULL) {
-      logit(NSLOG_VERIFICATION_ERROR, TRUE,
-	    "Error: Host check command '%s' specified for host '%s' is not defined anywhere!",
-	    temp_command_name, hst->name);
+      logger(log_verification_error, basic)
+        << "Error: Host check command '" << temp_command_name
+        << "' specified for host '" << hst->name
+        << "' is not defined anywhere!",
       errors++;
     }
 
@@ -1978,10 +1417,10 @@
   if (hst->check_period != NULL) {
     timeperiod* temp_timeperiod = find_timeperiod(hst->check_period);
     if (temp_timeperiod == NULL) {
-      logit(NSLOG_VERIFICATION_ERROR, TRUE,
-	    "Error: Check period '%s' specified for host '%s' is not defined anywhere!",
-	    hst->check_period,
-	    hst->name);
+      logger(log_verification_error, basic)
+        << "Error: Check period '" << hst->check_period
+        << "' specified for host '" << hst->name
+        << "' is not defined anywhere!";
       errors++;
     }
 
@@ -1997,9 +1436,10 @@
     contact* temp_contact = find_contact(temp_contactsmember->contact_name);
 
     if (temp_contact == NULL) {
-      logit(NSLOG_VERIFICATION_ERROR, TRUE,
-	    "Error: Contact '%s' specified in host '%s' is not defined anywhere!",
-	    temp_contactsmember->contact_name, hst->name);
+      logger(log_verification_error, basic)
+        << "Error: Contact '" << temp_contactsmember->contact_name
+        << "' specified in host '" << hst->name
+        << "' is not defined anywhere!";
       errors++;
     }
 
@@ -2015,9 +1455,9 @@
     contactgroup* temp_contactgroup = find_contactgroup(temp_contactgroupsmember->group_name);
 
     if (temp_contactgroup == NULL) {
-      logit(NSLOG_VERIFICATION_ERROR, TRUE,
-	    "Error: Contact group '%s' specified in host '%s' is not defined anywhere!",
-	    temp_contactgroupsmember->group_name, hst->name);
+      logger(log_verification_error, basic)
+        << "Error: Contact group '" << temp_contactgroupsmember->group_name
+        << "' specified in host '" << hst->name << "' is not defined anywhere!";
       errors++;
     }
 
@@ -2027,9 +1467,9 @@
 
   /* check to see if there is at least one contact/group */
   if (hst->contacts == NULL && hst->contact_groups == NULL) {
-    logit(NSLOG_VERIFICATION_WARNING, TRUE,
-	  "Warning: Host '%s' has no default contacts or contactgroups defined!",
-	  hst->name);
+    logger(log_verification_error, basic)
+      << "Warning: Host '" << hst->name << "' has no default contacts " \
+      "or contactgroups defined!";
     warnings++;
   }
 
@@ -2037,9 +1477,9 @@
   if (hst->notification_period != NULL) {
     timeperiod* temp_timeperiod = find_timeperiod(hst->notification_period);
     if (temp_timeperiod == NULL) {
-      logit(NSLOG_VERIFICATION_ERROR, TRUE,
-	    "Error: Notification period '%s' specified for host '%s' is not defined anywhere!",
-	    hst->notification_period, hst->name);
+      logger(log_verification_error, basic)
+        << "Error: Notification period '" << hst->notification_period
+        << "' specified for host '" << hst->name << "' is not defined anywhere!";
       errors++;
     }
 
@@ -2054,9 +1494,9 @@
 
     host* hst2 = NULL;
     if ((hst2 = find_host(temp_hostsmember->host_name)) == NULL) {
-      logit(NSLOG_VERIFICATION_ERROR, TRUE,
-	    "Error: '%s' is not a valid parent for host '%s'!",
-	    temp_hostsmember->host_name, hst->name);
+      logger(log_verification_error, basic)
+        << "Error: '" << temp_hostsmember->host_name << "' is not a " \
+        "valid parent for host '" << hst->name << "'!";
       errors++;
     }
 
@@ -2071,18 +1511,19 @@
   if (hst->notify_on_recovery == TRUE
       && hst->notify_on_down == FALSE
       && hst->notify_on_unreachable == FALSE) {
-    logit(NSLOG_VERIFICATION_WARNING, TRUE,
-	  "Warning: Recovery notification option in host '%s' definition doesn't make any sense - specify down and/or unreachable options as well",
-	  hst->name);
+    logger(log_verification_error, basic)
+      << "Warning: Recovery notification option in host '" << hst->name
+      << "' definition doesn't make any sense - specify down and/or " \
+      "unreachable options as well";
     warnings++;
   }
 
   /* check for illegal characters in host name */
   if (use_precached_objects == FALSE) {
     if (contains_illegal_object_chars(hst->name) == TRUE) {
-      logit(NSLOG_VERIFICATION_ERROR, TRUE,
-	    "Error: The name of host '%s' contains one or more illegal characters.",
-	    hst->name);
+      logger(log_verification_error, basic)
+        << "Error: The name of host '" << hst->name
+        << "' contains one or more illegal characters.";
       errors++;
     }
   }
@@ -2100,9 +1541,9 @@
 
   /* check service notification commands */
   if (cntct->service_notification_commands == NULL) {
-    logit(NSLOG_VERIFICATION_ERROR, TRUE,
-	  "Error: Contact '%s' has no service notification commands defined!",
-	  cntct->name);
+    logger(log_verification_error, basic)
+      << "Error: Contact '" << cntct->name << "' has no service " \
+      "notification commands defined!";
     errors++;
   }
   else
@@ -2118,9 +1559,10 @@
 
       command* temp_command = find_command(temp_command_name);
       if (temp_command == NULL) {
-	logit(NSLOG_VERIFICATION_ERROR, TRUE,
-	      "Error: Service notification command '%s' specified for contact '%s' is not defined anywhere!",
-	      temp_command_name, cntct->name);
+        logger(log_verification_error, basic)
+          << "Error: Service notification command '"
+          << temp_command_name << "' specified for contact '"
+          << cntct->name << "' is not defined anywhere!";
 	errors++;
       }
 
@@ -2132,9 +1574,9 @@
 
   /* check host notification commands */
   if (cntct->host_notification_commands == NULL) {
-    logit(NSLOG_VERIFICATION_ERROR, TRUE,
-	  "Error: Contact '%s' has no host notification commands defined!",
-	  cntct->name);
+    logger(log_verification_error, basic)
+      << "Error: Contact '" << cntct->name << "' has no host " \
+      "notification commands defined!";
     errors++;
   }
   else
@@ -2150,9 +1592,10 @@
 
       command* temp_command = find_command(temp_command_name);
       if (temp_command == NULL) {
-	logit(NSLOG_VERIFICATION_ERROR, TRUE,
-	      "Error: Host notification command '%s' specified for contact '%s' is not defined anywhere!",
-	      temp_command_name, cntct->name);
+        logger(log_verification_error, basic)
+          << "Error: Host notification command '" << temp_command_name
+          << "' specified for contact '" << cntct->name
+          << "' is not defined anywhere!";
 	errors++;
       }
 
@@ -2164,18 +1607,19 @@
 
   /* check service notification timeperiod */
   if (cntct->service_notification_period == NULL) {
-    logit(NSLOG_VERIFICATION_WARNING, TRUE,
-	  "Warning: Contact '%s' has no service notification time period defined!",
-	  cntct->name);
+    logger(log_verification_error, basic)
+      << "Warning: Contact '" << cntct->name << "' has no service " \
+      "notification time period defined!";
     warnings++;
   }
 
   else {
     timeperiod* temp_timeperiod = find_timeperiod(cntct->service_notification_period);
     if (temp_timeperiod == NULL) {
-      logit(NSLOG_VERIFICATION_ERROR, TRUE,
-	    "Error: Service notification period '%s' specified for contact '%s' is not defined anywhere!",
-	    cntct->service_notification_period, cntct->name);
+      logger(log_verification_error, basic)
+        << "Error: Service notification period '"
+        << cntct->service_notification_period << "' specified for contact '"
+        << cntct->name << "' is not defined anywhere!";
       errors++;
     }
 
@@ -2185,18 +1629,18 @@
 
   /* check host notification timeperiod */
   if (cntct->host_notification_period == NULL) {
-    logit(NSLOG_VERIFICATION_WARNING, TRUE,
-	  "Warning: Contact '%s' has no host notification time period defined!",
-	  cntct->name);
+    logger(log_verification_error, basic)
+      << "Warning: Contact '" << cntct->name << "' has no host " \
+      "notification time period defined!";
     warnings++;
   }
 
   else {
     timeperiod* temp_timeperiod = find_timeperiod(cntct->host_notification_period);
     if (temp_timeperiod == NULL) {
-      logit(NSLOG_VERIFICATION_ERROR, TRUE,
-	    "Error: Host notification period '%s' specified for contact '%s' is not defined anywhere!",
-	    cntct->host_notification_period, cntct->name);
+      logger(log_verification_error, basic)
+        << "Error: Host notification period '" << cntct->host_notification_period
+        << "' specified for contact '" << cntct->name << "' is not defined anywhere!";
       errors++;
     }
 
@@ -2208,9 +1652,10 @@
   if (cntct->notify_on_host_recovery == TRUE
       && cntct->notify_on_host_down == FALSE
       && cntct->notify_on_host_unreachable == FALSE) {
-    logit(NSLOG_VERIFICATION_WARNING, TRUE,
-	  "Warning: Host recovery notification option for contact '%s' doesn't make any sense - specify down and/or unreachable options as well",
-	  cntct->name);
+    logger(log_verification_error, basic)
+      << "Warning: Host recovery notification option for contact '"
+      << cntct->name << "' doesn't make any sense - specify down " \
+      "and/or unreachable options as well";
     warnings++;
   }
 
@@ -2218,18 +1663,19 @@
   if (cntct->notify_on_service_recovery == TRUE
       && cntct->notify_on_service_critical == FALSE
       && cntct->notify_on_service_warning == FALSE) {
-    logit(NSLOG_VERIFICATION_WARNING, TRUE,
-	  "Warning: Service recovery notification option for contact '%s' doesn't make any sense - specify critical and/or warning options as well",
-	  cntct->name);
+    logger(log_verification_error, basic)
+      << "Warning: Service recovery notification option for contact '"
+      << cntct->name << "' doesn't make any sense - specify critical " \
+      "and/or warning options as well";
     warnings++;
   }
 
   /* check for illegal characters in contact name */
   if (use_precached_objects == FALSE) {
     if (contains_illegal_object_chars(cntct->name) == TRUE) {
-      logit(NSLOG_VERIFICATION_ERROR, TRUE,
-	    "Error: The name of contact '%s' contains one or more illegal characters.",
-	    cntct->name);
+      logger(log_verification_error, basic)
+        << "Error: The name of contact '" << cntct->name
+        << "' contains one or more illegal characters.";
       errors++;
     }
   }
