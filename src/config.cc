/*
** Copyright 1999-2008 Ethan Galstad
** Copyright 2011      Merethis
**
** This file is part of Centreon Engine.
**
** Centreon Engine is free software: you can redistribute it and/or
** modify it under the terms of the GNU General Public License version 2
** as published by the Free Software Foundation.
**
** Centreon Engine is distributed in the hope that it will be useful,
** but WITHOUT ANY WARRANTY; without even the implied warranty of
** MERCHANTABILITY or FITNESS FOR A PARTICULAR PURPOSE. See the GNU
** General Public License for more details.
**
** You should have received a copy of the GNU General Public License
** along with Centreon Engine. If not, see
** <http://www.gnu.org/licenses/>.
*/

#include <sstream>
#include <stdlib.h>
#include <stdio.h>
#include <errno.h>
#include "engine.hh"
#include "globals.hh"
#include "utils.hh"
#include "notifications.hh"
#include "logging.hh"
#include "configuration/states.hh"
#include "config.hh"

using namespace com::centreon::engine;

<<<<<<< HEAD
extern configuration::states config;

extern char*                 macro_user[MAX_USER_MACROS];

extern command*              global_host_event_handler_ptr;
extern command*              global_service_event_handler_ptr;

extern command*              ocsp_command_ptr;
extern command*              ochp_command_ptr;

extern int                   verify_config;
extern int                   verify_circular_paths;
extern int                   test_scheduling;
extern int                   precache_objects;
extern int                   use_precached_objects;

extern sched_info            scheduling_info;

extern int                   max_child_process_time;

extern contact*              contact_list;
extern contactgroup*         contactgroup_list;
extern host*                 host_list;
extern hostgroup*            hostgroup_list;
extern service*              service_list;
extern servicegroup*         servicegroup_list;
extern notification*         notification_list;
extern command*              command_list;
extern timeperiod*           timeperiod_list;
extern serviceescalation*    serviceescalation_list;
extern servicedependency*    servicedependency_list;
extern hostdependency*       hostdependency_list;
extern hostescalation*       hostescalation_list;

extern host**                host_hashlist;
extern service**             service_hashlist;

=======
>>>>>>> 7834bc45
/******************************************************************/
/************** CONFIGURATION INPUT FUNCTIONS *********************/
/******************************************************************/

/* read all configuration data */
int read_all_object_data(char* main_config_file) {
  int result = OK;
  int options = 0;
  int cache = FALSE;
  int precache = FALSE;

  options = READ_ALL_OBJECT_DATA;

  /* cache object definitions if we're up and running */
  if (verify_config == FALSE && test_scheduling == FALSE)
    cache = TRUE;

  /* precache object definitions */
  if (precache_objects == TRUE
      && (verify_config == TRUE || test_scheduling == TRUE))
    precache = TRUE;

  /* read in all host configuration data from external sources */
  result = read_object_config_data(main_config_file, options, cache, precache);
  if (result != OK)
    return (ERROR);

  return (OK);
}

/* processes macros in resource file */
int read_resource_file(char* resource_file) {
  char* input = NULL;
  char* variable = NULL;
  char* value = NULL;
  char* temp_ptr = NULL;
  mmapfile* thefile = NULL;
  int current_line = 1;
  int error = FALSE;
  unsigned int user_index = 0;

  if ((thefile = mmap_fopen(resource_file)) == NULL) {
    logit(NSLOG_CONFIG_ERROR, TRUE,
	  "Error: Cannot open resource file '%s' for reading!", resource_file);
    return (ERROR);
  }

  /* process all lines in the resource file */
  while (1) {

    /* free memory */
    delete[] input;
    delete[] variable;
    delete[] value;

    /* read the next line */
    if ((input = mmap_fgets_multiline(thefile)) == NULL)
      break;

    current_line = thefile->current_line;

    /* skip blank lines and comments */
    if (input[0] == '#' || input[0] == '\x0' || input[0] == '\n' || input[0] == '\r')
      continue;

    strip(input);

    /* get the variable name */
    if ((temp_ptr = my_strtok(input, "=")) == NULL) {
      logit(NSLOG_CONFIG_ERROR, TRUE,
            "Error: NULL variable - Line %d of resource file '%s'",
	    current_line, resource_file);
      error = TRUE;
      break;
    }
    variable = my_strdup(temp_ptr);

    /* get the value */
    if ((temp_ptr = my_strtok(NULL, "\n")) == NULL) {
      logit(NSLOG_CONFIG_ERROR, TRUE,
            "Error: NULL variable value - Line %d of resource file '%s'",
            current_line, resource_file);
      error = TRUE;
      break;
    }
    value = my_strdup(temp_ptr);

    /* what should we do with the variable/value pair? */

    /* check for macro declarations */
    if (variable[0] == '$' && variable[strlen(variable) - 1] == '$') {

      /* $USERx$ macro declarations */
      if (strstr(variable, "$USER") == variable && strlen(variable) > 5) {
        user_index = atoi(variable + 5) - 1;
        if (user_index < MAX_USER_MACROS) {
          delete[] macro_user[user_index];
          macro_user[user_index] = my_strdup(value);
        }
      }
    }
  }

  /* free leftover memory and close the file */
  delete[] input;
  mmap_fclose(thefile);

  /* free memory */
  delete[] variable;
  delete[] value;

  if (error == TRUE)
    return (ERROR);

  return (OK);
}

/****************************************************************/
/**************** CONFIG VERIFICATION FUNCTIONS *****************/
/****************************************************************/

/* do a pre-flight check to make sure object relationships, etc. make sense */
int pre_flight_check(void) {
  host* temp_host = NULL;
  char* buf = NULL;
  service* temp_service = NULL;
  command* temp_command = NULL;
  char* temp_command_name = NULL;
  int warnings = 0;
  int errors = 0;
  struct timeval tv[4];
  double runtime[4];
  int temp_path_fd = -1;

  if (test_scheduling == TRUE)
    gettimeofday(&tv[0], NULL);

  /********************************************/
  /* check object relationships               */
  /********************************************/
  pre_flight_object_check(&warnings, &errors);
  if (test_scheduling == TRUE)
    gettimeofday(&tv[1], NULL);

  /********************************************/
  /* check for circular paths between hosts   */
  /********************************************/
  pre_flight_circular_check(&warnings, &errors);
  if (test_scheduling == TRUE)
    gettimeofday(&tv[2], NULL);

  /********************************************/
  /* check global event handler commands...   */
  /********************************************/
  if (verify_config == TRUE)
    printf("Checking global event handlers...\n");

  if (config.get_global_host_event_handler() != "") {

    /* check the event handler command */
    buf = my_strdup(config.get_global_host_event_handler().toStdString().c_str());

    /* get the command name, leave any arguments behind */
    temp_command_name = my_strtok(buf, "!");

    temp_command = find_command(temp_command_name);
    if (temp_command == NULL) {
      logit(NSLOG_VERIFICATION_ERROR, TRUE,
            "Error: Global host event handler command '%s' is not defined anywhere!",
            temp_command_name);
      errors++;
    }

    /* save the pointer to the command for later */
    global_host_event_handler_ptr = temp_command;

    delete[] buf;
  }

  if (config.get_global_service_event_handler() != "") {

    /* check the event handler command */
    buf = my_strdup(config.get_global_service_event_handler().toStdString().c_str());

    /* get the command name, leave any arguments behind */
    temp_command_name = my_strtok(buf, "!");

    temp_command = find_command(temp_command_name);
    if (temp_command == NULL) {
      logit(NSLOG_VERIFICATION_ERROR, TRUE,
            "Error: Global service event handler command '%s' is not defined anywhere!",
            temp_command_name);
      errors++;
    }

    /* save the pointer to the command for later */
    global_service_event_handler_ptr = temp_command;

    delete[] buf;
  }

  /**************************************************/
  /* check obsessive processor commands...          */
  /**************************************************/
  if (verify_config == TRUE)
    printf("Checking obsessive compulsive processor commands...\n");

  if (!config.get_ocsp_command().isEmpty()) {

    buf = my_strdup(config.get_ocsp_command().toStdString().c_str());

    /* get the command name, leave any arguments behind */
    temp_command_name = my_strtok(buf, "!");

    temp_command = find_command(temp_command_name);
    if (temp_command == NULL) {
      logit(NSLOG_VERIFICATION_ERROR, TRUE,
            "Error: Obsessive compulsive service processor command '%s' is not defined anywhere!",
            temp_command_name);
      errors++;
    }

    /* save the pointer to the command for later */
    ocsp_command_ptr = temp_command;

    delete[] buf;
  }

  if (!config.get_ochp_command().isEmpty()) {

    buf = my_strdup(config.get_ochp_command().toStdString().c_str());

    /* get the command name, leave any arguments behind */
    temp_command_name = my_strtok(buf, "!");

    temp_command = find_command(temp_command_name);
    if (temp_command == NULL) {
      logit(NSLOG_VERIFICATION_ERROR, TRUE,
            "Error: Obsessive compulsive host processor command '%s' is not defined anywhere!",
            temp_command_name);
      errors++;
    }

    /* save the pointer to the command for later */
    ochp_command_ptr = temp_command;

    delete[] buf;
  }

  /**************************************************/
  /* check various settings...                      */
  /**************************************************/
  if (verify_config == TRUE)
    printf("Checking misc settings...\n");

  /* check if we can write to temp_path */
  std::ostringstream oss;
  oss << config.get_temp_path().toStdString() << "/centreonengineXXXXXX";
  buf = my_strdup(oss.str().c_str());
  if ((temp_path_fd = mkstemp(buf)) == -1) {
    logit(NSLOG_VERIFICATION_ERROR, TRUE,
          "\tError: Unable to write to temp_path ('%s') - %s\n",
          config.get_temp_path().toStdString().c_str(),
	  strerror(errno));
    errors++;
  }
  else {
    close(temp_path_fd);
    remove(buf);
  }
  delete[] buf;

  /* check if we can write to check_result_path */
  oss.str("");
  oss << config.get_check_result_path().toStdString() << "/centreonengineXXXXXX";
  buf = my_strdup(oss.str().c_str());
  if ((temp_path_fd = mkstemp(buf)) == -1) {
    logit(NSLOG_VERIFICATION_WARNING, TRUE,
          "\tError: Unable to write to check_result_path ('%s') - %s\n",
          config.get_check_result_path().toStdString().c_str(),
	  strerror(errno));
    errors++;
  }
  else {
    close(temp_path_fd);
    remove(buf);
  }
  delete[] buf;

  /* warn if user didn't specify any illegal macro output chars */
  if (config.get_illegal_output_chars() == "") {
    logit(NSLOG_VERIFICATION_WARNING, TRUE, "%s",
          "Warning: Nothing specified for illegal_macro_output_chars variable!\n");
    warnings++;
  }

  /* count number of services associated with each host (we need this for flap detection)... */
  for (temp_service = service_list;
       temp_service != NULL;
       temp_service = temp_service->next) {
    if ((temp_host = find_host(temp_service->host_name))) {
      temp_host->total_services++;
      temp_host->total_service_check_interval += temp_service->check_interval;
    }
  }

  if (verify_config == TRUE) {
    printf("\n");
    printf("Total Warnings: %d\n", warnings);
    printf("Total Errors:   %d\n", errors);
  }

  if (test_scheduling == TRUE)
    gettimeofday(&tv[3], NULL);

  if (test_scheduling == TRUE) {

    runtime[0] = (double)((double)(tv[1].tv_sec - tv[0].tv_sec)
      + (double)((tv[1].tv_usec - tv[0].tv_usec) / 1000.0) / 1000.0);
    if (verify_circular_paths == TRUE)
      runtime[1] = (double)((double)(tv[2].tv_sec - tv[1].tv_sec)
			    + (double)((tv[2].tv_usec - tv[1].tv_usec) / 1000.0) / 1000.0);
    else
      runtime[1] = 0.0;
    runtime[2] = (double)((double)(tv[3].tv_sec - tv[2].tv_sec)
			  + (double)((tv[3].tv_usec - tv[2].tv_usec) / 1000.0) / 1000.0);
    runtime[3] = runtime[0] + runtime[1] + runtime[2];

    printf("Timing information on configuration verification is listed below.\n\n");

    printf("CONFIG VERIFICATION TIMES          (* = Potential for speedup with -x option)\n");
    printf("----------------------------------\n");
    printf("Object Relationships: %.6f sec\n", runtime[0]);
    printf("Circular Paths:       %.6f sec  *\n", runtime[1]);
    printf("Misc:                 %.6f sec\n", runtime[2]);
    printf("                      ============\n");
    printf("TOTAL:                %.6f sec  * = %.6f sec (%.1f%%) estimated savings\n",
	   runtime[3], runtime[1], (runtime[1] / runtime[3]) * 100.0);
    printf("\n\n");
  }

  return ((errors > 0) ? ERROR : OK);
}

/* do a pre-flight check to make sure object relationships make sense */
int pre_flight_object_check(int* w, int* e) {
  contact* temp_contact = NULL;
  commandsmember* temp_commandsmember = NULL;
  contactgroup* temp_contactgroup = NULL;
  contactsmember* temp_contactsmember = NULL;
  contactgroupsmember* temp_contactgroupsmember = NULL;
  host* temp_host = NULL;
  host* temp_host2 = NULL;
  hostsmember* temp_hostsmember = NULL;
  hostgroup* temp_hostgroup = NULL;
  servicegroup* temp_servicegroup = NULL;
  servicesmember* temp_servicesmember = NULL;
  service* temp_service = NULL;
  service* temp_service2 = NULL;
  command* temp_command = NULL;
  timeperiod* temp_timeperiod = NULL;
  timeperiod* temp_timeperiod2 = NULL;
  timeperiodexclusion* temp_timeperiodexclusion = NULL;
  serviceescalation* temp_se = NULL;
  hostescalation* temp_he = NULL;
  servicedependency* temp_sd = NULL;
  hostdependency* temp_hd = NULL;
  char* buf = NULL;
  char* temp_command_name = NULL;
  int found = FALSE;
  int total_objects = 0;
  int warnings = 0;
  int errors = 0;

#ifdef TEST
  void* ptr = NULL;
  char* buf1 = "";
  char* buf2 = "";
  buf1 = "temptraxe1";
  buf2 = "Probe 2";
  for (temp_se = get_first_serviceescalation_by_service(buf1, buf2, &ptr);
       temp_se != NULL;
       temp_se = get_next_serviceescalation_by_service(buf1, buf2, &ptr)) {
    printf("FOUND ESCALATION FOR SVC '%s'/'%s': %d-%d/%.3f, PTR=%p\n", buf1,
           buf2, temp_se->first_notification, temp_se->last_notification,
           temp_se->notification_interval, ptr);
  }
  for (temp_he = get_first_hostescalation_by_host(buf1, &ptr);
       temp_he != NULL;
       temp_he = get_next_hostescalation_by_host(buf1, &ptr)) {
    printf("FOUND ESCALATION FOR HOST '%s': %d-%d/%d, PTR=%p\n", buf1,
           temp_he->first_notification, temp_he->last_notification,
           temp_he->notification_interval, ptr);
  }
#endif

  /*****************************************/
  /* check each service...                 */
  /*****************************************/
  if (verify_config == TRUE)
    printf("Checking services...\n");
  if (get_service_count() == 0) {
    logit(NSLOG_VERIFICATION_ERROR, TRUE, "Error: There are no services defined!");
    errors++;
  }
  total_objects = 0;
  for (temp_service = service_list;
       temp_service != NULL;
       temp_service = temp_service->next) {

    total_objects++;
    found = FALSE;

    /* check for a valid host */
    temp_host = find_host(temp_service->host_name);

    /* we couldn't find an associated host! */
    if (!temp_host) {
      logit(NSLOG_VERIFICATION_ERROR, TRUE,
            "Error: Host '%s' specified in service '%s' not defined anywhere!",
            temp_service->host_name, temp_service->description);
      errors++;
    }

    /* save the host pointer for later */
    temp_service->host_ptr = temp_host;

    /* add a reverse link from the host to the service for faster lookups later */
    add_service_link_to_host(temp_host, temp_service);

    /* check the event handler command */
    if (temp_service->event_handler != NULL) {

      /* check the event handler command */
      buf = my_strdup(temp_service->event_handler);

      /* get the command name, leave any arguments behind */
      temp_command_name = my_strtok(buf, "!");

      temp_command = find_command(temp_command_name);
      if (temp_command == NULL) {
        logit(NSLOG_VERIFICATION_ERROR, TRUE,
              "Error: Event handler command '%s' specified in service '%s' for host '%s' not defined anywhere",
              temp_command_name, temp_service->description,
              temp_service->host_name);
        errors++;
      }

      delete[] buf;

      /* save the pointer to the event handler for later */
      temp_service->event_handler_ptr = temp_command;
    }

    /* check the service check_command */
    buf = my_strdup(temp_service->service_check_command);

    /* get the command name, leave any arguments behind */
    temp_command_name = my_strtok(buf, "!");

    temp_command = find_command(temp_command_name);
    if (temp_command == NULL) {
      logit(NSLOG_VERIFICATION_ERROR, TRUE,
            "Error: Service check command '%s' specified in service '%s' for host '%s' not defined anywhere!",
            temp_command_name, temp_service->description,
            temp_service->host_name);
      errors++;
    }

    delete[] buf;

    /* save the pointer to the check command for later */
    temp_service->check_command_ptr = temp_command;

    /* check for sane recovery options */
    if (temp_service->notify_on_recovery == TRUE
        && temp_service->notify_on_warning == FALSE
        && temp_service->notify_on_critical == FALSE) {
      logit(NSLOG_VERIFICATION_WARNING, TRUE,
            "Warning: Recovery notification option in service '%s' for host '%s' doesn't make any sense - specify warning and/or critical options as well",
            temp_service->description, temp_service->host_name);
      warnings++;
    }

    /* reset the found flag */
    found = FALSE;

    /* check for valid contacts */
    for (temp_contactsmember = temp_service->contacts;
         temp_contactsmember != NULL;
         temp_contactsmember = temp_contactsmember->next) {

      temp_contact = find_contact(temp_contactsmember->contact_name);

      if (temp_contact == NULL) {
        logit(NSLOG_VERIFICATION_ERROR, TRUE,
              "Error: Contact '%s' specified in service '%s' for host '%s' is not defined anywhere!",
              temp_contactsmember->contact_name, temp_service->description,
              temp_service->host_name);
        errors++;
      }

      /* save the contact pointer for later */
      temp_contactsmember->contact_ptr = temp_contact;
    }

    /* check all contact groupss */
    for (temp_contactgroupsmember = temp_service->contact_groups;
         temp_contactgroupsmember != NULL;
         temp_contactgroupsmember = temp_contactgroupsmember->next) {

      temp_contactgroup = find_contactgroup(temp_contactgroupsmember->group_name);

      if (temp_contactgroup == NULL) {
        logit(NSLOG_VERIFICATION_ERROR, TRUE,
              "Error: Contact group '%s' specified in service '%s' for host '%s' is not defined anywhere!",
              temp_contactgroupsmember->group_name, temp_service->description,
              temp_service->host_name);
        errors++;
      }

      /* save the contact group pointer for later */
      temp_contactgroupsmember->group_ptr = temp_contactgroup;
    }

    /* check to see if there is at least one contact/group */
    if (temp_service->contacts == NULL && temp_service->contact_groups == NULL) {
      logit(NSLOG_VERIFICATION_WARNING, TRUE,
            "Warning: Service '%s' on host '%s' has no default contacts or contactgroups defined!",
            temp_service->description, temp_service->host_name);
      warnings++;
    }

    /* verify service check timeperiod */
    if (temp_service->check_period == NULL) {
      logit(NSLOG_VERIFICATION_WARNING, TRUE,
            "Warning: Service '%s' on host '%s' has no check time period defined!",
            temp_service->description, temp_service->host_name);
      warnings++;
    }
    else {
      temp_timeperiod = find_timeperiod(temp_service->check_period);
      if (temp_timeperiod == NULL) {
        logit(NSLOG_VERIFICATION_ERROR, TRUE,
              "Error: Check period '%s' specified for service '%s' on host '%s' is not defined anywhere!",
              temp_service->check_period, temp_service->description,
              temp_service->host_name);
        errors++;
      }

      /* save the pointer to the check timeperiod for later */
      temp_service->check_period_ptr = temp_timeperiod;
    }

    /* check service notification timeperiod */
    if (temp_service->notification_period == NULL) {
      logit(NSLOG_VERIFICATION_WARNING, TRUE,
            "Warning: Service '%s' on host '%s' has no notification time period defined!",
            temp_service->description, temp_service->host_name);
      warnings++;
    }

    else {
      temp_timeperiod = find_timeperiod(temp_service->notification_period);
      if (temp_timeperiod == NULL) {
        logit(NSLOG_VERIFICATION_ERROR, TRUE,
              "Error: Notification period '%s' specified for service '%s' on host '%s' is not defined anywhere!",
              temp_service->notification_period, temp_service->description,
              temp_service->host_name);
        errors++;
      }

      /* save the pointer to the notification timeperiod for later */
      temp_service->notification_period_ptr = temp_timeperiod;
    }

    /* see if the notification interval is less than the check interval */
    if (temp_service->notification_interval < temp_service->check_interval
        && temp_service->notification_interval != 0) {
      logit(NSLOG_VERIFICATION_WARNING, TRUE,
            "Warning: Service '%s' on host '%s'  has a notification interval less than its check interval!  Notifications are only re-sent after checks are made, so the effective notification interval will be that of the check interval.",
            temp_service->description, temp_service->host_name);
      warnings++;
    }

    /* check for illegal characters in service description */
    if (use_precached_objects == FALSE) {
      if (contains_illegal_object_chars(temp_service->description) == TRUE) {
        logit(NSLOG_VERIFICATION_ERROR, TRUE,
              "Error: The description string for service '%s' on host '%s' contains one or more illegal characters.",
              temp_service->description, temp_service->host_name);
        errors++;
      }
    }
  }

  if (verify_config == TRUE)
    printf("\tChecked %d services.\n", total_objects);

  /*****************************************/
  /* check all hosts...                    */
  /*****************************************/
  if (verify_config == TRUE)
    printf("Checking hosts...\n");

  if (get_host_count() == 0) {
    logit(NSLOG_VERIFICATION_ERROR, TRUE, "Error: There are no hosts defined!");
    errors++;
  }

  total_objects = 0;
  for (temp_host = host_list; temp_host != NULL; temp_host = temp_host->next) {

    total_objects++;
    found = FALSE;

    /* make sure each host has at least one service associated with it */
    /* 02/21/08 NOTE: this is extremely inefficient */
    if (use_precached_objects == FALSE
        && config.get_use_large_installation_tweaks() == false) {

      for (temp_service = service_list;
	   temp_service != NULL;
           temp_service = temp_service->next) {
        if (!strcmp(temp_service->host_name, temp_host->name)) {
          found = TRUE;
          break;
        }
      }

      /* we couldn't find a service associated with this host! */
      if (found == FALSE) {
        logit(NSLOG_VERIFICATION_WARNING, TRUE,
              "Warning: Host '%s' has no services associated with it!",
              temp_host->name);
        warnings++;
      }

      found = FALSE;
    }

    /* check the event handler command */
    if (temp_host->event_handler != NULL) {

      /* check the event handler command */
      buf = my_strdup(temp_host->event_handler);

      /* get the command name, leave any arguments behind */
      temp_command_name = my_strtok(buf, "!");

      temp_command = find_command(temp_command_name);
      if (temp_command == NULL) {
        logit(NSLOG_VERIFICATION_ERROR, TRUE,
              "Error: Event handler command '%s' specified for host '%s' not defined anywhere",
              temp_command_name, temp_host->name);
        errors++;
      }

      delete[] buf;

      /* save the pointer to the event handler command for later */
      temp_host->event_handler_ptr = temp_command;
    }

    /* hosts that don't have check commands defined shouldn't ever be checked... */
    if (temp_host->host_check_command != NULL) {

      /* check the host check_command */
      buf = my_strdup(temp_host->host_check_command);

      /* get the command name, leave any arguments behind */
      temp_command_name = my_strtok(buf, "!");

      temp_command = find_command(temp_command_name);
      if (temp_command == NULL) {
        logit(NSLOG_VERIFICATION_ERROR, TRUE,
              "Error: Host check command '%s' specified for host '%s' is not defined anywhere!",
              temp_command_name, temp_host->name);
        errors++;
      }

      /* save the pointer to the check command for later */
      temp_host->check_command_ptr = temp_command;

      delete[] buf;
    }

    /* check host check timeperiod */
    if (temp_host->check_period != NULL) {
      temp_timeperiod = find_timeperiod(temp_host->check_period);
      if (temp_timeperiod == NULL) {
        logit(NSLOG_VERIFICATION_ERROR, TRUE,
              "Error: Check period '%s' specified for host '%s' is not defined anywhere!",
              temp_host->check_period, temp_host->name);
        errors++;
      }

      /* save the pointer to the check timeperiod for later */
      temp_host->check_period_ptr = temp_timeperiod;
    }

    /* check all contacts */
    for (temp_contactsmember = temp_host->contacts;
	 temp_contactsmember != NULL;
         temp_contactsmember = temp_contactsmember->next) {

      temp_contact = find_contact(temp_contactsmember->contact_name);

      if (temp_contact == NULL) {
        logit(NSLOG_VERIFICATION_ERROR, TRUE,
              "Error: Contact '%s' specified in host '%s' is not defined anywhere!",
              temp_contactsmember->contact_name, temp_host->name);
        errors++;
      }

      /* save the contact pointer for later */
      temp_contactsmember->contact_ptr = temp_contact;
    }

    /* check all contact groups */
    for (temp_contactgroupsmember = temp_host->contact_groups;
         temp_contactgroupsmember != NULL;
         temp_contactgroupsmember = temp_contactgroupsmember->next) {

      temp_contactgroup = find_contactgroup(temp_contactgroupsmember->group_name);

      if (temp_contactgroup == NULL) {
        logit(NSLOG_VERIFICATION_ERROR, TRUE,
              "Error: Contact group '%s' specified in host '%s' is not defined anywhere!",
              temp_contactgroupsmember->group_name, temp_host->name);
        errors++;
      }

      /* save the contact group pointer for later */
      temp_contactgroupsmember->group_ptr = temp_contactgroup;
    }

    /* check to see if there is at least one contact/group */
    if (temp_host->contacts == NULL && temp_host->contact_groups == NULL) {
      logit(NSLOG_VERIFICATION_WARNING, TRUE,
            "Warning: Host '%s' has no default contacts or contactgroups defined!",
            temp_host->name);
      warnings++;
    }

    /* check notification timeperiod */
    if (temp_host->notification_period != NULL) {
      temp_timeperiod = find_timeperiod(temp_host->notification_period);
      if (temp_timeperiod == NULL) {
        logit(NSLOG_VERIFICATION_ERROR, TRUE,
              "Error: Notification period '%s' specified for host '%s' is not defined anywhere!",
              temp_host->notification_period, temp_host->name);
        errors++;
      }

      /* save the pointer to the notification timeperiod for later */
      temp_host->notification_period_ptr = temp_timeperiod;
    }

    /* check all parent parent host */
    for (temp_hostsmember = temp_host->parent_hosts;
	 temp_hostsmember != NULL;
         temp_hostsmember = temp_hostsmember->next) {

      if ((temp_host2 = find_host(temp_hostsmember->host_name)) == NULL) {
        logit(NSLOG_VERIFICATION_ERROR, TRUE,
              "Error: '%s' is not a valid parent for host '%s'!",
              temp_hostsmember->host_name, temp_host->name);
        errors++;
      }

      /* save the parent host pointer for later */
      temp_hostsmember->host_ptr = temp_host2;

      /* add a reverse (child) link to make searches faster later on */
      add_child_link_to_host(temp_host2, temp_host);
    }

    /* check for sane recovery options */
    if (temp_host->notify_on_recovery == TRUE
        && temp_host->notify_on_down == FALSE
        && temp_host->notify_on_unreachable == FALSE) {
      logit(NSLOG_VERIFICATION_WARNING, TRUE,
            "Warning: Recovery notification option in host '%s' definition doesn't make any sense - specify down and/or unreachable options as well",
            temp_host->name);
      warnings++;
    }

    /* check for illegal characters in host name */
    if (use_precached_objects == FALSE) {
      if (contains_illegal_object_chars(temp_host->name) == TRUE) {
        logit(NSLOG_VERIFICATION_ERROR, TRUE,
              "Error: The name of host '%s' contains one or more illegal characters.",
              temp_host->name);
        errors++;
      }
    }
  }

  if (verify_config == TRUE)
    printf("\tChecked %d hosts.\n", total_objects);

  /*****************************************/
  /* check each host group...              */
  /*****************************************/
  if (verify_config == TRUE)
    printf("Checking host groups...\n");
  for (temp_hostgroup = hostgroup_list, total_objects = 0;
       temp_hostgroup != NULL;
       temp_hostgroup = temp_hostgroup->next, total_objects++) {

    /* check all group members */
    for (temp_hostsmember = temp_hostgroup->members;
	 temp_hostsmember != NULL;
         temp_hostsmember = temp_hostsmember->next) {

      temp_host = find_host(temp_hostsmember->host_name);
      if (temp_host == NULL) {
        logit(NSLOG_VERIFICATION_ERROR, TRUE,
              "Error: Host '%s' specified in host group '%s' is not defined anywhere!",
              temp_hostsmember->host_name, temp_hostgroup->group_name);
        errors++;
      }

      /* save a pointer to this hostgroup for faster host/group membership lookups later */
      else
        add_object_to_objectlist(&temp_host->hostgroups_ptr, (void*)temp_hostgroup);

      /* save host pointer for later */
      temp_hostsmember->host_ptr = temp_host;
    }

    /* check for illegal characters in hostgroup name */
    if (use_precached_objects == FALSE) {
      if (contains_illegal_object_chars(temp_hostgroup->group_name) == TRUE) {
        logit(NSLOG_VERIFICATION_ERROR, TRUE,
              "Error: The name of hostgroup '%s' contains one or more illegal characters.",
              temp_hostgroup->group_name);
        errors++;
      }
    }
  }

  if (verify_config == TRUE)
    printf("\tChecked %d host groups.\n", total_objects);

  /*****************************************/
  /* check each service group...           */
  /*****************************************/
  if (verify_config == TRUE)
    printf("Checking service groups...\n");
  for (temp_servicegroup = servicegroup_list, total_objects = 0;
       temp_servicegroup != NULL;
       temp_servicegroup = temp_servicegroup->next, total_objects++) {

    /* check all group members */
    for (temp_servicesmember = temp_servicegroup->members;
         temp_servicesmember != NULL;
         temp_servicesmember = temp_servicesmember->next) {

      temp_service = find_service(temp_servicesmember->host_name,
				  temp_servicesmember->service_description);
      if (temp_service == NULL) {
        logit(NSLOG_VERIFICATION_ERROR, TRUE,
              "Error: Service '%s' on host '%s' specified in service group '%s' is not defined anywhere!",
              temp_servicesmember->service_description,
              temp_servicesmember->host_name, temp_servicegroup->group_name);
        errors++;
      }

      /* save a pointer to this servicegroup for faster service/group membership lookups later */
      else
        add_object_to_objectlist(&temp_service->servicegroups_ptr, (void*)temp_servicegroup);

      /* save service pointer for later */
      temp_servicesmember->service_ptr = temp_service;
    }

    /* check for illegal characters in servicegroup name */
    if (use_precached_objects == FALSE) {
      if (contains_illegal_object_chars(temp_servicegroup->group_name) == TRUE) {
        logit(NSLOG_VERIFICATION_ERROR, TRUE,
              "Error: The name of servicegroup '%s' contains one or more illegal characters.",
              temp_servicegroup->group_name);
        errors++;
      }
    }
  }

  if (verify_config == TRUE)
    printf("\tChecked %d service groups.\n", total_objects);

  /*****************************************/
  /* check all contacts...                 */
  /*****************************************/
  if (verify_config == TRUE)
    printf("Checking contacts...\n");
  if (contact_list == NULL) {
    logit(NSLOG_VERIFICATION_ERROR, TRUE, "Error: There are no contacts defined!");
    errors++;
  }
  for (temp_contact = contact_list, total_objects = 0;
       temp_contact != NULL;
       temp_contact = temp_contact->next, total_objects++) {

    /* check service notification commands */
    if (temp_contact->service_notification_commands == NULL) {
      logit(NSLOG_VERIFICATION_ERROR, TRUE,
            "Error: Contact '%s' has no service notification commands defined!",
            temp_contact->name);
      errors++;
    }
    else
      for (temp_commandsmember = temp_contact->service_notification_commands;
           temp_commandsmember != NULL;
           temp_commandsmember = temp_commandsmember->next) {

        /* check the host notification command */
        buf = my_strdup(temp_commandsmember->cmd);

        /* get the command name, leave any arguments behind */
        temp_command_name = my_strtok(buf, "!");

        temp_command = find_command(temp_command_name);
        if (temp_command == NULL) {
          logit(NSLOG_VERIFICATION_ERROR, TRUE,
                "Error: Service notification command '%s' specified for contact '%s' is not defined anywhere!",
                temp_command_name, temp_contact->name);
          errors++;
        }

        /* save pointer to the command for later */
        temp_commandsmember->command_ptr = temp_command;

        delete[] buf;
      }

    /* check host notification commands */
    if (temp_contact->host_notification_commands == NULL) {
      logit(NSLOG_VERIFICATION_ERROR, TRUE,
            "Error: Contact '%s' has no host notification commands defined!",
            temp_contact->name);
      errors++;
    }
    else
      for (temp_commandsmember = temp_contact->host_notification_commands;
           temp_commandsmember != NULL;
           temp_commandsmember = temp_commandsmember->next) {

        /* check the host notification command */
        buf = my_strdup(temp_commandsmember->cmd);

        /* get the command name, leave any arguments behind */
        temp_command_name = my_strtok(buf, "!");

        temp_command = find_command(temp_command_name);
        if (temp_command == NULL) {
          logit(NSLOG_VERIFICATION_ERROR, TRUE,
                "Error: Host notification command '%s' specified for contact '%s' is not defined anywhere!",
                temp_command_name, temp_contact->name);
          errors++;
        }

        /* save pointer to the command for later */
        temp_commandsmember->command_ptr = temp_command;

        delete[] buf;
      }

    /* check service notification timeperiod */
    if (temp_contact->service_notification_period == NULL) {
      logit(NSLOG_VERIFICATION_WARNING, TRUE,
            "Warning: Contact '%s' has no service notification time period defined!",
            temp_contact->name);
      warnings++;
    }

    else {
      temp_timeperiod = find_timeperiod(temp_contact->service_notification_period);
      if (temp_timeperiod == NULL) {
        logit(NSLOG_VERIFICATION_ERROR, TRUE,
              "Error: Service notification period '%s' specified for contact '%s' is not defined anywhere!",
              temp_contact->service_notification_period, temp_contact->name);
        errors++;
      }

      /* save the pointer to the service notification timeperiod for later */
      temp_contact->service_notification_period_ptr = temp_timeperiod;
    }

    /* check host notification timeperiod */
    if (temp_contact->host_notification_period == NULL) {
      logit(NSLOG_VERIFICATION_WARNING, TRUE,
            "Warning: Contact '%s' has no host notification time period defined!",
            temp_contact->name);
      warnings++;
    }

    else {
      temp_timeperiod = find_timeperiod(temp_contact->host_notification_period);
      if (temp_timeperiod == NULL) {
        logit(NSLOG_VERIFICATION_ERROR, TRUE,
              "Error: Host notification period '%s' specified for contact '%s' is not defined anywhere!",
              temp_contact->host_notification_period, temp_contact->name);
        errors++;
      }

      /* save the pointer to the host notification timeperiod for later */
      temp_contact->host_notification_period_ptr = temp_timeperiod;
    }

    /* check for sane host recovery options */
    if (temp_contact->notify_on_host_recovery == TRUE
        && temp_contact->notify_on_host_down == FALSE
        && temp_contact->notify_on_host_unreachable == FALSE) {
      logit(NSLOG_VERIFICATION_WARNING, TRUE,
            "Warning: Host recovery notification option for contact '%s' doesn't make any sense - specify down and/or unreachable options as well",
            temp_contact->name);
      warnings++;
    }

    /* check for sane service recovery options */
    if (temp_contact->notify_on_service_recovery == TRUE
        && temp_contact->notify_on_service_critical == FALSE
        && temp_contact->notify_on_service_warning == FALSE) {
      logit(NSLOG_VERIFICATION_WARNING, TRUE,
            "Warning: Service recovery notification option for contact '%s' doesn't make any sense - specify critical and/or warning options as well",
            temp_contact->name);
      warnings++;
    }

    /* check for illegal characters in contact name */
    if (use_precached_objects == FALSE) {
      if (contains_illegal_object_chars(temp_contact->name) == TRUE) {
        logit(NSLOG_VERIFICATION_ERROR, TRUE,
              "Error: The name of contact '%s' contains one or more illegal characters.",
              temp_contact->name);
        errors++;
      }
    }
  }

  if (verify_config == TRUE)
    printf("\tChecked %d contacts.\n", total_objects);

  /*****************************************/
  /* check each contact group...           */
  /*****************************************/
  if (verify_config == TRUE)
    printf("Checking contact groups...\n");
  for (temp_contactgroup = contactgroup_list, total_objects = 0;
       temp_contactgroup != NULL;
       temp_contactgroup = temp_contactgroup->next, total_objects++) {

    found = FALSE;

    /* check all the group members */
    for (temp_contactsmember = temp_contactgroup->members;
         temp_contactsmember != NULL;
         temp_contactsmember = temp_contactsmember->next) {

      temp_contact = find_contact(temp_contactsmember->contact_name);
      if (temp_contact == NULL) {
        logit(NSLOG_VERIFICATION_ERROR, TRUE,
              "Error: Contact '%s' specified in contact group '%s' is not defined anywhere!",
              temp_contactsmember->contact_name, temp_contactgroup->group_name);
        errors++;
      }

      /* save a pointer to this contactgroup for faster contact/group membership lookups later */
      else
        add_object_to_objectlist(&temp_contact->contactgroups_ptr, (void*)temp_contactgroup);

      /* save the contact pointer for later */
      temp_contactsmember->contact_ptr = temp_contact;
    }

    /* check for illegal characters in contactgroup name */
    if (use_precached_objects == FALSE) {
      if (contains_illegal_object_chars(temp_contactgroup->group_name) == TRUE) {
        logit(NSLOG_VERIFICATION_ERROR, TRUE,
              "Error: The name of contact group '%s' contains one or more illegal characters.",
              temp_contactgroup->group_name);
        errors++;
      }
    }
  }

  if (verify_config == TRUE)
    printf("\tChecked %d contact groups.\n", total_objects);

  /*****************************************/
  /* check all service escalations...     */
  /*****************************************/
  if (verify_config == TRUE)
    printf("Checking service escalations...\n");

  for (temp_se = serviceescalation_list, total_objects = 0;
       temp_se != NULL;
       temp_se = temp_se->next, total_objects++) {

    /* find the service */
    temp_service = find_service(temp_se->host_name, temp_se->description);
    if (temp_service == NULL) {
      logit(NSLOG_VERIFICATION_ERROR, TRUE,
            "Error: Service '%s' on host '%s' specified in service escalation is not defined anywhere!",
            temp_se->description, temp_se->host_name);
      errors++;
    }

    /* save the service pointer for later */
    temp_se->service_ptr = temp_service;

    /* find the timeperiod */
    if (temp_se->escalation_period != NULL) {
      temp_timeperiod = find_timeperiod(temp_se->escalation_period);
      if (temp_timeperiod == NULL) {
        logit(NSLOG_VERIFICATION_ERROR, TRUE,
              "Error: Escalation period '%s' specified in service escalation for service '%s' on host '%s' is not defined anywhere!",
              temp_se->escalation_period, temp_se->description,
              temp_se->host_name);
        errors++;
      }

      /* save the timeperiod pointer for later */
      temp_se->escalation_period_ptr = temp_timeperiod;
    }

    /* find the contacts */
    for (temp_contactsmember = temp_se->contacts;
	 temp_contactsmember != NULL;
         temp_contactsmember = temp_contactsmember->next) {

      /* find the contact */
      temp_contact = find_contact(temp_contactsmember->contact_name);
      if (temp_contact == NULL) {
        logit(NSLOG_VERIFICATION_ERROR, TRUE,
              "Error: Contact '%s' specified in service escalation for service '%s' on host '%s' is not defined anywhere!",
              temp_contactsmember->contact_name, temp_se->description,
              temp_se->host_name);
        errors++;
      }

      /* save the contact pointer for later */
      temp_contactsmember->contact_ptr = temp_contact;
    }

    /* check all contact groups */
    for (temp_contactgroupsmember = temp_se->contact_groups;
         temp_contactgroupsmember != NULL;
         temp_contactgroupsmember = temp_contactgroupsmember->next) {

      temp_contactgroup = find_contactgroup(temp_contactgroupsmember->group_name);

      if (temp_contactgroup == NULL) {
        logit(NSLOG_VERIFICATION_ERROR, TRUE,
              "Error: Contact group '%s' specified in service escalation for service '%s' on host '%s' is not defined anywhere!",
              temp_contactgroupsmember->group_name, temp_se->description,
              temp_se->host_name);
        errors++;
      }

      /* save the contact group pointer for later */
      temp_contactgroupsmember->group_ptr = temp_contactgroup;
    }
  }

  if (verify_config == TRUE)
    printf("\tChecked %d service escalations.\n", total_objects);

  /*****************************************/
  /* check all service dependencies...     */
  /*****************************************/
  if (verify_config == TRUE)
    printf("Checking service dependencies...\n");

  for (temp_sd = servicedependency_list, total_objects = 0;
       temp_sd != NULL;
       temp_sd = temp_sd->next, total_objects++) {

    /* find the dependent service */
    temp_service = find_service(temp_sd->dependent_host_name,
				temp_sd->dependent_service_description);
    if (temp_service == NULL) {
      logit(NSLOG_VERIFICATION_ERROR, TRUE,
            "Error: Dependent service '%s' on host '%s' specified in service dependency for service '%s' on host '%s' is not defined anywhere!",
            temp_sd->dependent_service_description,
            temp_sd->dependent_host_name,
	    temp_sd->service_description,
            temp_sd->host_name);
      errors++;
    }

    /* save pointer for later */
    temp_sd->dependent_service_ptr = temp_service;

    /* find the service we're depending on */
    temp_service2 = find_service(temp_sd->host_name, temp_sd->service_description);
    if (temp_service2 == NULL) {
      logit(NSLOG_VERIFICATION_ERROR, TRUE,
            "Error: Service '%s' on host '%s' specified in service dependency for service '%s' on host '%s' is not defined anywhere!",
            temp_sd->service_description,
	    temp_sd->host_name,
            temp_sd->dependent_service_description,
            temp_sd->dependent_host_name);
      errors++;
    }

    /* save pointer for later */
    temp_sd->master_service_ptr = temp_service2;

    /* make sure they're not the same service */
    if (temp_service == temp_service2) {
      logit(NSLOG_VERIFICATION_ERROR, TRUE,
            "Error: Service dependency definition for service '%s' on host '%s' is circular (it depends on itself)!",
            temp_sd->dependent_service_description,
            temp_sd->dependent_host_name);
      errors++;
    }

    /* find the timeperiod */
    if (temp_sd->dependency_period != NULL) {
      temp_timeperiod = find_timeperiod(temp_sd->dependency_period);
      if (temp_timeperiod == NULL) {
        logit(NSLOG_VERIFICATION_ERROR, TRUE,
              "Error: Dependency period '%s' specified in service dependency for service '%s' on host '%s' is not defined anywhere!",
              temp_sd->dependency_period,
              temp_sd->dependent_service_description,
              temp_sd->dependent_host_name);
        errors++;
      }

      /* save the timeperiod pointer for later */
      temp_sd->dependency_period_ptr = temp_timeperiod;
    }
  }

  if (verify_config == TRUE)
    printf("\tChecked %d service dependencies.\n", total_objects);

  /*****************************************/
  /* check all host escalations...     */
  /*****************************************/
  if (verify_config == TRUE)
    printf("Checking host escalations...\n");

  for (temp_he = hostescalation_list, total_objects = 0;
       temp_he != NULL;
       temp_he = temp_he->next, total_objects++) {

    /* find the host */
    temp_host = find_host(temp_he->host_name);
    if (temp_host == NULL) {
      logit(NSLOG_VERIFICATION_ERROR, TRUE,
            "Error: Host '%s' specified in host escalation is not defined anywhere!",
            temp_he->host_name);
      errors++;
    }

    /* save the host pointer for later */
    temp_he->host_ptr = temp_host;

    /* find the timeperiod */
    if (temp_he->escalation_period != NULL) {
      temp_timeperiod = find_timeperiod(temp_he->escalation_period);
      if (temp_timeperiod == NULL) {
        logit(NSLOG_VERIFICATION_ERROR, TRUE,
              "Error: Escalation period '%s' specified in host escalation for host '%s' is not defined anywhere!",
              temp_he->escalation_period, temp_he->host_name);
        errors++;
      }

      /* save the timeperiod pointer for later */
      temp_he->escalation_period_ptr = temp_timeperiod;
    }

    /* find the contacts */
    for (temp_contactsmember = temp_he->contacts;
	 temp_contactsmember != NULL;
         temp_contactsmember = temp_contactsmember->next) {

      /* find the contact */
      temp_contact = find_contact(temp_contactsmember->contact_name);
      if (temp_contact == NULL) {
        logit(NSLOG_VERIFICATION_ERROR, TRUE,
              "Error: Contact '%s' specified in host escalation for host '%s' is not defined anywhere!",
              temp_contactsmember->contact_name, temp_he->host_name);
        errors++;
      }

      /* save the contact pointer for later */
      temp_contactsmember->contact_ptr = temp_contact;
    }

    /* check all contact groups */
    for (temp_contactgroupsmember = temp_he->contact_groups;
         temp_contactgroupsmember != NULL;
         temp_contactgroupsmember = temp_contactgroupsmember->next) {

      temp_contactgroup = find_contactgroup(temp_contactgroupsmember->group_name);

      if (temp_contactgroup == NULL) {
        logit(NSLOG_VERIFICATION_ERROR, TRUE,
              "Error: Contact group '%s' specified in host escalation for host '%s' is not defined anywhere!",
              temp_contactgroupsmember->group_name, temp_he->host_name);
        errors++;
      }

      /* save the contact group pointer for later */
      temp_contactgroupsmember->group_ptr = temp_contactgroup;
    }
  }

  if (verify_config == TRUE)
    printf("\tChecked %d host escalations.\n", total_objects);

  /*****************************************/
  /* check all host dependencies...     */
  /*****************************************/
  if (verify_config == TRUE)
    printf("Checking host dependencies...\n");

  for (temp_hd = hostdependency_list, total_objects = 0;
       temp_hd != NULL;
       temp_hd = temp_hd->next, total_objects++) {

    /* find the dependent host */
    temp_host = find_host(temp_hd->dependent_host_name);
    if (temp_host == NULL) {
      logit(NSLOG_VERIFICATION_ERROR, TRUE,
            "Error: Dependent host specified in host dependency for host '%s' is not defined anywhere!",
            temp_hd->dependent_host_name);
      errors++;
    }

    /* save pointer for later */
    temp_hd->dependent_host_ptr = temp_host;

    /* find the host we're depending on */
    temp_host2 = find_host(temp_hd->host_name);
    if (temp_host2 == NULL) {
      logit(NSLOG_VERIFICATION_ERROR, TRUE,
            "Error: Host specified in host dependency for host '%s' is not defined anywhere!",
            temp_hd->dependent_host_name);
      errors++;
    }

    /* save pointer for later */
    temp_hd->master_host_ptr = temp_host2;

    /* make sure they're not the same host */
    if (temp_host == temp_host2) {
      logit(NSLOG_VERIFICATION_ERROR, TRUE,
            "Error: Host dependency definition for host '%s' is circular (it depends on itself)!",
            temp_hd->dependent_host_name);
      errors++;
    }

    /* find the timeperiod */
    if (temp_hd->dependency_period != NULL) {
      temp_timeperiod = find_timeperiod(temp_hd->dependency_period);
      if (temp_timeperiod == NULL) {
        logit(NSLOG_VERIFICATION_ERROR, TRUE,
              "Error: Dependency period '%s' specified in host dependency for host '%s' is not defined anywhere!",
              temp_hd->dependency_period, temp_hd->dependent_host_name);
        errors++;
      }

      /* save the timeperiod pointer for later */
      temp_hd->dependency_period_ptr = temp_timeperiod;
    }
  }

  if (verify_config == TRUE)
    printf("\tChecked %d host dependencies.\n", total_objects);

  /*****************************************/
  /* check all commands...                 */
  /*****************************************/
  if (verify_config == TRUE)
    printf("Checking commands...\n");

  for (temp_command = command_list, total_objects = 0;
       temp_command != NULL;
       temp_command = temp_command->next, total_objects++) {

    /* check for illegal characters in command name */
    if (use_precached_objects == FALSE) {
      if (contains_illegal_object_chars(temp_command->name) == TRUE) {
        logit(NSLOG_VERIFICATION_ERROR, TRUE,
              "Error: The name of command '%s' contains one or more illegal characters.",
              temp_command->name);
        errors++;
      }
    }
  }

  if (verify_config == TRUE)
    printf("\tChecked %d commands.\n", total_objects);

  /*****************************************/
  /* check all timeperiods...              */
  /*****************************************/
  if (verify_config == TRUE)
    printf("Checking time periods...\n");

  for (temp_timeperiod = timeperiod_list, total_objects = 0;
       temp_timeperiod != NULL;
       temp_timeperiod = temp_timeperiod->next, total_objects++) {

    /* check for illegal characters in timeperiod name */
    if (use_precached_objects == FALSE) {
      if (contains_illegal_object_chars(temp_timeperiod->name) == TRUE) {
        logit(NSLOG_VERIFICATION_ERROR, TRUE,
              "Error: The name of time period '%s' contains one or more illegal characters.",
              temp_timeperiod->name);
        errors++;
      }
    }

    /* check for valid timeperiod names in exclusion list */
    for (temp_timeperiodexclusion = temp_timeperiod->exclusions;
         temp_timeperiodexclusion != NULL;
         temp_timeperiodexclusion = temp_timeperiodexclusion->next) {

      temp_timeperiod2 = find_timeperiod(temp_timeperiodexclusion->timeperiod_name);
      if (temp_timeperiod2 == NULL) {
        logit(NSLOG_VERIFICATION_ERROR, TRUE,
              "Error: Excluded time period '%s' specified in timeperiod '%s' is not defined anywhere!",
              temp_timeperiodexclusion->timeperiod_name, temp_timeperiod->name);
        errors++;
      }

      /* save the timeperiod pointer for later */
      temp_timeperiodexclusion->timeperiod_ptr = temp_timeperiod2;
    }
  }

  if (verify_config == TRUE)
    printf("\tChecked %d time periods.\n", total_objects);

  /* update warning and error count */
  *w += warnings;
  *e += errors;

  return ((errors > 0) ? ERROR : OK);
}

/* dfs status values */
#define DFS_UNCHECKED                    0      /* default value */
#define DFS_TEMP_CHECKED                 1      /* check just one time */
#define DFS_OK                           2      /* no problem */
#define DFS_NEAR_LOOP                    3      /* has trouble sons */
#define DFS_LOOPY                        4      /* is a part of a loop */

#define dfs_get_status(h) h->circular_path_checked
#define dfs_unset_status(h) h->circular_path_checked = 0
#define dfs_set_status(h, flag) h->circular_path_checked = (flag)
#define dfs_host_status(h) (h ? dfs_get_status(h) : DFS_OK)

/**
 * Modified version of Depth-first Search
 * http://en.wikipedia.org/wiki/Depth-first_search
 */
static int dfs_host_path(host* root) {
  hostsmember* child = NULL;

  if (!root)
    return (DFS_NEAR_LOOP);

  if (dfs_get_status(root) != DFS_UNCHECKED)
    return (dfs_get_status(root));

  /* Mark the root temporary checked */
  dfs_set_status(root, DFS_TEMP_CHECKED);

  /* We are scanning the children */
  for (child = root->child_hosts; child != NULL; child = child->next) {
    int child_status = dfs_get_status(child->host_ptr);

    /* If a child is not checked, check it */
    if (child_status == DFS_UNCHECKED)
      child_status = dfs_host_path(child->host_ptr);

    /* If a child already temporary checked, its a problem,
     * loop inside, and its a acked status */
    if (child_status == DFS_TEMP_CHECKED) {
      dfs_set_status(child->host_ptr, DFS_LOOPY);
      dfs_set_status(root, DFS_LOOPY);
    }

    /* If a child already temporary checked, its a problem, loop inside */
    if (child_status == DFS_NEAR_LOOP || child_status == DFS_LOOPY) {
      /* if a node is know to be part of a loop, do not let it be less */
      if (dfs_get_status(root) != DFS_LOOPY)
        dfs_set_status(root, DFS_NEAR_LOOP);

      /* we already saw this child, it's a problem */
      dfs_set_status(child->host_ptr, DFS_LOOPY);
    }
  }

  /*
   * If root have been modified, do not set it OK
   * A node is OK if and only if all of his children are OK
   * If it does not have child, goes ok
   */
  if (dfs_get_status(root) == DFS_TEMP_CHECKED)
    dfs_set_status(root, DFS_OK);
  return (dfs_get_status(root));
}

/* check for circular paths and dependencies */
int pre_flight_circular_check(int* w, int* e) {
  host* temp_host = NULL;
  servicedependency* temp_sd = NULL;
  servicedependency* temp_sd2 = NULL;
  hostdependency* temp_hd = NULL;
  hostdependency* temp_hd2 = NULL;
  int found = FALSE;
  int result = OK;
  int warnings = 0;
  int errors = 0;


  /* bail out if we aren't supposed to verify circular paths */
  if (verify_circular_paths == FALSE)
    return (OK);

  /********************************************/
  /* check for circular paths between hosts   */
  /********************************************/
  if (verify_config == TRUE)
    printf("Checking for circular paths between hosts...\n");

  /* check routes between all hosts */
  found = FALSE;
  result = OK;

  /* We clean the dsf status from previous check */
  for (temp_host = host_list; temp_host != NULL; temp_host = temp_host->next) {
    dfs_set_status(temp_host, DFS_UNCHECKED);
  }

  for (temp_host = host_list; temp_host != NULL; temp_host = temp_host->next) {
    if (dfs_host_path(temp_host) == DFS_LOOPY)
      errors = 1;
  }

  for (temp_host = host_list; temp_host != NULL; temp_host = temp_host->next) {
    if (dfs_get_status(temp_host) == DFS_LOOPY)
      logit(NSLOG_VERIFICATION_ERROR, TRUE,
            "Error: The host '%s' is part of a circular parent/child chain!",
            temp_host->name);
    /* clean DFS status */
    dfs_set_status(temp_host, DFS_UNCHECKED);
  }

  /********************************************/
  /* check for circular dependencies         */
  /********************************************/
  if (verify_config == TRUE)
    printf("Checking for circular host and service dependencies...\n");

  /* check execution dependencies between all services */
  for (temp_sd = servicedependency_list;
       temp_sd != NULL;
       temp_sd = temp_sd->next) {

    /* clear checked flag for all dependencies */
    for (temp_sd2 = servicedependency_list;
	 temp_sd2 != NULL;
         temp_sd2 = temp_sd2->next)
      temp_sd2->circular_path_checked = FALSE;

    found = check_for_circular_servicedependency_path(temp_sd, temp_sd, EXECUTION_DEPENDENCY);
    if (found == TRUE) {
      logit(NSLOG_VERIFICATION_ERROR, TRUE,
            "Error: A circular execution dependency (which could result in a deadlock) exists for service '%s' on host '%s'!",
            temp_sd->service_description, temp_sd->host_name);
      errors++;
    }
  }

  /* check notification dependencies between all services */
  for (temp_sd = servicedependency_list;
       temp_sd != NULL;
       temp_sd = temp_sd->next) {

    /* clear checked flag for all dependencies */
    for (temp_sd2 = servicedependency_list;
	 temp_sd2 != NULL;
         temp_sd2 = temp_sd2->next)
      temp_sd2->circular_path_checked = FALSE;

    found = check_for_circular_servicedependency_path(temp_sd, temp_sd, NOTIFICATION_DEPENDENCY);
    if (found == TRUE) {
      logit(NSLOG_VERIFICATION_ERROR, TRUE,
            "Error: A circular notification dependency (which could result in a deadlock) exists for service '%s' on host '%s'!",
            temp_sd->service_description, temp_sd->host_name);
      errors++;
    }
  }

  /* check execution dependencies between all hosts */
  for (temp_hd = hostdependency_list; temp_hd != NULL; temp_hd = temp_hd->next) {

    /* clear checked flag for all dependencies */
    for (temp_hd2 = hostdependency_list;
	 temp_hd2 != NULL;
         temp_hd2 = temp_hd2->next)
      temp_hd2->circular_path_checked = FALSE;

    found = check_for_circular_hostdependency_path(temp_hd, temp_hd, EXECUTION_DEPENDENCY);
    if (found == TRUE) {
      logit(NSLOG_VERIFICATION_ERROR, TRUE,
            "Error: A circular execution dependency (which could result in a deadlock) exists for host '%s'!",
            temp_hd->host_name);
      errors++;
    }
  }

  /* check notification dependencies between all hosts */
  for (temp_hd = hostdependency_list; temp_hd != NULL; temp_hd = temp_hd->next) {

    /* clear checked flag for all dependencies */
    for (temp_hd2 = hostdependency_list;
	 temp_hd2 != NULL;
         temp_hd2 = temp_hd2->next)
      temp_hd2->circular_path_checked = FALSE;

    found = check_for_circular_hostdependency_path(temp_hd, temp_hd, NOTIFICATION_DEPENDENCY);
    if (found == TRUE) {
      logit(NSLOG_VERIFICATION_ERROR, TRUE,
            "Error: A circular notification dependency (which could result in a deadlock) exists for host '%s'!",
            temp_hd->host_name);
      errors++;
    }
  }

  /* update warning and error count */
  *w += warnings;
  *e += errors;

  return ((errors > 0) ? ERROR : OK);
}<|MERGE_RESOLUTION|>--- conflicted
+++ resolved
@@ -27,51 +27,8 @@
 #include "utils.hh"
 #include "notifications.hh"
 #include "logging.hh"
-#include "configuration/states.hh"
 #include "config.hh"
 
-using namespace com::centreon::engine;
-
-<<<<<<< HEAD
-extern configuration::states config;
-
-extern char*                 macro_user[MAX_USER_MACROS];
-
-extern command*              global_host_event_handler_ptr;
-extern command*              global_service_event_handler_ptr;
-
-extern command*              ocsp_command_ptr;
-extern command*              ochp_command_ptr;
-
-extern int                   verify_config;
-extern int                   verify_circular_paths;
-extern int                   test_scheduling;
-extern int                   precache_objects;
-extern int                   use_precached_objects;
-
-extern sched_info            scheduling_info;
-
-extern int                   max_child_process_time;
-
-extern contact*              contact_list;
-extern contactgroup*         contactgroup_list;
-extern host*                 host_list;
-extern hostgroup*            hostgroup_list;
-extern service*              service_list;
-extern servicegroup*         servicegroup_list;
-extern notification*         notification_list;
-extern command*              command_list;
-extern timeperiod*           timeperiod_list;
-extern serviceescalation*    serviceescalation_list;
-extern servicedependency*    servicedependency_list;
-extern hostdependency*       hostdependency_list;
-extern hostescalation*       hostescalation_list;
-
-extern host**                host_hashlist;
-extern service**             service_hashlist;
-
-=======
->>>>>>> 7834bc45
 /******************************************************************/
 /************** CONFIGURATION INPUT FUNCTIONS *********************/
 /******************************************************************/
