/*
** Copyright 1999-2011 Ethan Galstad
** Copyright 2011      Merethis
**
** This file is part of Centreon Engine.
**
** Centreon Engine is free software: you can redistribute it and/or
** modify it under the terms of the GNU General Public License version 2
** as published by the Free Software Foundation.
**
** Centreon Engine is distributed in the hope that it will be useful,
** but WITHOUT ANY WARRANTY; without even the implied warranty of
** MERCHANTABILITY or FITNESS FOR A PARTICULAR PURPOSE. See the GNU
** General Public License for more details.
**
** You should have received a copy of the GNU General Public License
** along with Centreon Engine. If not, see
** <http://www.gnu.org/licenses/>.
*/

#include <stdio.h>
#include <sys/types.h>
#include <sys/stat.h>
#include <sys/mman.h>
#include <unistd.h>
#include <fcntl.h>
#include "common.hh"
#include "globals.hh"
#include "utils.hh"
#include "configuration/states.hh"
#include "shared.hh"

using namespace com::centreon::engine;

<<<<<<< HEAD
extern configuration::states config;

=======
>>>>>>> 7834bc45
/*
 * This file holds random utility functions shared by cgi's and
 * core.
 */

char* my_strdup(char const* str) {
  char* new_str = new char[strlen(str) + 1];
  return (strcpy(new_str, str));
}

/* fix the problem with strtok() skipping empty options between tokens */
char* my_strtok(char* buffer, char const* tokens) {
  char* token_position = NULL;
  char* sequence_head = NULL;
  static char* my_strtok_buffer = NULL;
  static char* original_my_strtok_buffer = NULL;

  if (buffer != NULL) {
    delete[] original_my_strtok_buffer;
    my_strtok_buffer = my_strdup(buffer);
    original_my_strtok_buffer = my_strtok_buffer;
  }

  sequence_head = my_strtok_buffer;

  if (sequence_head[0] == '\x0')
    return (NULL);

  token_position = strchr(my_strtok_buffer, tokens[0]);

  if (token_position == NULL) {
    my_strtok_buffer = strchr(my_strtok_buffer, '\x0');
    return (sequence_head);
  }

  token_position[0] = '\x0';
  my_strtok_buffer = token_position + 1;
  return (sequence_head);
}

/* fixes compiler problems under Solaris, since strsep() isn't included */
/* this code is taken from the glibc source */
char* my_strsep(char** stringp, char const* delim) {
  char* begin;
  char* end;

  if ((begin = *stringp) == NULL)
    return (NULL);

  /* A frequent case is when the delimiter string contains only one
   * character.  Here we don't need to call the expensive `strpbrk'
   * function and instead work using `strchr'.  */
  if (delim[0] == '\0' || delim[1] == '\0') {
    char ch = delim[0];

    if (ch == '\0' || begin[0] == '\0')
      end = NULL;
    else {
      if (*begin == ch)
        end = begin;
      else
        end = strchr(begin + 1, ch);
    }
  }
  else {
    /* find the end of the token.  */
    end = strpbrk(begin, delim);
  }

  if (end) {
    /* terminate the token and set *STRINGP past NUL character.  */
    *end++ = '\0';
    *stringp = end;
  }
  else
    /* no more delimiters; this is the last token.  */
    *stringp = NULL;
  return (begin);
}

/* open a file read-only via mmap() */
mmapfile* mmap_fopen(char* filename) {
  mmapfile* new_mmapfile = NULL;
  int fd = 0;
  void* mmap_buf = NULL;
  struct stat statbuf;
  int mode = O_RDONLY;
  unsigned long file_size = 0L;

  if (filename == NULL)
    return (NULL);

  /* allocate memory */
  new_mmapfile = new mmapfile;

  /* open the file */
  if ((fd = open(filename, mode)) == -1) {
    delete[] new_mmapfile;
    return (NULL);
  }

  /* get file info */
  if ((fstat(fd, &statbuf)) == -1) {
    close(fd);
    delete[] new_mmapfile;
    return (NULL);
  }

  /* get file size */
  file_size = (unsigned long)statbuf.st_size;

  /* only mmap() if we have a file greater than 0 bytes */
  if (file_size > 0) {

    /* mmap() the file - allocate one extra byte for processing zero-byte files */
    if ((mmap_buf = (void*)mmap(0, file_size, PROT_READ, MAP_PRIVATE, fd, 0)) == MAP_FAILED) {
      close(fd);
      delete[] new_mmapfile;
      return (NULL);
    }
  }
  else
    mmap_buf = NULL;

  /* populate struct info for later use */
  new_mmapfile->path = my_strdup(filename);
  new_mmapfile->fd = fd;
  new_mmapfile->file_size = (unsigned long)file_size;
  new_mmapfile->current_position = 0L;
  new_mmapfile->current_line = 0L;
  new_mmapfile->mmap_buf = mmap_buf;
  return (new_mmapfile);
}

/* close a file originally opened via mmap() */
int mmap_fclose(mmapfile* temp_mmapfile) {
  if (temp_mmapfile == NULL)
    return (ERROR);

  /* un-mmap() the file */
  if (temp_mmapfile->file_size > 0L)
    munmap(temp_mmapfile->mmap_buf, temp_mmapfile->file_size);

  /* close the file */
  close(temp_mmapfile->fd);

  /* free memory */
  delete[] temp_mmapfile->path;
  delete[] temp_mmapfile;
  return (OK);
}

/* gets one line of input from an mmap()'ed file */
char* mmap_fgets(mmapfile* temp_mmapfile) {
  char* buf = NULL;
  unsigned long x = 0L;
  int len = 0;

  if (temp_mmapfile == NULL)
    return (NULL);

  /* size of file is 0 bytes */
  if (temp_mmapfile->file_size == 0L)
    return (NULL);

  /* we've reached the end of the file */
  if (temp_mmapfile->current_position >= temp_mmapfile->file_size)
    return (NULL);

  /* find the end of the string (or buffer) */
  for (x = temp_mmapfile->current_position;
       x < temp_mmapfile->file_size;
       x++) {
    if (*((char*)(temp_mmapfile->mmap_buf) + x) == '\n') {
      x++;
      break;
    }
  }

  /* calculate length of line we just read */
  len = (int)(x - temp_mmapfile->current_position);

  /* allocate memory for the new line */
  buf = new char[len + 1];

  /* copy string to newly allocated memory and terminate the string */
  memcpy(buf, ((char*)(temp_mmapfile->mmap_buf) + temp_mmapfile->current_position), len);
  buf[len] = '\x0';

  /* update the current position */
  temp_mmapfile->current_position = x;

  /* increment the current line */
  temp_mmapfile->current_line++;
  return (buf);
}

/* gets one line of input from an mmap()'ed file (may be contained on more than one line in the source file) */
char* mmap_fgets_multiline(mmapfile* temp_mmapfile) {
  char* buf = NULL;
  char* tempbuf = NULL;
  char* stripped = NULL;
  int len = 0;
  int len2 = 0;
  int end = 0;

  if (temp_mmapfile == NULL)
    return (NULL);

  while (1) {

    delete[] tempbuf;

    if ((tempbuf = mmap_fgets(temp_mmapfile)) == NULL)
      break;

    if (buf == NULL) {
      len = strlen(tempbuf);
      buf = new char[len + 1];
      memcpy(buf, tempbuf, len);
      buf[len] = '\x0';
    }
    else {
      /* strip leading white space from continuation lines */
      stripped = tempbuf;
      while (*stripped == ' ' || *stripped == '\t')
        stripped++;
      len = strlen(stripped);
      len2 = strlen(buf);
      buf = resize_string(buf, len + len2 + 1);
      strcat(buf, stripped);
      len += len2;
      buf[len] = '\x0';
    }

    if (len == 0)
      break;

    /* handle Windows/DOS CR/LF */
    if (len >= 2 && buf[len - 2] == '\r')
      end = len - 3;
    /* normal Unix LF */
    else if (len >= 1 && buf[len - 1] == '\n')
      end = len - 2;
    else
      end = len - 1;

    /* two backslashes found. unescape first backslash first and break */
    if (end >= 1 && buf[end - 1] == '\\' && buf[end] == '\\') {
      buf[end] = '\n';
      buf[end + 1] = '\x0';
      break;
    }

    /* one backslash found. continue reading the next line */
    else if (end > 0 && buf[end] == '\\')
      buf[end] = '\x0';

    /* no continuation marker was found, so break */
    else
      break;
  }

  delete[] tempbuf;
  return (buf);
}

/* strip newline, carriage return, and tab characters from beginning and end of a string */
void strip(char* buffer) {
  int x, z;
  int len;

  if (buffer == NULL || buffer[0] == '\x0')
    return;

  /* strip end of string */
  len = (int)strlen(buffer);
  for (x = len - 1; x >= 0; x--) {
    switch (buffer[x]) {
    case ' ':
    case '\n':
    case '\r':
    case '\t':
      buffer[x] = '\x0';
    continue;
    }
    break;
  }

  /* if we stripped all of it, just return */
  if (!x)
    return;

  /* save last position for later... */
  z = x;

  /* strip beginning of string (by shifting) */
  /* NOTE: this is very expensive to do, so avoid it whenever possible */
  for (x = 0;; x++) {
    switch (buffer[x]) {
    case ' ':
    case '\n':
    case '\r':
    case '\t':
      continue;
    }
    break;
  }

  if (x > 0 && z > 0) {
    /* new length of the string after we stripped the end */
    len = z + 1;

    /* shift chars towards beginning of string to remove leading whitespace */
    for (z = x; z < len; z++)
      buffer[z - x] = buffer[z];
    buffer[len - x] = '\x0';
  }
}

/**************************************************
 *************** HASH FUNCTIONS *******************
 **************************************************/

/* dual hash function */
int hashfunc(char const* name1, char const* name2, int hashslots) {
  unsigned int i, result;

  result = 0;

  if (name1)
    for (i = 0; i < strlen(name1); i++)
      result += name1[i];

  if (name2)
    for (i = 0; i < strlen(name2); i++)
      result += name2[i];

  return (result % hashslots);
}

/* dual hash data comparison */
int compare_hashdata(char const* val1a,
		     char const* val1b,
                     char const* val2a,
		     char const* val2b) {
  int result = 0;

  /* NOTE: If hash calculation changes, update the compare_strings() function! */

  /* check first name */
  if (val1a == NULL && val2a == NULL)
    result = 0;
  else if (val1a == NULL)
    result = 1;
  else if (val2a == NULL)
    result = -1;
  else
    result = strcmp(val1a, val2a);

  /* check second name if necessary */
  if (result == 0) {
    if (val1b == NULL && val2b == NULL)
      result = 0;
    else if (val1b == NULL)
      result = 1;
    else if (val2b == NULL)
      result = -1;
    else
      result = strcmp(val1b, val2b);
  }

  return (result);
}

/*
 * given a date/time in time_t format, produce a corresponding
 * date/time string, including timezone
 */
void get_datetime_string(time_t* raw_time,
			 char* buffer,
                         int buffer_length,
			 int type) {
  time_t t;
  struct tm* tm_ptr, tm_s;
  int hour;
  int minute;
  int second;
  int month;
  int day;
  int year;
  char const* weekdays[7] = { "Sun", "Mon", "Tue", "Wed", "Thu", "Fri", "Sat" };
  char const* months[12] = { "Jan", "Feb", "Mar", "Apr", "May", "Jun", "Jul", "Aug", "Sept", "Oct", "Nov", "Dec" };
  char const* tzone = "";

  if (raw_time == NULL)
    time(&t);
  else
    t = *raw_time;

  if (type == HTTP_DATE_TIME)
    tm_ptr = gmtime_r(&t, &tm_s);
  else
    tm_ptr = localtime_r(&t, &tm_s);

  hour = tm_ptr->tm_hour;
  minute = tm_ptr->tm_min;
  second = tm_ptr->tm_sec;
  month = tm_ptr->tm_mon + 1;
  day = tm_ptr->tm_mday;
  year = tm_ptr->tm_year + 1900;

#ifdef HAVE_TM_ZONE
  tzone = (char*)(tm_ptr->tm_zone);
#else
  tzone = tm_ptr->tm_isdst ? tzname[1] : tzname[0];
#endif

  /* ctime() style date/time */
  if (type == LONG_DATE_TIME)
    snprintf(buffer, buffer_length, "%s %s %d %02d:%02d:%02d %s %d",
             weekdays[tm_ptr->tm_wday], months[tm_ptr->tm_mon], day,
             hour, minute, second, tzone, year);

  /* short date/time */
  else if (type == SHORT_DATE_TIME) {
    if (config.get_date_format() == DATE_FORMAT_EURO)
      snprintf(buffer, buffer_length,
               "%02d-%02d-%04d %02d:%02d:%02d", day, month,
               year, hour, minute, second);
    else if (config.get_date_format() == DATE_FORMAT_ISO8601
             || config.get_date_format() == DATE_FORMAT_STRICT_ISO8601)
      snprintf(buffer, buffer_length,
               "%04d-%02d-%02d%c%02d:%02d:%02d", year, month,
               day, (config.get_date_format() == DATE_FORMAT_STRICT_ISO8601) ? 'T' : ' ',
	       hour, minute, second);
    else
      snprintf(buffer, buffer_length,
               "%02d-%02d-%04d %02d:%02d:%02d", month, day,
               year, hour, minute, second);
  }

  /* short date */
  else if (type == SHORT_DATE) {
    if (config.get_date_format() == DATE_FORMAT_EURO)
      snprintf(buffer, buffer_length, "%02d-%02d-%04d", day,
               month, year);
    else if (config.get_date_format() == DATE_FORMAT_ISO8601
             || config.get_date_format() == DATE_FORMAT_STRICT_ISO8601)
      snprintf(buffer, buffer_length, "%04d-%02d-%02d", year,
               month, day);
    else
      snprintf(buffer, buffer_length, "%02d-%02d-%04d", month,
               day, year);
  }

  /* expiration date/time for HTTP headers */
  else if (type == HTTP_DATE_TIME)
    snprintf(buffer, buffer_length,
             "%s, %02d %s %d %02d:%02d:%02d GMT",
             weekdays[tm_ptr->tm_wday], day, months[tm_ptr->tm_mon],
             year, hour, minute, second);

  /* short time */
  else
    snprintf(buffer, buffer_length, "%02d:%02d:%02d", hour, minute, second);

  buffer[buffer_length - 1] = '\x0';
}

/* get days, hours, minutes, and seconds from a raw time_t format or total seconds */
void get_time_breakdown(unsigned long raw_time,
			int* days,
			int* hours,
                        int* minutes,
			int* seconds) {
  unsigned long temp_time;
  int temp_days;
  int temp_hours;
  int temp_minutes;
  int temp_seconds;

  temp_time = raw_time;

  temp_days = temp_time / 86400;
  temp_time -= (temp_days * 86400);
  temp_hours = temp_time / 3600;
  temp_time -= (temp_hours * 3600);
  temp_minutes = temp_time / 60;
  temp_time -= (temp_minutes * 60);
  temp_seconds = (int)temp_time;

  *days = temp_days;
  *hours = temp_hours;
  *minutes = temp_minutes;
  *seconds = temp_seconds;
}

char* resize_string(char* str, size_t size) {
  if (size == 0) {
    delete[] str;
    return (NULL);
  }
  if (str == NULL)
    return (new char[size]);
  char* new_str = new char[size];
  strcpy(new_str, str);
  delete[] str;
  return (new_str);
}<|MERGE_RESOLUTION|>--- conflicted
+++ resolved
@@ -27,16 +27,8 @@
 #include "common.hh"
 #include "globals.hh"
 #include "utils.hh"
-#include "configuration/states.hh"
 #include "shared.hh"
 
-using namespace com::centreon::engine;
-
-<<<<<<< HEAD
-extern configuration::states config;
-
-=======
->>>>>>> 7834bc45
 /*
  * This file holds random utility functions shared by cgi's and
  * core.
