--- conflicted
+++ resolved
@@ -1362,19 +1362,8 @@
   // Apply service escalations.
   _apply<configuration::serviceescalation, applier::serviceescalation>(
     diff_serviceescalations);
-<<<<<<< HEAD
-  _resolve<configuration::serviceescalation, applier::serviceescalation>(
-    config->serviceescalations());
-=======
   // _resolve<configuration::serviceescalation, applier::serviceescalation>(
   //   config->serviceescalations());
-
-  // Load retention.
-  if (!retention_path.empty()) {
-    retention::parser p;
-    p.parse(retention_path);
-  }
->>>>>>> 91b2aed2
 
   // Pre-flight check.
   {
