/*
** Copyright 2011 Merethis
**
** This file is part of Centreon Engine.
**
** Centreon Engine is free software: you can redistribute it and/or
** modify it under the terms of the GNU General Public License version 2
** as published by the Free Software Foundation.
**
** Centreon Engine is distributed in the hope that it will be useful,
** but WITHOUT ANY WARRANTY; without even the implied warranty of
** MERCHANTABILITY or FITNESS FOR A PARTICULAR PURPOSE. See the GNU
** General Public License for more details.
**
** You should have received a copy of the GNU General Public License
** along with Centreon Engine. If not, see
** <http://www.gnu.org/licenses/>.
*/

#include <fstream>
#include <QFileInfo>
#include <string>
#include <limits.h>
#include "broker.hh"
#include "engine.hh"
#include "error.hh"
#include "globals.hh"
#include "logging/logger.hh"
#include "macros.hh"
#include "macros/misc.hh"
#include "configuration/state.hh"

using namespace com::centreon::engine::configuration;
using namespace com::centreon::engine::logging;

const float state::DEFAULT_SLEEP_TIME                  = 0.5;
const float state::DEFAULT_LOW_SERVICE_FLAP_THRESHOLD  = 20.0;
const float state::DEFAULT_HIGH_SERVICE_FLAP_THRESHOLD = 30.0;
const float state::DEFAULT_LOW_HOST_FLAP_THRESHOLD     = 20.0;
const float state::DEFAULT_HIGH_HOST_FLAP_THRESHOLD    = 30.0;
const char* const state::DEFAULT_ILLEGAL_OUTPUT_CHARS  = "`~$&|'\"<>";

/**************************************
*                                     *
*           Public Methods            *
*                                     *
**************************************/

/**
 *  Default constructor.
 */
state::state()
  : _cur_line(0), _command_check_interval_is_seconds(false), _mac(NULL) {

  _mac = get_global_macros();

  _lst_method["resource_file"]                               = &cpp_suck<std::string const&, &state::_parse_resource_file>::set_generic;;
  _lst_method["log_file"]                                    = &cpp_suck<std::string const&, &state::set_log_file>::set_generic;
  _lst_method["broker_module_directory"]                     = &cpp_suck<std::string const&, &state::set_broker_module_directory>::set_generic;
  _lst_method["debug_level"]                                 = &cpp_suck_cast<unsigned long, int, &state::set_debug_level>::set_generic_cast;
  _lst_method["debug_verbosity"]                             = &cpp_suck<unsigned int, &state::set_debug_verbosity>::set_generic;
  _lst_method["debug_file"]                                  = &cpp_suck<std::string const&, &state::set_debug_file>::set_generic;
  _lst_method["max_debug_file_size"]                         = &cpp_suck<unsigned long, &state::set_max_debug_file_size>::set_generic;
  _lst_method["command_file"]                                = &cpp_suck<std::string const&, &state::set_command_file>::set_generic;
  _lst_method["temp_file"]                                   = &cpp_suck<std::string const&, &state::set_temp_file>::set_generic;
  _lst_method["temp_path"]                                   = &cpp_suck<std::string const&, &state::set_temp_path>::set_generic;
  _lst_method["check_result_path"]                           = &cpp_suck<std::string const&, &state::set_check_result_path>::set_generic;
  _lst_method["max_check_result_file_age"]                   = &cpp_suck<unsigned long, &state::set_max_check_result_file_age>::set_generic;
  _lst_method["global_host_event_handler"]                   = &cpp_suck<std::string const&, &state::set_global_host_event_handler>::set_generic;
  _lst_method["global_service_event_handler"]                = &cpp_suck<std::string const&, &state::set_global_service_event_handler>::set_generic;
  _lst_method["ocsp_command"]                                = &cpp_suck<std::string const&, &state::set_ocsp_command>::set_generic;
  _lst_method["ochp_command"]                                = &cpp_suck<std::string const&, &state::set_ochp_command>::set_generic;
  _lst_method["admin_email"]                                 = &cpp_suck<std::string const&, &state::_set_admin_email>::set_generic;
  _lst_method["admin_pager"]                                 = &cpp_suck<std::string const&, &state::_set_admin_pager>::set_generic;
  _lst_method["use_syslog"]                                  = &cpp_suck<bool, &state::set_use_syslog>::set_generic;
  _lst_method["log_notifications"]                           = &cpp_suck<bool, &state::set_log_notifications>::set_generic;
  _lst_method["log_service_retries"]                         = &cpp_suck<bool, &state::set_log_service_retries>::set_generic;
  _lst_method["log_host_retries"]                            = &cpp_suck<bool, &state::set_log_host_retries>::set_generic;
  _lst_method["log_event_handlers"]                          = &cpp_suck<bool, &state::set_log_event_handlers>::set_generic;
  _lst_method["log_external_commands"]                       = &cpp_suck<bool, &state::set_log_external_commands>::set_generic;
  _lst_method["log_passive_checks"]                          = &cpp_suck<bool, &state::set_log_passive_checks>::set_generic;
  _lst_method["log_initial_states"]                          = &cpp_suck<bool, &state::set_log_initial_state>::set_generic;
  _lst_method["retain_state_information"]                    = &cpp_suck<bool, &state::set_retain_state_information>::set_generic;
  _lst_method["retention_update_interval"]                   = &cpp_suck<unsigned int, &state::set_retention_update_interval>::set_generic;
  _lst_method["use_retained_program_state"]                  = &cpp_suck<bool, &state::set_use_retained_program_state>::set_generic;
  _lst_method["use_retained_scheduling_info"]                = &cpp_suck<bool, &state::set_use_retained_scheduling_info>::set_generic;
  _lst_method["retention_scheduling_horizon"]                = &cpp_suck<unsigned int, &state::set_retention_scheduling_horizon>::set_generic;
  _lst_method["additional_freshness_latency"]                = &cpp_suck<int, &state::set_additional_freshness_latency>::set_generic;
  _lst_method["retained_host_attribute_mask"]                = &cpp_suck<unsigned long, &state::set_retained_host_attribute_mask>::set_generic;
  _lst_method["retained_service_attribute_mask"]             = &cpp_suck<std::string const&, &state::_set_retained_service_attribute_mask>::set_generic;
  _lst_method["retained_process_host_attribute_mask"]        = &cpp_suck<unsigned long, &state::set_retained_process_host_attribute_mask>::set_generic;
  _lst_method["retained_process_service_attribute_mask"]     = &cpp_suck<std::string const&, &state::_set_retained_process_service_attribute_mask>::set_generic;
  _lst_method["retained_contact_host_attribute_mask"]        = &cpp_suck<unsigned long, &state::set_retained_contact_host_attribute_mask>::set_generic;
  _lst_method["retained_contact_service_attribute_mask"]     = &cpp_suck<unsigned long, &state::set_retained_contact_service_attribute_mask>::set_generic;
  _lst_method["obsess_over_services"]                        = &cpp_suck<bool, &state::set_obsess_over_services>::set_generic;
  _lst_method["obsess_over_hosts"]                           = &cpp_suck<bool, &state::set_obsess_over_hosts>::set_generic;
  _lst_method["translate_passive_host_checks"]               = &cpp_suck<bool, &state::set_translate_passive_host_checks>::set_generic;
  _lst_method["passive_host_checks_are_soft"]                = &cpp_suck<bool, &state::set_passive_host_checks_are_soft>::set_generic;
  _lst_method["service_check_timeout"]                       = &cpp_suck<unsigned int, &state::set_service_check_timeout>::set_generic;
  _lst_method["host_check_timeout"]                          = &cpp_suck<unsigned int, &state::set_host_check_timeout>::set_generic;
  _lst_method["event_handler_timeout"]                       = &cpp_suck<unsigned int, &state::set_event_handler_timeout>::set_generic;
  _lst_method["notification_timeout"]                        = &cpp_suck<unsigned int, &state::set_notification_timeout>::set_generic;
  _lst_method["ocsp_timeout"]                                = &cpp_suck<unsigned int, &state::set_ocsp_timeout>::set_generic;
  _lst_method["ochp_timeout"]                                = &cpp_suck<unsigned int, &state::set_ochp_timeout>::set_generic;
  _lst_method["use_agressive_host_checking"]                 = &cpp_suck<bool, &state::set_use_aggressive_host_checking>::set_generic;
  _lst_method["use_aggressive_host_checking"]                = &cpp_suck<bool, &state::set_use_aggressive_host_checking>::set_generic;
  _lst_method["cached_host_check_horizon"]                   = &cpp_suck<unsigned long, &state::set_cached_host_check_horizon>::set_generic;
  _lst_method["enable_predictive_host_dependency_checks"]    = &cpp_suck<bool, &state::set_enable_predictive_host_dependency_checks>::set_generic;
  _lst_method["cached_service_check_horizon"]                = &cpp_suck<unsigned long, &state::set_cached_service_check_horizon>::set_generic;
  _lst_method["enable_predictive_service_dependency_checks"] = &cpp_suck<bool, &state::set_enable_predictive_service_dependency_checks>::set_generic;
  _lst_method["soft_state_dependencies"]                     = &cpp_suck<bool, &state::set_soft_state_dependencies>::set_generic;
  _lst_method["log_rotation_method"]                         = &cpp_suck<std::string const&, &state::set_log_rotation_method>::set_generic;
  _lst_method["log_archive_path"]                            = &cpp_suck<std::string const&, &state::set_log_archive_path>::set_generic;
  _lst_method["enable_event_handlers"]                       = &cpp_suck<bool, &state::set_enable_event_handlers>::set_generic;
  _lst_method["enable_notifications"]                        = &cpp_suck<bool, &state::set_enable_notifications>::set_generic;
  _lst_method["execute_service_checks"]                      = &cpp_suck<bool, &state::set_execute_service_checks>::set_generic;
  _lst_method["accept_passive_service_checks"]               = &cpp_suck<bool, &state::set_accept_passive_service_checks>::set_generic;
  _lst_method["execute_host_checks"]                         = &cpp_suck<bool, &state::set_execute_host_checks>::set_generic;
  _lst_method["accept_passive_host_checks"]                  = &cpp_suck<bool, &state::set_accept_passive_host_checks>::set_generic;
  _lst_method["service_inter_check_delay_method"]            = &cpp_suck<std::string const&, &state::set_service_inter_check_delay_method>::set_generic;
  _lst_method["max_service_check_spread"]                    = &cpp_suck<unsigned int, &state::set_max_service_check_spread>::set_generic;
  _lst_method["host_inter_check_delay_method"]               = &cpp_suck<std::string const&, &state::set_host_inter_check_delay_method>::set_generic;
  _lst_method["max_host_check_spread"]                       = &cpp_suck<unsigned int, &state::set_max_host_check_spread>::set_generic;
  _lst_method["service_interleave_factor"]                   = &cpp_suck<std::string const&, &state::set_service_interleave_factor_method>::set_generic;
  _lst_method["max_concurrent_checks"]                       = &cpp_suck<unsigned int, &state::set_max_parallel_service_checks>::set_generic;
  _lst_method["check_result_reaper_frequency"]               = &cpp_suck<unsigned int, &state::set_check_reaper_interval>::set_generic;
  _lst_method["service_reaper_frequency"]                    = &cpp_suck<unsigned int, &state::set_check_reaper_interval>::set_generic;
  _lst_method["max_check_result_reaper_time"]                = &cpp_suck<unsigned int, &state::set_max_check_reaper_time>::set_generic;
  _lst_method["sleep_time"]                                  = &cpp_suck<float, &state::set_sleep_time>::set_generic;
  _lst_method["interval_length"]                             = &cpp_suck<unsigned int, &state::set_interval_length>::set_generic;
  _lst_method["check_external_commands"]                     = &cpp_suck<bool, &state::set_check_external_commands>::set_generic;
  _lst_method["command_check_interval"]                      = &cpp_suck<std::string const&, &state::set_command_check_interval>::set_generic;
  _lst_method["check_for_orphaned_services"]                 = &cpp_suck<bool, &state::set_check_orphaned_services>::set_generic;
  _lst_method["check_for_orphaned_hosts"]                    = &cpp_suck<bool, &state::set_check_orphaned_hosts>::set_generic;
  _lst_method["check_service_freshness"]                     = &cpp_suck<bool, &state::set_check_service_freshness>::set_generic;
  _lst_method["check_host_freshness"]                        = &cpp_suck<bool, &state::set_check_host_freshness>::set_generic;
  _lst_method["service_freshness_check_interval"]            = &cpp_suck<unsigned int, &state::set_service_freshness_check_interval>::set_generic;
  _lst_method["host_freshness_check_interval"]               = &cpp_suck<unsigned int, &state::set_host_freshness_check_interval>::set_generic;
  _lst_method["auto_reschedule_checks"]                      = &cpp_suck<bool, &state::set_auto_reschedule_checks>::set_generic;
  _lst_method["auto_rescheduling_interval"]                  = &cpp_suck<unsigned int, &state::set_auto_rescheduling_interval>::set_generic;
  _lst_method["auto_rescheduling_window"]                    = &cpp_suck<unsigned int, &state::set_auto_rescheduling_window>::set_generic;
  _lst_method["aggregate_status_updates"]                    = &cpp_suck<std::string const&, &state::_set_aggregate_status_updates>::set_generic;
  _lst_method["status_update_interval"]                      = &cpp_suck<unsigned int, &state::set_status_update_interval>::set_generic;
  _lst_method["time_change_threshold"]                       = &cpp_suck<unsigned int, &state::set_time_change_threshold>::set_generic;
  _lst_method["process_performance_data"]                    = &cpp_suck<bool, &state::set_process_performance_data>::set_generic;
  _lst_method["enable_flap_detection"]                       = &cpp_suck<bool, &state::set_enable_flap_detection>::set_generic;
  _lst_method["enable_failure_prediction"]                   = &cpp_suck<bool, &state::set_enable_failure_prediction>::set_generic;
  _lst_method["low_service_flap_threshold"]                  = &cpp_suck<float, &state::set_low_service_flap_threshold>::set_generic;
  _lst_method["high_service_flap_threshold"]                 = &cpp_suck<float, &state::set_high_service_flap_threshold>::set_generic;
  _lst_method["low_host_flap_threshold"]                     = &cpp_suck<float, &state::set_low_host_flap_threshold>::set_generic;
  _lst_method["high_host_flap_threshold"]                    = &cpp_suck<float, &state::set_high_host_flap_threshold>::set_generic;
  _lst_method["date_format"]                                 = &cpp_suck<std::string const&, &state::set_date_format>::set_generic;
  _lst_method["use_timezone"]                                = &cpp_suck<std::string const&, &state::set_use_timezone>::set_generic;
  _lst_method["p1_file"]                                     = &cpp_suck<std::string const&, &state::set_p1_file>::set_generic;
  _lst_method["event_broker_options"]                        = &cpp_suck<std::string const&, &state::set_event_broker_options>::set_generic;
  _lst_method["illegal_object_name_chars"]                   = &cpp_suck<std::string const&, &state::set_illegal_object_chars>::set_generic;
  _lst_method["illegal_macro_output_chars"]                  = &cpp_suck<std::string const&, &state::set_illegal_output_chars>::set_generic;
  _lst_method["broker_module"]                               = &cpp_suck<std::string const&, &state::_set_broker_module>::set_generic;
  _lst_method["use_regexp_matching"]                         = &cpp_suck<bool, &state::set_use_regexp_matches>::set_generic;
  _lst_method["use_true_regexp_matching"]                    = &cpp_suck<bool, &state::set_use_true_regexp_matching>::set_generic;
  _lst_method["use_large_installation_tweaks"]               = &cpp_suck<bool, &state::set_use_large_installation_tweaks>::set_generic;
  _lst_method["enable_environment_macros"]                   = &cpp_suck<bool, &state::set_enable_environment_macros>::set_generic;
  _lst_method["free_child_process_memory"]                   = &cpp_suck<bool, &state::set_free_child_process_memory>::set_generic;
  _lst_method["child_processes_fork_twice"]                  = &cpp_suck<bool, &state::set_child_processes_fork_twice>::set_generic;
  _lst_method["enable_embedded_perl"]                        = &cpp_suck<bool, &state::set_enable_embedded_perl>::set_generic;
  _lst_method["use_embedded_perl_implicitly"]                = &cpp_suck<bool, &state::set_use_embedded_perl_implicitly>::set_generic;
  _lst_method["external_command_buffer_slots"]               = &cpp_suck<int, &state::set_external_command_buffer_slots>::set_generic;
  _lst_method["auth_file"]                                   = &cpp_suck<std::string const&, &state::_set_auth_file>::set_generic;
  _lst_method["bare_update_check"]                           = &cpp_suck<std::string const&, &state::_set_bare_update_check>::set_generic;
  _lst_method["check_for_updates"]                           = &cpp_suck<std::string const&, &state::_set_check_for_updates>::set_generic;
  _lst_method["comment_file"]                                = &cpp_suck<std::string const&, &state::_set_comment_file>::set_generic;
  _lst_method["xcddefault_comment_file"]                     = &cpp_suck<std::string const&, &state::_set_comment_file>::set_generic;
  _lst_method["daemon_dumps_core"]                           = &cpp_suck<std::string const&, &state::_set_daemon_dumps_core>::set_generic;
  _lst_method["downtime_file"]                               = &cpp_suck<std::string const&, &state::_set_downtime_file>::set_generic;
  _lst_method["xdddefault_downtime_file"]                    = &cpp_suck<std::string const&, &state::_set_downtime_file>::set_generic;
  _lst_method["allow_empty_hostgroup_assignment"]            = &cpp_suck<bool, &state::set_allow_empty_hostgroup_assignment>::set_generic;
  _lst_method["daemon_dumps_core"]                           = &cpp_suck<std::string const&, &state::_set_daemon_dumps_core>::set_generic;
  _lst_method["nagios_user"]                                 = &cpp_suck<std::string const&, &state::_set_user>::set_generic;
  _lst_method["nagios_group"]                                = &cpp_suck<std::string const&, &state::_set_group>::set_generic;
  _lst_method["lock_file"]                                   = &cpp_suck<std::string const&, &state::_set_lock_file>::set_generic;

  _lst_method["status_file"]                                 = NULL; // ignore external variables
  _lst_method["perfdata_timeout"]                            = NULL; // ignore external variables
  _lst_method["cfg_file"]                                    = NULL;
  _lst_method["cfg_dir"]                                     = NULL;
  _lst_method["state_retention_file"]                        = NULL;
  _lst_method["object_cache_file"]                           = NULL;
  _lst_method["precached_object_file"]                       = NULL;

  _reset();

  set_accept_passive_host_checks(DEFAULT_ACCEPT_PASSIVE_HOST_CHECKS);
  set_allow_empty_hostgroup_assignment(DEFAULT_ALLOW_EMPTY_HOSTGROUP_ASSIGNMENT);

  _tab_string[log_archive_path] = DEFAULT_LOG_ARCHIVE_PATH;

  // Set macros.
  delete[] _mac->x[MACRO_TEMPFILE];
  _mac->x[MACRO_TEMPFILE] = my_strdup("/tmp/centengine.tmp");
  delete[] _mac->x[MACRO_TEMPPATH];
  _mac->x[MACRO_TEMPPATH] = my_strdup("/tmp");
}

/**
 *  Copy constructor.
 *
 *  @param[in] right Object to copy.
 */
state::state(state const& right) {
  operator=(right);
}

/**
 *  Destructor.
 */
state::~state() throw() {
  delete[] _mac->x[MACRO_LOGFILE];
  delete[] _mac->x[MACRO_TEMPPATH];
  delete[] _mac->x[MACRO_MAINCONFIGFILE];
  delete[] _mac->x[MACRO_COMMANDFILE];
  delete[] _mac->x[MACRO_TEMPFILE];
  delete[] _mac->x[MACRO_RESOURCEFILE];
  delete[] _mac->x[MACRO_ADMINEMAIL];
  delete[] _mac->x[MACRO_ADMINPAGER];

  delete[] ::log_file;
  delete[] ::debug_file;
  delete[] ::command_file;
  delete[] ::global_host_event_handler;
  delete[] ::global_service_event_handler;
  delete[] ::ocsp_command;
  delete[] ::ochp_command;
  delete[] ::log_archive_path;
  delete[] ::illegal_object_chars;
  delete[] ::illegal_output_chars;
  delete[] ::use_timezone;
}

/**
 *  Assignment operator.
 *
 *  @param[in] right Object to copy.
 *
 *  @return This object.
 */
state& state::operator=(state const& right) {
  if (this != &right) {
    _filename = right._filename;
    _cur_line = right._cur_line;
    _command_check_interval_is_seconds = right._command_check_interval_is_seconds;

    for (unsigned int i = 0; i < max_string; ++i){
      _tab_string[i] = right._tab_string[i];
    }
    for (unsigned int i = 0; i < max_ulong; ++i){
      _tab_ulong[i] = right._tab_ulong[i];
    }
    for (unsigned int i = 0; i < max_float; ++i){
      _tab_float[i] = right._tab_float[i];
    }
    for (unsigned int i = 0; i < max_int; ++i){
      _tab_int[i] = right._tab_int[i];
    }
    for (unsigned int i = 0; i < max_uint; ++i){
      _tab_uint[i] = right._tab_uint[i];
    }
    for (unsigned int i = 0; i < max_bool; ++i){
      _tab_bool[i] = right._tab_bool[i];
    }
  }
  return (*this);
}

/**
 *  Reset variable
 */
void state::reset() {
  _reset();

  _tab_string[log_archive_path] = DEFAULT_LOG_ARCHIVE_PATH;
}

/**
 *  Parse configuration file
 *
 *  @param[in] filename configuration file
 */
void state::parse(std::string const& filename) {
  std::ifstream ifs;
  ifs.open(filename.c_str(), std::ifstream::in);
  if (ifs.is_open() == false) {
    throw (engine_error() << "cannot open configuration file: '" << filename << "'");
  }

  _filename = filename;
  _command_check_interval_is_seconds = false;
  for (_cur_line = 1; ifs.good(); ++_cur_line) {
      std::string line = _getline(ifs);
      if (line == "" || line[0] == '#') {
              continue;
      }

      size_t pos = line.find_first_of('=');
      if (pos == std::string::npos) {
              throw (engine_error() << "[" << _filename << ":" << _cur_line
               << "] bad variable name: '" << _filename << "'");
      }
      std::string key = line.substr(0, pos);
      methods::const_iterator it = _lst_method.find(_trim(key).c_str());
      if (it != _lst_method.end()) {
              if (it->second != NULL) {
                std::string value = line.substr(pos + 1);
          try {
            it->second(_trim(value).c_str(), *this);
          }
          catch (error const& e) {
            throw (engine_error() << "[" << _filename << ":" << _cur_line
                   << "] " << e.what());
          }
              }
      }
      else if (!key.compare(0, 13, "host_perfdata")
                     || !key.compare(0, 16, "service_perfdata")) {
              continue;
      }
      else {
              throw (engine_error() << "[" << _filename << ":" << _cur_line
                     << "] unknown variable name: '" << key << "'");
      }
  }
  ifs.close();

  if (!ifs.good() && !ifs.eof()) {
    throw (engine_error() << filename << " parsing failed.");
  }

  if (_tab_string[log_file] == "") {
    throw (engine_error() << "log_file is not specified anywhere in '" << _filename << "'");
  }

  if (!get_use_timezone().empty()) {
    set_environment_var("TZ", get_use_timezone().c_str(), 1);
  }
  tzset();

  // adjust tweaks
  if(_tab_int[free_child_process_memory] == -1) {
    _tab_int[free_child_process_memory] = !_tab_bool[use_large_installation_tweaks];
  }

  delete[] _mac->x[MACRO_MAINCONFIGFILE];
  _mac->x[MACRO_MAINCONFIGFILE] = my_strdup(_filename.c_str());

  // check path
  set_log_archive_path(get_log_archive_path());
}

/**
 *  Get the logging filename.
 *  @return The logging filename.
 */
std::string const& state::get_log_file() const throw() {
  return (_tab_string[log_file]);
}

/**
 *  Get the broker_module directory.
 *  @return The broker_module directory.
 */
std::string const& state::get_broker_module_directory() const throw() {
  return (_tab_string[broker_module_directory]);
}

/**
 *  Get the debug filename.
 *  @return The debug filename.
 */
std::string const& state::get_debug_file() const throw() {
  return (_tab_string[debug_file]);
}

/**
 *  Get the command filename.
 *  @return The command filename.
 */
std::string const& state::get_command_file() const throw() {
  return (_tab_string[command_file]);
}

/**
<<<<<<< HEAD
 *  Get the temporary filename.
 *  @return The temporary filename.
 */
std::string const& state::get_temp_file() const throw() {
  return (_tab_string[temp_file]);
}

/**
=======
>>>>>>> 8d1cba47
 *  Get the global host event handler.
 *  @return The global host event handler.
 */
std::string const& state::get_global_host_event_handler() const throw() {
  return (_tab_string[global_host_event_handler]);
}

/**
 *  Get the global service event handler.
 *  @return The global service event handler.
 */
std::string const& state::get_global_service_event_handler() const throw() {
  return (_tab_string[global_service_event_handler]);
}

/**
 *  Get the ocsp command.
 *  @return The ocsp command.
 */
std::string const& state::get_ocsp_command() const throw() {
  return (_tab_string[ocsp_command]);
}

/**
 *  Get the ochp command.
 *  @return The ochp command.
 */
std::string const& state::get_ochp_command() const throw() {
  return (_tab_string[ochp_command]);
}

/**
 *  Get the logging archive path.
 *  @return The logging archive path.
 */
std::string const& state::get_log_archive_path() const throw() {
  return (_tab_string[log_archive_path]);
}

/**
 *  Get the illegal object characters.
 *  @return The illegal object characters.
 */
std::string const& state::get_illegal_object_chars() const throw() {
  return (_tab_string[illegal_object_chars]);
}

/**
 *  Get the illegal output characters.
 *  @return The illegal output characters.
 */
std::string const& state::get_illegal_output_chars() const throw() {
  return (_tab_string[illegal_output_chars]);
}

/**
 *  Get the use timezone.
 *  @return The use timezone.
 */
std::string const& state::get_use_timezone() const throw() {
  return (_tab_string[use_timezone]);
}

/**
 *  Get the additional freshness latency.
 *  @return The additional freshness latency.
 */
int state::get_additional_freshness_latency() const throw() {
  return (_tab_int[additional_freshness_latency]);
}

/**
 *  Get the debug level.
 *  @return The debug level.
 */
unsigned long state::get_debug_level() const throw() {
  return (_tab_ulong[debug_level]);
}

/**
 *  Get the debug verbosity.
 *  @return The debug verbosity.
 */
unsigned int state::get_debug_verbosity() const throw() {
  return (_tab_uint[debug_verbosity]);
}

/**
 *  Get the command check interval.
 *  @return The command check interval.
 */
int state::get_command_check_interval() const throw() {
  return (_tab_int[command_check_interval]);
}

/**
 *  Get the external command buffer slots.
 *  @return The external command buffer slots.
 */
int state::get_external_command_buffer_slots() const throw() {
  return (_tab_int[external_command_buffer_slots]);
}

/**
 *  Get the get max service check spread.
 *  @return The get max service check spread.
 */
unsigned int state::get_max_service_check_spread() const throw() {
  return (_tab_uint[max_service_check_spread]);
}

/**
 *  Get the max host check spread.
 *  @return The max host check spread.
 */
unsigned int state::get_max_host_check_spread() const throw() {
  return (_tab_uint[max_host_check_spread]);
}

/**
 *  Get the max parallel service checks.
 *  @return The max parallel service checks.
 */
unsigned int state::get_max_parallel_service_checks() const throw() {
  return (_tab_uint[max_parallel_service_checks]);
}

/**
 *  Get the check reaper interval.
 *  @return The check readper interval.
 */
unsigned int state::get_check_reaper_interval() const throw() {
  return (_tab_uint[check_reaper_interval]);
}

/**
 *  Get the max check reaper time.
 *  @return The max check reaper time.
 */
unsigned int state::get_max_check_reaper_time() const throw() {
  return (_tab_uint[max_check_reaper_time]);
}

/**
 *  Get the interval length.
 *  @return The interval length.
 */
unsigned int state::get_interval_length() const throw() {
  return (_tab_uint[interval_length]);
}

/**
 *  Get the service freshness check interval.
 *  @return The service freshness check interval.
 */
unsigned int state::get_service_freshness_check_interval() const throw() {
  return (_tab_uint[service_freshness_check_interval]);
}

/**
 *  Get the host freshness check interval.
 *  @return The host freshness check interval.
 */
unsigned int state::get_host_freshness_check_interval() const throw() {
  return (_tab_uint[host_freshness_check_interval]);
}

/**
 *  Get the auto rescheduling interval.
 *  @return The auto rescheduling interval.
 */
unsigned int state::get_auto_rescheduling_interval() const throw() {
  return (_tab_uint[auto_rescheduling_interval]);
}

/**
 *  Get the auto rescheduling window.
 *  @return The auto rescheduling window.
 */
unsigned int state::get_auto_rescheduling_window() const throw() {
  return (_tab_uint[auto_rescheduling_window]);
}

/**
 *  Get the status update interval.
 *  @return The status update interval.
 */
unsigned int state::get_status_update_interval() const throw() {
  return (_tab_uint[status_update_interval]);
}

/**
 *  Get the time change threshold.
 *  @return The time change threshold.
 */
unsigned int state::get_time_change_threshold() const throw() {
  return (_tab_uint[time_change_threshold]);
}

/**
 *  Get the retention update interval.
 *  @return The retention update interval.
 */
unsigned int state::get_retention_update_interval() const throw() {
  return (_tab_uint[retention_update_interval]);
}

/**
 *  Get the retention scheduling horizon.
 *  @return The retention scheduling horizon.
 */
unsigned int state::get_retention_scheduling_horizon() const throw() {
  return (_tab_uint[retention_scheduling_horizon]);
}

/**
 *  Get the service check timeout.
 *  @return The service check timeout.
 */
unsigned int state::get_service_check_timeout() const throw() {
  return (_tab_uint[service_check_timeout]);
}

/**
 *  Get the host check timeout.
 *  @return The host check timeout.
 */
unsigned int state::get_host_check_timeout() const throw() {
  return (_tab_uint[host_check_timeout]);
}

/**
 *  Get the event handler timeout.
 *  @return the event handler timeout.
 */
unsigned int state::get_event_handler_timeout() const throw() {
  return (_tab_uint[event_handler_timeout]);
}

/**
 *  Get the notification timeout.
 *  @return The notification timeout.
 */
unsigned int state::get_notification_timeout() const throw() {
  return (_tab_uint[notification_timeout]);
}

/**
 *  Get the oscp timeout.
 *  @return The oscp timeout.
 */
unsigned int state::get_ocsp_timeout() const throw() {
  return (_tab_uint[ocsp_timeout]);
}

/**
 *  Get the ochp timeout.
 *  @return The ochp timeout.
 */
unsigned int state::get_ochp_timeout() const throw() {
  return (_tab_uint[ochp_timeout]);
}

/**
 *  Get the max debug file size.
 *  @return The max debug file size.
 */
unsigned long state::get_max_debug_file_size() const throw() {
  return (_tab_ulong[max_debug_file_size]);
}

/**
 *  Get the retained host attribute mask.
 *  @return The retained host attribute mask.
 */
unsigned long state::get_retained_host_attribute_mask() const throw() {
  return (_tab_ulong[retained_host_attribute_mask]);
}

/**
 *  Get the retained process host attribute mask.
 *  @return The retained process host attribute mask.
 */
unsigned long state::get_retained_process_host_attribute_mask() const throw() {
  return (_tab_ulong[retained_process_host_attribute_mask]);
}

/**
 *  Get the retained contact host attribute mask.
 *  @return The retained contact host attribute mask.
 */
unsigned long state::get_retained_contact_host_attribute_mask() const throw() {
  return (_tab_ulong[retained_contact_host_attribute_mask]);
}

/**
 *  Get the retained contact service attribute mask.
 *  @return The retained contact service attribute mask.
 */
unsigned long state::get_retained_contact_service_attribute_mask() const throw() {
  return (_tab_ulong[retained_contact_service_attribute_mask]);
}

/**
 *  Get the cached host check horizon.
 *  @return The cached host check horizon.
 */
unsigned long state::get_cached_host_check_horizon() const throw() {
  return (_tab_ulong[cached_host_check_horizon]);
}

/**
 *  Get the cached service check horizon.
 *  @return The cached service check horizon.
 */
unsigned long state::get_cached_service_check_horizon() const throw() {
  return (_tab_ulong[cached_service_check_horizon]);
}

/**
 *  Get the event broker options.
 *  @return The event broker options.
 */
unsigned long state::get_event_broker_options() const throw() {
  return (_tab_ulong[event_broker_options]);
}

/**
 *  Get the use syslog.
 *  @return The use syslog.
 */
bool state::get_use_syslog() const throw() {
  return (_tab_bool[use_syslog]);
}

/**
 *  Get the logging notifications.
 *  @return Th logging notifications.
 */
bool state::get_log_notifications() const throw() {
  return (_tab_bool[log_notifications]);
}

/**
 *  Get the logging service retries.
 *  @return The logging service retries.
 */
bool state::get_log_service_retries() const throw() {
  return (_tab_bool[log_service_retries]);
}

/**
 *  Get the logging host retries.
 *  @return The logging host retries.
 */
bool state::get_log_host_retries() const throw() {
  return (_tab_bool[log_host_retries]);
}

/**
 *  Get the logging event handlers.
 *  @return T
 */
bool state::get_log_event_handlers() const throw() {
  return (_tab_bool[log_event_handlers]);
}

/**
 *  Get the logging event handlers.
 *  @return The logging event handlers.
 */
bool state::get_log_external_commands() const throw() {
  return (_tab_bool[log_external_commands]);
}

/**
 *  Get the logging passive checks.
 *  @return The logging passive checks.
 */
bool state::get_log_passive_checks() const throw() {
  return (_tab_bool[log_passive_checks]);
}

/**
 *  Get the logging initial state.
 *  @return The logging initial state.
 */
bool state::get_log_initial_state() const throw() {
  return (_tab_bool[log_initial_state]);
}

/**
 *  Get the retain state information.
 *  @return The retain state information.
 */
bool state::get_retain_state_information() const throw() {
  return (_tab_bool[retain_state_information]);
}

/**
 *  Get the use retained program state.
 *  @return The use retained program state.
 */
bool state::get_use_retained_program_state() const throw() {
  return (_tab_bool[use_retained_program_state]);
}

/**
 *  Get the use retained schedyling info.
 *  @return The use retained schedyling info.
 */
bool state::get_use_retained_scheduling_info() const throw() {
  return (_tab_bool[use_retained_scheduling_info]);
}

/**
 *  Get the obsess over services.
 *  @return The obsess over services.
 */
bool state::get_obsess_over_services() const throw() {
  return (_tab_bool[obsess_over_services]);
}

/**
 *  Get the obsess over hosts.
 *  @return The obsess over hosts.
 */
bool state::get_obsess_over_hosts() const throw() {
  return (_tab_bool[obsess_over_hosts]);
}

/**
 *  Get the translate passive host checks.
 *  @return The translate passive host checks.
 */
bool state::get_translate_passive_host_checks() const throw() {
  return (_tab_bool[translate_passive_host_checks]);
}

/**
 *  Get the passive host checks are soft
 *  @return The passive host checks are soft
 */
bool state::get_passive_host_checks_are_soft() const throw() {
  return (_tab_bool[passive_host_checks_are_soft]);
}

/**
 *  Get the use aggressive host checking.
 *  @return The use aggressive host checking.
 */
bool state::get_use_aggressive_host_checking() const throw() {
  return (_tab_bool[use_aggressive_host_checking]);
}

/**
 *  Get the enable predictive host dependency checks.
 *  @return The enable predictive host dependency checks.
 */
bool state::get_enable_predictive_host_dependency_checks() const throw() {
  return (_tab_bool[enable_predictive_host_dependency_checks]);
}

/**
 *  Get the enable predictive service dependency checks.
 *  @return The enable predictive service dependency checks.
 */
bool state::get_enable_predictive_service_dependency_checks() const throw() {
  return (_tab_bool[enable_predictive_service_dependency_checks]);
}

/**
 *  Get the soft state dependencies.
 *  @return The soft state dependencies.
 */
bool state::get_soft_state_dependencies() const throw() {
  return (_tab_bool[soft_state_dependencies]);
}

/**
 *  Get the enable event handlers.
 *  @return The enable event handlers.
 */
bool state::get_enable_event_handlers() const throw() {
  return (_tab_bool[enable_event_handlers]);
}

/**
 *  Get the enable notifications.
 *  @return The enable notifications.
 */
bool state::get_enable_notifications() const throw() {
  return (_tab_bool[enable_notifications]);
}

/**
 *  Get the execute service checks.
 *  @return The execute service checks.
 */
bool state::get_execute_service_checks() const throw() {
  return (_tab_bool[execute_service_checks]);
}

/**
 *  Get the accept passive service checks.
 *  @return The accept passive service checks.
 */
bool state::get_accept_passive_service_checks() const throw() {
  return (_tab_bool[accept_passive_service_checks]);
}

/**
 *  Get the execute host checks.
 *  @return The execute host checks.
 */
bool state::get_execute_host_checks() const throw() {
  return (_tab_bool[execute_host_checks]);
}

/**
 *  Get the accept passive host checks.
 *  @return The accept passive host checks.
 */
bool state::get_accept_passive_host_checks() const throw() {
  return (_tab_bool[accept_passive_host_checks]);
}

/**
 *  Get the check external commands.
 *  @return The check external commands.
 */
bool state::get_check_external_commands() const throw() {
  return (_tab_bool[check_external_commands]);
}

/**
 *  Get the check orphaned services.
 *  @return The check orphaned services.
 */
bool state::get_check_orphaned_services() const throw() {
  return (_tab_bool[check_orphaned_services]);
}

/**
 *  Get the check orphaned hosts.
 *  @return The check orphaned hosts.
 */
bool state::get_check_orphaned_hosts() const throw() {
  return (_tab_bool[check_orphaned_hosts]);
}

/**
 *  Get the check service freshness.
 *  @return The check service freshness.
 */
bool state::get_check_service_freshness() const throw() {
  return (_tab_bool[check_service_freshness]);
}

/**
 *  Get the check host freshness.
 *  @return The check host freshness.
 */
bool state::get_check_host_freshness() const throw() {
  return (_tab_bool[check_host_freshness]);
}

/**
 *  Get the auto reschedule checks.
 *  @return The auto reschedule checks.
 */
bool state::get_auto_reschedule_checks() const throw() {
  return (_tab_bool[auto_reschedule_checks]);
}

/**
 *  Get the process performance data.
 *  @return The process performance data.
 */
bool state::get_process_performance_data() const throw() {
  return (_tab_bool[process_performance_data]);
}

/**
 *  Get the enable flap detection.
 *  @return The enable flap detection.
 */
bool state::get_enable_flap_detection() const throw() {
  return (_tab_bool[enable_flap_detection]);
}

/**
 *  Get the enable failure prediction.
 *  @return The enable failure prediction.
 */
bool state::get_enable_failure_prediction() const throw() {
  return (_tab_bool[enable_failure_prediction]);
}

/**
 *  Get the use regexp matching.
 *  @return The use regexp matching.
 */
bool state::get_use_regexp_matches() const throw() {
  return (_tab_bool[use_regexp_matches]);
}

/**
 *  Get the use true regexp matching.
 *  @return The use true regexp matching.
 */
bool state::get_use_true_regexp_matching() const throw() {
  return (_tab_bool[use_true_regexp_matching]);
}

/**
 *  Get the use large installation tweaks.
 *  @return The use large installation tweaks.
 */
bool state::get_use_large_installation_tweaks() const throw() {
  return (_tab_bool[use_large_installation_tweaks]);
}

/**
 *  Get the enable environnement macros.
 *  @return The enable environnement macros.
 */
bool state::get_enable_environment_macros() const throw() {
  return (_tab_bool[enable_environment_macros]);
}

/**
 *  Get the free child process memory.
 *  @return The free child process memory.
 */
bool state::get_free_child_process_memory() const throw() {
  return (_tab_int[free_child_process_memory]);
}

/**
 *  Get the allow empty hostgroup assignment.
 *  @return The allow empty hostgroup assignment.
 */
bool state::get_allow_empty_hostgroup_assignment() const throw() {
  return (_tab_bool[allow_empty_hostgroup_assignment]);
}

/**
 *  Get the sleep time.
 *  @return The sleep time.
 */
float state::get_sleep_time() const throw() {
  return (_tab_float[sleep_time]);
}

/**
 *  Get the low service flap threshold.
 *  @return The low service flap threshold.
 */
float state::get_low_service_flap_threshold() const throw() {
  return (_tab_float[low_service_flap_threshold]);
}

/**
 *  Get the hight service flap threshold.
 *  @return The hight service flap threshold.
 */
float state::get_high_service_flap_threshold() const throw() {
  return (_tab_float[high_service_flap_threshold]);
}

/**
 *  Get the low host flap threshold.
 *  @return The low host flap threshold.
 */
float state::get_low_host_flap_threshold() const throw() {
  return (_tab_float[low_host_flap_threshold]);
}

/**
 *  Get the high host flap threshold.
 *  @return The high host flap threshold.
 */
float state::get_high_host_flap_threshold() const throw() {
  return (_tab_float[high_host_flap_threshold]);
}

/**
 *  Get the date format.
 *  @return The date format.
 */
state::e_date_format state::get_date_format() const throw() {
  return (static_cast<e_date_format>(_tab_uint[date_format]));
}

/**
 *  Get the logging rotation method.
 *  @return The logging rotation method.
 */
state::e_log_rotation state::get_log_rotation_method() const throw() {
  return (static_cast<e_log_rotation>(_tab_uint[log_rotation_method]));
}

/**
 *  Get the service inter check delay method.
 *  @return The service inter check delay method.
 */
state::e_inter_check_delay state::get_service_inter_check_delay_method() const throw() {
  return (static_cast<e_inter_check_delay>(_tab_uint[service_inter_check_delay_method]));
}

/**
 *  Get the host inter check delay method.
 *  @return The host inter check delay method.
 */
state::e_inter_check_delay state::get_host_inter_check_delay_method() const throw() {
  return (static_cast<e_inter_check_delay>(_tab_uint[host_inter_check_delay_method]));
}

/**
 *  Get the service interleave factor method.
 *  @return The service interleave factor method.
 */
state::e_interleave_factor state::get_service_interleave_factor_method() const throw() {
  return (static_cast<e_interleave_factor>(_tab_uint[service_interleave_factor_method]));
}

/**
 *  Set the logging filename.
 *  @param[in] value The filename.
 */
void state::set_log_file(std::string const& value) {
  _tab_string[log_file] = value;

  delete[] _mac->x[MACRO_LOGFILE];
  _mac->x[MACRO_LOGFILE] = my_strdup(value.c_str());

  delete[] ::log_file;
  ::log_file = my_strdup(_mac->x[MACRO_LOGFILE]);
}

/**
 *  Set the broker module directory.
 *  @param[in] value The broker module directory.
 */
void state::set_broker_module_directory(std::string const& value) {
  _tab_string[broker_module_directory] = value;
}


/**
 *  Set the debug filename.
 *  @param[in] value The filename
 */
void state::set_debug_file(std::string const& value) {
  _tab_string[debug_file] = value;

  delete[] ::debug_file;
  ::debug_file = my_strdup(value.c_str());
}

/**
 *  Set the command filename.
 *  @param[in] value The filename.
 */
void state::set_command_file(std::string const& value) {
  _tab_string[command_file] = value;

  delete[] _mac->x[MACRO_COMMANDFILE];
  _mac->x[MACRO_COMMANDFILE] = my_strdup(value.c_str());

  delete[] ::command_file;
  ::command_file = my_strdup(_mac->x[MACRO_COMMANDFILE]);
}

/**
 *  Set the temporary filename.
 *  @param[in] value The filename.
 */
<<<<<<< HEAD
void state::set_temp_file(std::string const& value) {
  _tab_string[temp_file] = value;

  delete[] _mac->x[MACRO_TEMPFILE];
  _mac->x[MACRO_TEMPFILE] = my_strdup(value.c_str());
=======
void state::set_temp_file(QString const& value) {
  (void)value;
  logger(log_config_warning, basic) << "warning: temp_file variable ignored";
>>>>>>> 8d1cba47
}

/**
 *  Set the temporary path.
 *  @param[in] value Unused.
 */
void state::set_temp_path(std::string const& value) {
  (void)value;
  logger(log_config_warning, basic) << "warning: temp_path variable ignored";
}

/**
 *  Set the check result path.
 *  @param[in] value Unused.
 */
void state::set_check_result_path(std::string const& value) {
  (void)value;
  logger(log_config_warning, basic) << "warning: check_result_path variable ignored";
}

/**
 *  Set the global host event handler.
 *  @param[in] value The event handler.
 */
void state::set_global_host_event_handler(std::string const& value) {
  _tab_string[global_host_event_handler] = value;

  delete[] ::global_host_event_handler;
  ::global_host_event_handler = my_strdup(value.c_str());
}

/**
 *  Set the service event handler.
 *  @param[in] value The event handler.
 */
void state::set_global_service_event_handler(std::string const& value) {
  _tab_string[global_service_event_handler] = value;

  delete[] ::global_service_event_handler;
  ::global_service_event_handler = my_strdup(value.c_str());
}

/**
 *  Set the ocsp command.
 *  @param[in] value The command.
 */
void state::set_ocsp_command(std::string const& value) {
  _tab_string[ocsp_command] = value;

  delete[] ::ocsp_command;
  ::ocsp_command = my_strdup(value.c_str());
}

/**
 *  Set the ochp command.
 *  @param[in] value The command.
 */
void state::set_ochp_command(std::string const& value) {
  _tab_string[ochp_command] = value;

  delete[] ::ochp_command;
  ::ochp_command = my_strdup(value.c_str());
}

/**
 *  Set the logging archive path.
 *  @param[in] value The path.
 */
void state::set_log_archive_path(std::string const& value) {
  // Check that log_archive_path exists and is a directory.
  QFileInfo qinfo(value.c_str());
  if (!qinfo.exists())
    throw (engine_error() << "log_archive_path '" << value
                          << "' does not exist");
  if (!qinfo.isDir())
    throw (engine_error() << "log_archive_path '" << value
                          << "' is not a directory");

  // Set configuration variable.
  _tab_string[log_archive_path] = value;

  // Set compatibility variable.
  delete[] ::log_archive_path;
  ::log_archive_path = my_strdup(value.c_str());
}

/**
 *  p1 filename ignore.
 *  @param[in] value Unused.
 */
void state::set_p1_file(std::string const& value) {
  (void)value;
  logger(log_config_warning, basic)
    << "warning: p1_file variable ignored";
}

/**
 *  Set the illegal object characters.
 *  @param[in] value The illegal object characters.
 */
void state::set_illegal_object_chars(std::string const& value) {
  _tab_string[illegal_object_chars] = value;

  delete[] ::illegal_object_chars;
  ::illegal_object_chars = my_strdup(value.c_str());
}

/**
 *  Set the illegal output characters.
 *  @param[in] value The illegal output characters.
 */
void state::set_illegal_output_chars(std::string const& value) {
  _tab_string[illegal_output_chars] = value;

  delete[] ::illegal_output_chars;
  ::illegal_output_chars = my_strdup(value.c_str());
}

/**
 *  Set the use timezone.
 *  @param[in] value The timezone.
 */
void state::set_use_timezone(std::string const& value) {
  _tab_string[use_timezone] = value;

  delete[] ::use_timezone;
  ::use_timezone = my_strdup(value.c_str());
}

/**
 *  Set the additional freshness latency.
 *  @param[in] value The additional freshness latency.
 */
void state::set_additional_freshness_latency(int value) {
  _tab_int[additional_freshness_latency] = value;
  ::additional_freshness_latency = value;
}

/**
 *  Set the debug level.
 *  @param[in] value The level.
 */
void state::set_debug_level(unsigned long value) {
  if (value == UINT_MAX) {
    _tab_ulong[debug_level] = static_cast<unsigned long>(all);
  }
  else {
    _tab_ulong[debug_level] = value;
  }
  ::debug_level = _tab_ulong[debug_level];
}

/**
 *  Set the debug verbosity.
 *  @param[in] value The verbosity.
 */
void state::set_debug_verbosity(unsigned int value) {
  if (value > most) {
    _tab_uint[debug_verbosity] = static_cast<unsigned int>(most);
  }
  else {
    _tab_uint[debug_verbosity] = value;
  }
  ::debug_verbosity = _tab_uint[debug_verbosity];
}

/**
 *  Set the command check interval.
 *  @param[in] value The check interval.
 */
void state::set_command_check_interval(int value) {
  _tab_int[command_check_interval] = value;
  ::command_check_interval = value;

  if (_tab_int[command_check_interval] < -1
      || _tab_int[command_check_interval] == 0) {
    throw (engine_error() << "command_check_interval: invalid value");
  }

  // adjust command check interval
  if (_command_check_interval_is_seconds == false &&
      _tab_int[command_check_interval] != -1) {
    _tab_int[command_check_interval] *= _tab_uint[interval_length];
  }
}

/**
 *  Set the command check interval.
 *  @param[in] value The check interval.
 */
void state::set_command_check_interval(std::string const& value) {
  std::string val = value;
  size_t pos = val.find('s');

  if (pos == std::string::npos) {
    _command_check_interval_is_seconds = false;
  }
  else if (pos == val.size() - 1) {
    _command_check_interval_is_seconds = true;
    val.erase(val.begin() + pos);
  }

  cpp_suck<int, &state::set_command_check_interval>::set_generic(val.c_str(), *this);
}

/**
 *  Set the external command buffer slots.
 *  @param[in] value The external command buffer slots.
 */
void state::set_external_command_buffer_slots(int value) {
  _tab_int[external_command_buffer_slots] = value;
  ::external_command_buffer_slots = value;
}

/**
 *  Set the max service check spread.
 *  @param[in] value The max service check spread.
 */
void state::set_max_service_check_spread(unsigned int value) {
  if (value == 0) {
    throw (engine_error() << "max_service_check_spread: invalid value");
  }
  _tab_uint[max_service_check_spread] = value;
  ::max_service_check_spread = value;
}

/**
 *  Set the max host check spread.
 *  @param[in] value The max host check spread.
 */
void state::set_max_host_check_spread(unsigned int value) {
  if (value == 0) {
    throw (engine_error() << "max_host_check_spread: invalid value");
  }
  _tab_uint[max_host_check_spread] = value;
  ::max_host_check_spread = value;
}

/**
 *  Set the max parallel service checks.
 *  @param[in] value The max parallel service checks.
 */
void state::set_max_parallel_service_checks(unsigned int value) {
  _tab_uint[max_parallel_service_checks] = value;
  ::max_parallel_service_checks = value;
}

/**
 *  Set the check reaper interval.
 *  @param[in] value The reaper interval.
 */
void state::set_check_reaper_interval(unsigned int value) {
  if (value == 0) {
    throw (engine_error() << "check_reaper_interval: invalid value");
  }
  _tab_uint[check_reaper_interval] = value;
  ::check_reaper_interval = value;
}

/**
 *  Set the max check reaper time.
 *  @param[in] value The reaper time.
 */
void state::set_max_check_reaper_time(unsigned int value) {
  if (value == 0) {
    throw (engine_error() << "max_check_reaper_time: invalid value");
  }
  _tab_uint[max_check_reaper_time] = value;
  ::max_check_reaper_time = value;
}

/**
 *  Set the interval length.
 *  @param[in] value The interval length.
 */
void state::set_interval_length(unsigned int value) {
  if (value == 0) {
    throw (engine_error() << "interval_length: invalid value");
  }

  if (_command_check_interval_is_seconds == false &&
      _tab_int[command_check_interval] != -1) {
    _tab_int[command_check_interval] /= _tab_uint[interval_length];
    _tab_uint[interval_length] = value;
    _tab_int[command_check_interval] *= _tab_uint[interval_length];
  }
  else {
    _tab_uint[interval_length] = value;
  }
  ::interval_length = value;
}

/**
 *  Set the service freshness check interval.
 *  @param[in] value The check interval.
 */
void state::set_service_freshness_check_interval(unsigned int value) {
  if (value == 0) {
    throw (engine_error() << "service_freshness_check_interval: invalid value");
  }
  _tab_uint[service_freshness_check_interval] = value;
  ::service_freshness_check_interval = value;
}

/**
 *  Set the host freshness check interval.
 *  @param[in] value The check interval.
 */
void state::set_host_freshness_check_interval(unsigned int value) {
  if (value == 0) {
    throw (engine_error() << "host_freshness_check_interval: invalid value");
  }
  _tab_uint[host_freshness_check_interval] = value;
  ::host_freshness_check_interval = value;
}

/**
 *  Set the auto rescheduling interval.
 *  @param[in] value The rescheduling interval.
 */
void state::set_auto_rescheduling_interval(unsigned int value) {
  if (value == 0) {
    throw (engine_error() << "auto_rescheduling_interval: invalid value");
  }
  _tab_uint[auto_rescheduling_interval] = value;
  ::auto_rescheduling_interval = value;
}

/**
 *  Set the auto rescheduling window.
 *  @param[in] value The rescheduling window.
 */
void state::set_auto_rescheduling_window(unsigned int value) {
  if (value == 0) {
    throw (engine_error() << "auto_rescheduling_window: invalid value");
  }
  _tab_uint[auto_rescheduling_window] = value;
  ::auto_rescheduling_window = value;
}

/**
 *  Set the status update interval.
 *  @param[in] value The status update interval.
 */
void state::set_status_update_interval(unsigned int value) {
  if (value < 2) {
    throw (engine_error() << "status_update_interval: invalid value");
  }
  _tab_uint[status_update_interval] = value;
  ::status_update_interval = value;
}

/**
 *  Set the time change threshold.
 *  @param[in] value The time change threshold.
 */
void state::set_time_change_threshold(unsigned int value) {
  if (value < 6) {
    throw (engine_error() << "time_change_threshold: invalid value");
  }
  _tab_uint[time_change_threshold] = value;
  ::time_change_threshold = value;
}

/**
 *  Set the retention update interval.
 *  @param[in] value The update interval.
 */
void state::set_retention_update_interval(unsigned int value) {
  if (value == 0) {
    throw (engine_error() << "retention_update_interval: invalid value");
  }
  _tab_uint[retention_update_interval] = value;
  ::retention_update_interval = value;
}

/**
 *  Set the retention scheduling horizon.
 *  @param[in] value The retention scheduling horizon.
 */
void state::set_retention_scheduling_horizon(unsigned int value) {
  if (value == 0) {
    throw (engine_error() << "retention_scheduling_horizon: invalid value");
  }
  _tab_uint[retention_scheduling_horizon] = value;
  ::retention_scheduling_horizon = value;
}

/**
 *  Set the service check timeout.
 *  @param[in] value The timeout.
 */
void state::set_service_check_timeout(unsigned int value) {
  if (value == 0) {
    throw (engine_error() << "service_check_timeout: invalid value");
  }
  _tab_uint[service_check_timeout] = value;
  ::service_check_timeout = value;
}

/**
 *  Set the host check timeout.
 *  @param[in] value The timeout.
 */
void state::set_host_check_timeout(unsigned int value) {
  if (value == 0) {
    throw (engine_error() << "host_check_timeout: invalid value");
  }
  _tab_uint[host_check_timeout] = value;
  ::host_check_timeout = value;
}

/**
 *  Set the event handler timeout.
 *  @param[in] value The timeout.
 */
void state::set_event_handler_timeout(unsigned int value) {
  if (value == 0) {
    throw (engine_error() << "event_handler_timeout: invalid value");
  }
  _tab_uint[event_handler_timeout] = value;
  ::event_handler_timeout = value;
}

/**
 *  Set the notification timeout.
 *  @param[in] value The timeout.
 */
void state::set_notification_timeout(unsigned int value) {
  if (value == 0) {
    throw (engine_error() << "notification_timeout: invalid value");
  }
  _tab_uint[notification_timeout] = value;
  ::notification_timeout = value;
}

/**
 *  Set the ocsp timeout.
 *  @param[in] value The timeout.
 */
void state::set_ocsp_timeout(unsigned int value) {
  if (value == 0) {
    throw (engine_error() << "ocsp_timeout: invalid value");
  }
  _tab_uint[ocsp_timeout] = value;
  ::ocsp_timeout = value;
}

/**
 *  Set the ochp timeout.
 *  @param[in] value The timeout.
 */
void state::set_ochp_timeout(unsigned int value) {
  if (value == 0) {
    throw (engine_error() << "ochp_timeout: invalid value");
  }
  _tab_uint[ochp_timeout] = value;
  ::ochp_timeout = value;
}

/**
 *  Set the max debug file size.
 *  @param[in] value The size.
 */
void state::set_max_debug_file_size(unsigned long value) {
  _tab_ulong[max_debug_file_size] = value;
  ::max_debug_file_size = value;
}

/**
 *  Set the max check result file age.
 *  @param[in] value Unused.
 */
void state::set_max_check_result_file_age(unsigned long value) {
  (void)value;
  logger(log_config_warning, basic)
    << "warning: max_check_result_file_age variable ignored";
}

/**
 *  Set the retained host attribute mask.
 *  @param[in] value The attribute mask.
 */
void state::set_retained_host_attribute_mask(unsigned long value) {
  _tab_ulong[retained_host_attribute_mask] = value;
  ::retained_host_attribute_mask = value;
}

/**
 *  Set the retained process host attribute mask.
 *  @param[in] value The attribute mask.
 */
void state::set_retained_process_host_attribute_mask(unsigned long value) {
  _tab_ulong[retained_process_host_attribute_mask] = value;

  ::retained_process_host_attribute_mask = value;
}

/**
 *  Set the retained contact host attribute mask.
 *  @param[in] value The attribute mask.
 */
void state::set_retained_contact_host_attribute_mask(unsigned long value) {
  _tab_ulong[retained_contact_host_attribute_mask] = value;
  ::retained_contact_host_attribute_mask = value;
}

/**
 *  Set the retained contact service attribute mask.
 *  @param[in] value The attribute mask.
 */
void state::set_retained_contact_service_attribute_mask(unsigned long value) {
  _tab_ulong[retained_contact_service_attribute_mask] = value;
  ::retained_contact_service_attribute_mask = value;
}

/**
 *  Set the cached host check horizon.
 *  @param[in] value The cached host check horizon.
 */
void state::set_cached_host_check_horizon(unsigned long value) {
  _tab_ulong[cached_host_check_horizon] = value;
  ::cached_host_check_horizon = value;
}

/**
 *  Set the cached service check horizon.
 *  @param[in] value The cached service check horizon.
 */
void state::set_cached_service_check_horizon(unsigned long value) {
  _tab_ulong[cached_service_check_horizon] = value;
  ::cached_service_check_horizon = value;
}

/**
 *  Set the event broker options.
 *  @param[in] value The options.
 */
void state::set_event_broker_options(unsigned long value) {
  _tab_ulong[event_broker_options] = value;
  ::event_broker_options = value;
}

/**
 *  Set the event broker options.
 *  @param[in] value The options.
 */
void state::set_event_broker_options(std::string const& value) {
  if (value == "-1") {
    _tab_ulong[event_broker_options] = BROKER_EVERYTHING;
    ::event_broker_options = BROKER_EVERYTHING;
  }
  else
    cpp_suck<unsigned long, &state::set_event_broker_options>::set_generic(value, *this);
}

/**
 *  Set the use syslog.
 *  @param[in] value The use syslog.
 */
void state::set_use_syslog(bool value) {
  _tab_bool[use_syslog] = value;
  ::use_syslog = value;
}

/**
 *  Set the logging notifications.
 *  @param[in] value The logging notifications.
 */
void state::set_log_notifications(bool value) {
  _tab_bool[log_notifications] = value;
  ::log_notifications = value;
}

/**
 *  Set the logging service retries.
 *  @param[in] value The logging service retries.
 */
void state::set_log_service_retries(bool value) {
  _tab_bool[log_service_retries] = value;
  ::log_service_retries = value;
}

/**
 *  Set the logging host retries.
 *  @param[in] value The logging host retries.
 */
void state::set_log_host_retries(bool value) {
  _tab_bool[log_host_retries] = value;
  ::log_host_retries = value;
}

/**
 *  Set the logging event handlers.
 *  @param[in] value The logging event handlers.
 */
void state::set_log_event_handlers(bool value) {
  _tab_bool[log_event_handlers] = value;
  ::log_event_handlers = value;
}

/**
 *  Set the logging external commands.
 *  @param[in] value The logging external commands.
 */
void state::set_log_external_commands(bool value) {
  _tab_bool[log_external_commands] = value;
  ::log_external_commands = value;
}

/**
 *  Set the logging passive checks.
 *  @param[in] value The logging passive checks.
 */
void state::set_log_passive_checks(bool value) {
  _tab_bool[log_passive_checks] = value;
  ::log_passive_checks = value;
}

/**
 *  Set the logging initial state.
 *  @param[in] value The logging initial state.
 */
void state::set_log_initial_state(bool value) {
  _tab_bool[log_initial_state] = value;
  ::log_initial_states = value;
}

/**
 *  Set the retain state information.
 *  @param[in] value The retain state information.
 */
void state::set_retain_state_information(bool value) {
  _tab_bool[retain_state_information] = value;
  ::retain_state_information = value;
}

/**
 *  Set the use retained program state.
 *  @param[in] value The retained program state.
 */
void state::set_use_retained_program_state(bool value) {
  _tab_bool[use_retained_program_state] = value;
  ::use_retained_program_state = value;
}

/**
 *  Set the use retained scheduling info.
 *  @param[in] value The use retained scheduling info.
 */
void state::set_use_retained_scheduling_info(bool value) {
  _tab_bool[use_retained_scheduling_info] = value;
  ::use_retained_scheduling_info = value;
}

/**
 *  Set the obsess over services.
 *  @param[in] value The obsess over services.
 */
void state::set_obsess_over_services(bool value) {
  _tab_bool[obsess_over_services] = value;
  ::obsess_over_services = value;
}

/**
 *  Set the obsess over hosts.
 *  @param[in] value The obsess over hosts.
 */
void state::set_obsess_over_hosts(bool value) {
  _tab_bool[obsess_over_hosts] = value;
  ::obsess_over_hosts = value;
}

/**
 *  Set the translate passive host checks.
 *  @param[in] value The translate passive host checks.
 */
void state::set_translate_passive_host_checks(bool value) {
  _tab_bool[translate_passive_host_checks] = value;
  ::translate_passive_host_checks = value;
}

/**
 *  Set the passive host checks are soft.
 *  @param[in] value The passive host checks are soft.
 */
void state::set_passive_host_checks_are_soft(bool value) {
  _tab_bool[passive_host_checks_are_soft] = value;
  ::passive_host_checks_are_soft = value;
}

/**
 *  Set the use aggressive host checking.
 *  @param[in] value The use aggressive host checking.
 */
void state::set_use_aggressive_host_checking(bool value) {
  _tab_bool[use_aggressive_host_checking] = value;
  ::use_aggressive_host_checking = value;
}

/**
 *  Set the enable predictive host dependency checks.
 *  @param[in] value The enable predictive host dependency chehcks.
 */
void state::set_enable_predictive_host_dependency_checks(bool value) {
  _tab_bool[enable_predictive_host_dependency_checks] = value;
  ::enable_predictive_host_dependency_checks = value;
}

/**
 *  Set the enable predictive service dependency checks.
 *  @param[in] value The enable predictive service dependency checks.
 */
void state::set_enable_predictive_service_dependency_checks(bool value) {
  _tab_bool[enable_predictive_service_dependency_checks] = value;
  ::enable_predictive_service_dependency_checks = value;
}

/**
 *  Set the soft state dependencies.
 *  @param[in] value The soft state dependencies.
 */
void state::set_soft_state_dependencies(bool value) {
  _tab_bool[soft_state_dependencies] = value;
  ::soft_state_dependencies = value;
}

/**
 *  Set the enable event handlers.
 *  @param[in] value The enable event handlers.
 */
void state::set_enable_event_handlers(bool value) {
  _tab_bool[enable_event_handlers] = value;
  ::enable_event_handlers = value;
}

/**
 *  Set the enable notifications.
 *  @param[in] value The enable notifications.
 */
void state::set_enable_notifications(bool value) {
  _tab_bool[enable_notifications] = value;
  ::enable_notifications = value;
}

/**
 *  Set the execute service checks.
 *  @param[in] value The execute service checks.
 */
void state::set_execute_service_checks(bool value) {
  _tab_bool[execute_service_checks] = value;
  ::execute_service_checks = value;
}

/**
 *  Set the accept passive service checks.
 *  @param[in] value The accept passive service checks.
 */
void state::set_accept_passive_service_checks(bool value) {
  _tab_bool[accept_passive_service_checks] = value;
  ::accept_passive_service_checks = value;
}

/**
 *  Set the execute host checks.
 *  @param[in] value The execute host checks.
 */
void state::set_execute_host_checks(bool value) {
  _tab_bool[execute_host_checks] = value;
  ::execute_host_checks = value;
}

/**
 *  Set the accept passive host checks.
 *  @param[in] value The accept passive host checks.
 */
void state::set_accept_passive_host_checks(bool value) {
  _tab_bool[accept_passive_host_checks] = value;
  ::accept_passive_host_checks = value;
}

/**
 *  Set the check external commands.
 *  @param[in] value The check external commands.
 */
void state::set_check_external_commands(bool value) {
  _tab_bool[check_external_commands] = value;
  ::check_external_commands = value;
}

/**
 *  Set the check orphaned services.
 *  @param[in] value The check orphaned services.
 */
void state::set_check_orphaned_services(bool value) {
  _tab_bool[check_orphaned_services] = value;
  ::check_orphaned_services = value;
}

/**
 *  Set the check orphaned hosts.
 *  @param[in] value The check orphaned hosts.
 */
void state::set_check_orphaned_hosts(bool value) {
  _tab_bool[check_orphaned_hosts] = value;
  ::check_orphaned_hosts = value;
}

/**
 *  Set the check service freshness.
 *  @param[in] value The check service freshness.
 */
void state::set_check_service_freshness(bool value) {
  _tab_bool[check_service_freshness] = value;
  ::check_service_freshness = value;
}

/**
 *  Set the check host freshness.
 *  @param[in] value The check host freshness.
 */
void state::set_check_host_freshness(bool value) {
  _tab_bool[check_host_freshness] = value;
  ::check_host_freshness = value;
}

/**
 *  Set the auto reschedule checks.
 *  @param[in] value The auto reschedule checks.
 */
void state::set_auto_reschedule_checks(bool value) {
  _tab_bool[auto_reschedule_checks] = value;
  ::auto_reschedule_checks = value;
}

/**
 *  Set the process performance data.
 *  @param[in] value The process performance data.
 */
void state::set_process_performance_data(bool value) {
  _tab_bool[process_performance_data] = value;
  ::process_performance_data = value;
}

/**
 *  Set the enable flap detection.
 *  @param[in] value The enable flap detection.
 */
void state::set_enable_flap_detection(bool value) {
  _tab_bool[enable_flap_detection] = value;
  ::enable_flap_detection = value;
}

/**
 *  Set the enable failure prediction.
 *  @param[in] value The enable failure prediction.
 */
void state::set_enable_failure_prediction(bool value) {
  _tab_bool[enable_failure_prediction] = value;
  ::enable_failure_prediction = value;
}

/**
 *  Set the use regexp matches.
 *  @param[in] value The use regexp matches.
 */
void state::set_use_regexp_matches(bool value) {
  _tab_bool[use_regexp_matches] = value;
  ::use_regexp_matches = value;
}

/**
 *  Set the use true regexp matching.
 *  @param[in] value The use true regexp matching.
 */
void state::set_use_true_regexp_matching(bool value) {
  _tab_bool[use_true_regexp_matching] = value;
  ::use_true_regexp_matching = value;
}

/**
 *  Set the use large installation tweaks.
 *  @param[in] value The use large installation tweaks.
 */
void state::set_use_large_installation_tweaks(bool value) {
  _tab_bool[use_large_installation_tweaks] = value;
  ::use_large_installation_tweaks = value;
}

/**
 *  Set the enable environment macros.
 *  @param[in] value The enable environment macros.
 */
void state::set_enable_environment_macros(bool value) {
  _tab_bool[enable_environment_macros] = value;
  ::enable_environment_macros = value;
}

/**
 *  Set the free child process memory.
 *  @param[in] value The free child process memory.
 */
void state::set_free_child_process_memory(bool value) {
  _tab_int[free_child_process_memory] = value;
  ::free_child_process_memory = value;
}

/**
 *  Set the child processes fork twice.
 *  @param[in] value Unused.
 */
void state::set_child_processes_fork_twice(bool value) {
  (void)value;
  logger(log_config_warning, basic)
    << "warning: child_processes_fork_twice variable ignored";
}

/**
 *  Enable embedded perl ignore.
 *  @param[in] value Unused.
 */
void state::set_enable_embedded_perl(bool value) {
  (void)value;
  logger(log_config_warning, basic)
    << "warning: enable_embedded_perl variable ignored";
}

/**
 *  Use embedded perl implicitly ingore.
 *  @param[in] value Unused.
 */
void state::set_use_embedded_perl_implicitly(bool value) {
  (void)value;
  logger(log_config_warning, basic)
    << "warning: use_embedded_perl_implicitly variable ignored";
}

/**
 *  Set the allow empty hostgroup assignment.
 *  @param[in] value The allow empty hostgroup assignment.
 */
void state::set_allow_empty_hostgroup_assignment(bool value) {
  _tab_bool[allow_empty_hostgroup_assignment] = value;
  ::allow_empty_hostgroup_assignment = value;
}

/**
 *  Set the sleep time.
 *  @param[in] value The sleep time.
 */
void state::set_sleep_time(float value) {
  if (value <= 0.0) {
    throw (engine_error() << "sleep_time: invalid value.");
  }
  _tab_float[sleep_time] = value;
  ::sleep_time = value;
}

/**
 *  Set the low service flap threshold.
 *  @param[in] value The low service flap threshold.
 */
void state::set_low_service_flap_threshold(float value) {
  if (value <= 0.0 || value >= 100.0) {
    throw (engine_error() << "low_service_flap_threshold: invalid value.");
  }
  _tab_float[low_service_flap_threshold] = value;
  ::low_service_flap_threshold = value;
}

/**
 *  Set the high service flap threshold.
 *  @param[in] value The high service flap threshold.
 */
void state::set_high_service_flap_threshold(float value) {
  if (value <= 0.0 || value >= 100.0) {
    throw (engine_error() << "high_service_flap_threshold: invalid value.");
  }
  _tab_float[high_service_flap_threshold] = value;
  ::high_service_flap_threshold = value;
}

/**
 *  Set the low host flap threshold.
 *  @param[in] value The low host flap threshold.
 */
void state::set_low_host_flap_threshold(float value) {
  if (value <= 0.0 || value >= 100.0) {
    throw (engine_error() << "low_host_flap_threshold: invalid value.");
  }
  _tab_float[low_host_flap_threshold] = value;
  ::low_host_flap_threshold = value;
}

/**
 *  Set the high host flap threshold.
 *  @param[in] value The high host flap threshold.
 */
void state::set_high_host_flap_threshold(float value) {
  if (value <= 0.0 || value >= 100.0) {
    throw (engine_error() << "high_host_flap_threshold: invalid value.");
  }
  _tab_float[high_host_flap_threshold] = value;
  ::high_host_flap_threshold = value;
}

/**
 *  Set the date format.
 *  @param[in] value The date format.
 */
void state::set_date_format(e_date_format value) {
  _tab_uint[date_format] = value;
  ::date_format = value;
}

/**
 *  Set the data format.
 *  @param[in] value The date format.
 */
void state::set_date_format(std::string const& value) {
  if (value == "euro") {
    _tab_uint[date_format] = euro;
  }
  else if (value == "iso8601") {
    _tab_uint[date_format] = iso8601;
  }
  else if (value == "strict-iso8601") {
    _tab_uint[date_format] = strict_iso8601;
  }
  else {
    _tab_uint[date_format] = us;
  }
  ::date_format = _tab_uint[date_format];
}

/**
 *  Set the logging rotation method.
 *  @param[in] value The logging rotation method.
 */
void state::set_log_rotation_method(e_log_rotation value) {
  _tab_uint[log_rotation_method] = value;
  ::log_rotation_method = value;
}

/**
 *  Set the logging rotation method.
 *  @param[in] value The logging rotation method.
 */
void state::set_log_rotation_method(std::string const& value) {
  if (value == "n") {
    _tab_uint[log_rotation_method] = rot_none;
  }
  else if (value == "h") {
    _tab_uint[log_rotation_method] = rot_hourly;
  }
  else if (value == "d") {
    _tab_uint[log_rotation_method] = rot_daily;
  }
  else if (value == "w") {
    _tab_uint[log_rotation_method] = rot_weekly;
  }
  else if (value == "m") {
    _tab_uint[log_rotation_method] = rot_monthly;
  }
  else {
    throw (engine_error() << "log_rotation_method: invalid value.");
  }
  ::log_rotation_method = _tab_uint[log_rotation_method];
}

/**
 *  Set the service inter check delay method.
 *  @param[in] value The service inter check delay method.
 */
void state::set_service_inter_check_delay_method(e_inter_check_delay value) {
  _tab_uint[service_inter_check_delay_method] = value;
  ::service_inter_check_delay_method = value;
}

/**
 *  Set the service inter check delay method.
 *  @param[in] value The service inter check delay method.
 */
void state::set_service_inter_check_delay_method(std::string const& value) {
  if (value == "n") {
    _tab_uint[service_inter_check_delay_method] = icd_none;
  }
  else if (value == "d") {
    _tab_uint[service_inter_check_delay_method] = icd_dumb;
  }
  else if (value == "s") {
    _tab_uint[service_inter_check_delay_method] = icd_smart;
  }
  else {
    _tab_uint[service_inter_check_delay_method] = icd_user;
    if (_str2obj<double>(value, &scheduling_info.service_inter_check_delay) == false
        || scheduling_info.service_inter_check_delay <= 0.0) {
      throw (engine_error() << "service_inter_check_delay_method: invalid value.");
    }
  }
  ::service_inter_check_delay_method = _tab_uint[service_inter_check_delay_method];
}

/**
 *  Set the host inter check delay method.
 *  @param[in] value The host inter check delay method.
 */
void state::set_host_inter_check_delay_method(e_inter_check_delay value) {
  _tab_uint[host_inter_check_delay_method] = value;
  ::host_inter_check_delay_method = value;
}

/**
 *  Set the host inter check delay method.
 *  @param[in] value The host inter check delay method.
 */
void state::set_host_inter_check_delay_method(std::string const& value) {
  if (value == "n") {
    _tab_uint[host_inter_check_delay_method] = icd_none;
  }
  else if (value == "d") {
    _tab_uint[host_inter_check_delay_method] = icd_dumb;
  }
  else if (value == "s") {
    _tab_uint[host_inter_check_delay_method] = icd_smart;
  }
  else {
    _tab_uint[host_inter_check_delay_method] = icd_user;
    if (_str2obj<double>(value, &scheduling_info.host_inter_check_delay) == false
	|| scheduling_info.host_inter_check_delay <= 0.0) {
      throw (engine_error() << "host_inter_check_delay_method: invalid value.");
    }
  }
  ::host_inter_check_delay_method = _tab_uint[host_inter_check_delay_method];
}

/**
 *  Set the service interleave factor method.
 *  @param[in] value The service interleave factor method.
 */
void state::set_service_interleave_factor_method(e_interleave_factor value) {
  _tab_uint[service_interleave_factor_method] = value;
  ::service_interleave_factor_method = value;
}

/**
 *  Set the service interleave factor method.
 *  @param[in] value The service interleave factor method.
 */
void state::set_service_interleave_factor_method(std::string const& value) {
  if (value == "s") {
    _tab_uint[service_interleave_factor_method] = ilf_smart;
  }
  else {
    _tab_uint[service_interleave_factor_method] = ilf_user;
    if (_str2obj<int>(value, &scheduling_info.service_interleave_factor) == false
	|| scheduling_info.service_interleave_factor < 1) {
      scheduling_info.service_interleave_factor = 1;
    }
  }

  ::service_interleave_factor_method = _tab_uint[service_interleave_factor_method];
}

/**************************************
 *                                     *
 *           Private Methods           *
 *                                     *
 **************************************/

/**
 *  Get the next entire line from a stream.
 *
 *  @param[in] ifs The file stream.
 *
 *  @return The line.
 */
std::string state::_getline(std::ifstream& ifs) throw() {
  std::string line;
  while (!ifs.eof()) {
    std::string buf;
    std::getline(ifs, buf);
    if (buf.empty()) {
      return ("");
    }
    if (buf.size() > 1 && buf[buf.size() - 2] != '\\' && buf[buf.size() - 1] == '\\') {
      line.append(buf.begin(), buf.end() - 2);
      continue;
    }
    else if (buf[buf.size() - 1] == '\\') {
      buf.erase(buf.size() - 1);
    }
    return (_trim(line).append(buf));
  }
  return ("");
}

/**
 *  Trim a string.
 *
 *  @param[in] str The string.
 *
 *  @return The trimming stream.
 */
std::string& state::_trim(std::string& str) throw() {
  const char* whitespaces = " \t\r\n";
  size_t pos = str.find_last_not_of(whitespaces);

  if (pos == std::string::npos)
    str.clear();
  else
    {
      str.erase(pos + 1);
      if ((pos = str.find_first_not_of(whitespaces)) != std::string::npos)
        str.erase(0, pos);
    }
  return (str);
}

/**
 *  Reset variable
 */
void state::_reset() {
  set_log_file(DEFAULT_LOG_FILE);
  set_command_file(DEFAULT_COMMAND_FILE);
  set_debug_file(DEFAULT_DEBUG_FILE);


  set_use_regexp_matches(DEFAULT_USE_REGEXP_MATCHES);
  set_use_true_regexp_matching(DEFAULT_USE_TRUE_REGEXP_MATCHING);

  set_use_syslog(DEFAULT_USE_SYSLOG);
  set_log_service_retries(DEFAULT_LOG_SERVICE_RETRIES);
  set_log_host_retries(DEFAULT_LOG_HOST_RETRIES);
  set_log_initial_state(DEFAULT_LOG_INITIAL_STATE);

  set_log_notifications(DEFAULT_NOTIFICATION_LOGGING);
  set_log_event_handlers(DEFAULT_LOG_EVENT_HANDLERS);
  set_log_external_commands(DEFAULT_LOG_EXTERNAL_COMMANDS);
  set_log_passive_checks(DEFAULT_LOG_PASSIVE_CHECKS);

  set_service_check_timeout(DEFAULT_SERVICE_CHECK_TIMEOUT);
  set_host_check_timeout(DEFAULT_HOST_CHECK_TIMEOUT);
  set_event_handler_timeout(DEFAULT_EVENT_HANDLER_TIMEOUT);
  set_notification_timeout(DEFAULT_NOTIFICATION_TIMEOUT);
  set_ocsp_timeout(DEFAULT_OCSP_TIMEOUT);
  set_ochp_timeout(DEFAULT_OCHP_TIMEOUT);

  set_sleep_time(DEFAULT_SLEEP_TIME);
  _tab_uint[interval_length] = DEFAULT_INTERVAL_LENGTH;
  set_service_inter_check_delay_method(DEFAULT_SERVICE_INTER_CHECK_DELAY_METHOD);
  set_host_inter_check_delay_method(DEFAULT_HOST_INTER_CHECK_DELAY_METHOD);
  set_service_interleave_factor_method(DEFAULT_SERVICE_INTERLEAVE_FACTOR_METHOD);
  set_max_service_check_spread(DEFAULT_SERVICE_CHECK_SPREAD);
  set_max_host_check_spread(DEFAULT_HOST_CHECK_SPREAD);

  set_use_aggressive_host_checking(DEFAULT_AGGRESSIVE_HOST_CHECKING);
  set_cached_host_check_horizon(DEFAULT_CACHED_HOST_CHECK_HORIZON);
  set_cached_service_check_horizon(DEFAULT_CACHED_SERVICE_CHECK_HORIZON);
  set_enable_predictive_host_dependency_checks(DEFAULT_ENABLE_PREDICTIVE_HOST_DEPENDENCY_CHECKS);
  set_enable_predictive_service_dependency_checks(DEFAULT_ENABLE_PREDICTIVE_SERVICE_DEPENDENCY_CHECKS);

  set_command_check_interval(DEFAULT_COMMAND_CHECK_INTERVAL);
  set_check_reaper_interval(DEFAULT_CHECK_REAPER_INTERVAL);
  set_max_check_reaper_time(DEFAULT_MAX_REAPER_TIME);
  set_service_freshness_check_interval(DEFAULT_FRESHNESS_CHECK_INTERVAL);
  set_host_freshness_check_interval(DEFAULT_FRESHNESS_CHECK_INTERVAL);
  set_auto_rescheduling_interval(DEFAULT_AUTO_RESCHEDULING_INTERVAL);
  set_auto_rescheduling_window(DEFAULT_AUTO_RESCHEDULING_WINDOW);

  set_check_external_commands(DEFAULT_CHECK_EXTERNAL_COMMANDS);
  set_check_orphaned_services(DEFAULT_CHECK_ORPHANED_SERVICES);
  set_check_orphaned_hosts(DEFAULT_CHECK_ORPHANED_HOSTS);
  set_check_service_freshness(DEFAULT_CHECK_SERVICE_FRESHNESS);
  set_check_host_freshness(DEFAULT_CHECK_HOST_FRESHNESS);
  set_auto_reschedule_checks(DEFAULT_AUTO_RESCHEDULE_CHECKS);

  set_soft_state_dependencies(DEFAULT_SOFT_STATE_DEPENDENCIES);

  set_retain_state_information(DEFAULT_RETAIN_STATE_INFORMATION);
  set_retention_update_interval(DEFAULT_RETENTION_UPDATE_INTERVAL);
  set_use_retained_program_state(DEFAULT_USE_RETAINED_PROGRAM_STATE);
  set_use_retained_scheduling_info(DEFAULT_USE_RETAINED_SCHEDULING_INFO);
  set_retention_scheduling_horizon(DEFAULT_RETENTION_SCHEDULING_HORIZON);
  set_retained_host_attribute_mask(DEFAULT_RETAINED_HOST_ATTRIBUTE_MASK);
  set_retained_process_host_attribute_mask(DEFAULT_RETAINED_PROCESS_HOST_ATTRIBUTE_MASK);
  set_retained_contact_host_attribute_mask(DEFAULT_RETAINED_CONTACT_HOST_ATTRIBUTE_MASK);
  set_retained_contact_service_attribute_mask(DEFAULT_RETAINED_CONTACT_SERVICE_ATTRIBUTE_MASK);

  set_log_rotation_method(DEFAULT_LOG_ROTATION);

  set_max_parallel_service_checks(DEFAULT_MAX_PARALLEL_SERVICE_CHECKS);

  set_enable_notifications(DEFAULT_ENABLE_NOTIFICATIONS);
  set_execute_service_checks(DEFAULT_EXECUTE_SERVICE_CHECKS);
  set_accept_passive_service_checks(DEFAULT_ACCEPT_PASSIVE_SERVICE_CHECKS);
  set_execute_host_checks(DEFAULT_EXECUTE_HOST_CHECKS);
  set_accept_passive_service_checks(DEFAULT_ACCEPT_PASSIVE_SERVICE_CHECKS);
  set_enable_event_handlers(DEFAULT_ENABLE_EVENT_HANDLERS);
  set_obsess_over_services(DEFAULT_OBSESS_OVER_SERVICES);
  set_obsess_over_hosts(DEFAULT_OBSESS_OVER_HOSTS);
  set_enable_failure_prediction(DEFAULT_ENABLE_FAILURE_PREDICTION);

  set_status_update_interval(DEFAULT_STATUS_UPDATE_INTERVAL);

  set_event_broker_options(DEFAULT_EVENT_BROKER_OPTIONS);

  set_time_change_threshold(DEFAULT_TIME_CHANGE_THRESHOLD);

  set_enable_flap_detection(DEFAULT_ENABLE_FLAP_DETECTION);
  set_low_service_flap_threshold(DEFAULT_LOW_SERVICE_FLAP_THRESHOLD);
  set_high_service_flap_threshold(DEFAULT_HIGH_SERVICE_FLAP_THRESHOLD);
  set_low_host_flap_threshold(DEFAULT_LOW_HOST_FLAP_THRESHOLD);
  set_high_host_flap_threshold(DEFAULT_HIGH_HOST_FLAP_THRESHOLD);

  set_process_performance_data(DEFAULT_PROCESS_PERFORMANCE_DATA);

  set_translate_passive_host_checks(DEFAULT_TRANSLATE_PASSIVE_HOST_CHECKS);
  set_passive_host_checks_are_soft(DEFAULT_PASSIVE_HOST_CHECKS_SOFT);

  set_use_large_installation_tweaks(DEFAULT_USE_LARGE_INSTALLATION_TWEAKS);
  set_enable_environment_macros(DEFAULT_ENABLE_ENVIRONMENT_MACROS);
  set_free_child_process_memory(DEFAULT_FREE_CHILD_PROCESS_MEMORY);

  set_additional_freshness_latency(DEFAULT_ADDITIONAL_FRESHNESS_LATENCY);

  set_external_command_buffer_slots(DEFAULT_EXTERNAL_COMMAND_BUFFER_SLOTS);

  set_debug_level(DEFAULT_DEBUG_LEVEL);
  set_debug_verbosity(DEFAULT_DEBUG_VERBOSITY);
  set_max_debug_file_size(DEFAULT_MAX_DEBUG_FILE_SIZE);

  set_illegal_output_chars(DEFAULT_ILLEGAL_OUTPUT_CHARS);

  set_date_format(DEFAULT_DATE_FORMAT);

  set_global_host_event_handler("");
  set_global_service_event_handler("");

  set_ocsp_command("");
  set_ochp_command("");
}

/**
 *  Parse the resource file.
 *  @param[in] value The filename.
 */
void state::_parse_resource_file(std::string const& value) {
  // Prepend main config file path.
  QFileInfo qinfo(value.c_str());
  std::string resfile;
  if (qinfo.isAbsolute())
    resfile = value;
  else {
    qinfo.setFile(_filename.c_str());
    resfile = qinfo.path().toStdString();
    resfile.append("/");
    resfile.append(value);
  }

  // Open resource file.
  std::ifstream ifs;
  ifs.open(resfile.c_str());
  if (ifs.fail()) {
    throw (engine_error() << "cannot open resource file: '"
                          << resfile << "'");
  }

  unsigned int save_cur_line = _cur_line;
  std::string save_filename = _filename;
  _filename = resfile;

  for (_cur_line = 1; !ifs.eof(); ++_cur_line) {
    std::string line = _getline(ifs);
    if (line == "" || line[0] == '#') {
      continue;
    }

    size_t pos = line.find_first_of('=');
    if (pos == std::string::npos) {
      throw (engine_error() << "[" << _filename << ":" << _cur_line
	     << "] bad variable name: '" << line << "'");
    }
    std::string key = line.substr(0, pos);
    unsigned int user_index;
    if (!_trim(key).compare(0, 5, "$USER") && key[key.size() - 1] == '$') {
      key = key.substr(5, key.size() - 6);
      if (_str2obj<unsigned int>(key.c_str(), &user_index) == false
	  || user_index > MAX_USER_MACROS || user_index == 0) {
	logger(log_config_warning, basic) << "warning: [" << _filename
          << ":" << _cur_line << "] bad variable name '" << key << "'";
	continue;
      }

      std::string value = line.substr(pos + 1);
      delete[] macro_user[user_index - 1];
      macro_user[user_index - 1] = my_strdup(_trim(value).c_str());
    }
    else
      logger(log_config_warning, basic) << "warning: [" << _filename
        << ":" << _cur_line << "] bad variable name '" << key << "'";
  }

  _cur_line = save_cur_line;
  _filename = save_filename;

  ifs.close();

  delete[] _mac->x[MACRO_RESOURCEFILE];
  _mac->x[MACRO_RESOURCEFILE] = my_strdup(resfile.c_str());
}

/**
 *  Set the auth filename.
 *  @param[in] value The filename.
 */
void state::_set_auth_file(std::string const& value) {
  (void)value;
  logger(log_config_warning, basic)
    << "warning: auth_file variable ignored";
  return ;
}

/**
 *  Set the admin email macro.
 *  @param[in] value The admin email.
 */
void state::_set_admin_email(std::string const& value) {
  delete[] _mac->x[MACRO_ADMINEMAIL];
  _mac->x[MACRO_ADMINEMAIL] = my_strdup(value.c_str());
}

/**
 *  Set the admin pager macro.
 *  @param[in] value The admin pager.
 */
void state::_set_admin_pager(std::string const& value) {
  delete[] _mac->x[MACRO_ADMINPAGER];
  _mac->x[MACRO_ADMINPAGER] = my_strdup(value.c_str());
}

/**
 *  Retained sercice attribute mask ignored.
 */
void state::_set_retained_service_attribute_mask(std::string const& value) {
  (void)value;
  logger(log_config_warning, basic)
    << "warning: retained_service_attribute_mask variable ignored";
  return ;
}

/**
 * Retained process service attribute mask ignored.
 */
void state::_set_retained_process_service_attribute_mask(std::string const& value) {
  (void)value;
  logger(log_config_warning, basic)
    << "warning: retained_process_service_attribute_mask variable ignored";
  return ;
}

/**
 *  Aggrefate status updates ignored.
 */
void state::_set_aggregate_status_updates(std::string const& value) {
  (void)value;
  logger(log_config_warning, basic)
    << "warning: aggregate_status_updates directive ignored: all" \
       " status file updates are now aggregated";
  return ;
}

/**
 *  Set the broker module.
 *  @param[in] value The broker module.
 */
void state::_set_broker_module(std::string const& value) {
  // Copy string.
  std::string val(value);

  // Find delimiter between module and its arguments.
  size_t pos(val.find_first_of(" \n"));

  // Extract module arguments (end of string).
  std::string args;
  if (pos != std::string::npos) {
    args = val.substr(pos + 1);

    // Module path is now in val.
    val.erase(pos);
  }

  // Add module.
  neb_add_module(val.c_str(), args.c_str(), TRUE);

  return ;
}

/**
 *  Bare update check ignored.
 */
void state::_set_bare_update_check(std::string const& value) {
  (void)value;
  logger(log_config_warning, basic) << "warning: bare_update_check " \
    "variable ignored: Centreon Engine does not check for updates";
  return ;
}

/**
 *  Check for updates ignored.
 */
void state::_set_check_for_updates(std::string const& value) {
  (void)value;
  logger(log_config_warning, basic) << "warning: check_for_updates " \
    "variable ignored: Centreon Engine does not check for updates";
  return ;
}

/**
 * Comment file ignored.
 */
void state::_set_comment_file(std::string const& value) {
  (void)value;
  logger(log_config_warning, basic) << "warning: comment_file " \
    "variable ignored: comments are now stored in the status and " \
    "retention files";
  return ;
}

/**
 * Daemon dumps core ignored.
 */
void state::_set_daemon_dumps_core(std::string const& value) {
  (void)value;
  logger(log_config_warning, basic)
    << "warning: daemon_dumps_core variable ignored: core dumping has" \
       " to be handled by Centreon Engine user";
  return ;
}

/**
 * Downtime file ignored.
 */
void state::_set_downtime_file(std::string const& value) {
  (void)value;
  logger(log_config_warning, basic)
    << "warning: downtime_file variable ignored: downtime entries are" \
       " now stored in the status and retention files";
  return ;
}

/**
 * Lock file ignored.
 */
void state::_set_lock_file(std::string const& value) {
  (void)value;
  logger(log_config_warning, basic) << "warning: lock_file variable " \
    "ignored: daemonization should be handled by startup script";
  return ;
}

/**
 * User ignored.
 */
void state::_set_user(std::string const& value) {
  (void)value;
  logger(log_config_warning, basic) << "warning: nagios_user variable" \
    " ignored: priviledge drop should be handled by startup script";
  return ;
}

/**
 * Group ignored.
 */
void state::_set_group(std::string const& value) {
  (void)value;
  logger(log_config_warning, basic) << "warning: nagios_group " \
    "variable ignored: priviledge drop should be handled by startup " \
    "script";
  return ;
}<|MERGE_RESOLUTION|>--- conflicted
+++ resolved
@@ -388,17 +388,6 @@
 }
 
 /**
-<<<<<<< HEAD
- *  Get the temporary filename.
- *  @return The temporary filename.
- */
-std::string const& state::get_temp_file() const throw() {
-  return (_tab_string[temp_file]);
-}
-
-/**
-=======
->>>>>>> 8d1cba47
  *  Get the global host event handler.
  *  @return The global host event handler.
  */
@@ -1178,17 +1167,9 @@
  *  Set the temporary filename.
  *  @param[in] value The filename.
  */
-<<<<<<< HEAD
 void state::set_temp_file(std::string const& value) {
-  _tab_string[temp_file] = value;
-
-  delete[] _mac->x[MACRO_TEMPFILE];
-  _mac->x[MACRO_TEMPFILE] = my_strdup(value.c_str());
-=======
-void state::set_temp_file(QString const& value) {
   (void)value;
   logger(log_config_warning, basic) << "warning: temp_file variable ignored";
->>>>>>> 8d1cba47
 }
 
 /**
