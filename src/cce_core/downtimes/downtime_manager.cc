--- conflicted
+++ resolved
@@ -45,16 +45,9 @@
   for (auto it = _scheduled_downtimes.begin(), end = _scheduled_downtimes.end();
        it != end;
        ++it) {
-<<<<<<< HEAD
     if (it->second->get_downtime_id() == downtime_id) {
       logger(dbg_downtime, basic)
         << "delete downtime(id: " << downtime_id << ")";
-=======
-    if (it->second->get_downtime_id() == downtime_id &&
-        it->second->get_type() == type) {
-      logger(dbg_downtime, basic) << "delete downtime(type:" << type
-                                  << ", id: " << downtime_id << ")";
->>>>>>> 135f2638
       _scheduled_downtimes.erase(it);
       break;
     }
@@ -62,7 +55,6 @@
 }
 
 /* unschedules a host or service downtime */
-<<<<<<< HEAD
 int downtime_manager::unschedule_downtime(uint64_t downtime_id) {
   auto found = std::find_if(_scheduled_downtimes.begin(),
       _scheduled_downtimes.end(),
@@ -73,15 +65,6 @@
   logger(dbg_functions, basic) << "unschedule_downtime()";
   logger(dbg_downtime, basic)
     << "unschedule downtime(id: " << downtime_id << ")";
-=======
-int downtime_manager::unschedule_downtime(downtime::type type,
-                                          uint64_t downtime_id) {
-  std::shared_ptr<downtime> temp_downtime{find_downtime(type, downtime_id)};
-
-  logger(dbg_functions, basic) << "unschedule_downtime()";
-  logger(dbg_downtime, basic) << "unschedule downtime(type:" << type
-                              << ", id: " << downtime_id << ")";
->>>>>>> 135f2638
 
   /* find the downtime entry in the list in memory */
   if (found == _scheduled_downtimes.end())
@@ -106,15 +89,9 @@
   }
 
   for (uint64_t id : lst) {
-<<<<<<< HEAD
     logger(dbg_downtime, basic)
       << "Unschedule triggered downtime (id: " << id << ")";
     unschedule_downtime(id);
-=======
-    logger(dbg_downtime, basic) << "Unschedule triggered downtime (id: " << id
-                                << ")";
-    unschedule_downtime(downtime::any_downtime, id);
->>>>>>> 135f2638
   }
   return OK;
 }
@@ -314,18 +291,9 @@
   else
     range = {_scheduled_downtimes.begin(), _scheduled_downtimes.end()};
 
-<<<<<<< HEAD
+
   std::list<uint64_t> lst; 
   for (auto it = range.first,  end = range.second; it != end; it++) {
-=======
-  std::map<time_t, std::shared_ptr<downtime> >::iterator it,
-      next_it{range.first};
-  std::map<time_t, std::shared_ptr<downtime> >::iterator end{range.second};
-
-  for (it = next_it; it != end; it = next_it) {
-    ++next_it;
-
->>>>>>> 135f2638
     if (!comment.empty() && it->second->get_comment() != comment)
       continue;
     if (downtime::host_downtime == it->second->get_type()) {
