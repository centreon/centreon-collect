/*
** Copyright 2011-2015,2017 Centreon
**
** Licensed under the Apache License, Version 2.0 (the "License");
** you may not use this file except in compliance with the License.
** You may obtain a copy of the License at
**
**     http://www.apache.org/licenses/LICENSE-2.0
**
** Unless required by applicable law or agreed to in writing, software
** distributed under the License is distributed on an "AS IS" BASIS,
** WITHOUT WARRANTIES OR CONDITIONS OF ANY KIND, either express or implied.
** See the License for the specific language governing permissions and
** limitations under the License.
**
** For more information : contact@centreon.com
*/

#include "com/centreon/broker/graphite/stream.hh"
#include <sstream>
#include "com/centreon/exceptions/shutdown.hh"
#include "com/centreon/broker/io/events.hh"
#include "com/centreon/broker/logging/logging.hh"
#include "com/centreon/broker/misc/global_lock.hh"
#include "com/centreon/broker/misc/string.hh"
#include "com/centreon/broker/multiplexing/engine.hh"
#include "com/centreon/broker/multiplexing/publisher.hh"
#include "com/centreon/broker/storage/internal.hh"
#include "com/centreon/broker/storage/metric.hh"

using namespace asio;
using namespace com::centreon;
using namespace com::centreon::exceptions;
using namespace com::centreon::broker;
using namespace com::centreon::broker::graphite;

/**************************************
 *                                     *
 *           Public Methods            *
 *                                     *
 **************************************/

/**
 *  Constructor.
 *
 */
stream::stream(std::string const& metric_naming,
               std::string const& status_naming,
               std::string const& escape_string,
               std::string const& db_user,
               std::string const& db_password,
               std::string const& db_host,
               unsigned short db_port,
               uint32_t queries_per_transaction,
               std::shared_ptr<persistent_cache> const& cache)
    : _metric_naming{metric_naming},
      _status_naming{status_naming},
      _db_user{db_user},
      _db_password{db_password},
      _db_host{db_host},
      _db_port{db_port},
      _queries_per_transaction{
          (queries_per_transaction == 0) ? 1 : queries_per_transaction},
      _pending_queries{0},
      _actual_query{0},
      _commit_flag{false},
      _cache{cache},
      _metric_query{_metric_naming, escape_string, query::metric, _cache},
      _status_query{_status_naming, escape_string, query::status, _cache},
      _socket{_io_context} {
  // Create the basic HTTP authentification header.
  if (!_db_user.empty() && !_db_password.empty()) {
    std::string auth{_db_user};
    auth.append(":").append(_db_password);

    _auth_query.append("Authorization: Basic ")
        .append(misc::string::base64_encode(auth))
        .append("\n");
    _query.append(_auth_query);
  }

  ip::tcp::resolver resolver{_io_context};
  ip::tcp::resolver::query query{_db_host, std::to_string(_db_port)};

  try {
    ip::tcp::resolver::iterator it{resolver.resolve(query)};
    ip::tcp::resolver::iterator end;

    std::error_code err{std::make_error_code(std::errc::host_unreachable)};

    // it can resolve to multiple addresses like ipv4 and ipv6
    // we need to try all to find the first available socket
    while (err && it != end) {
      _socket.connect(*it, err);

      if (err)
        _socket.close();

      ++it;
    }

    if (err) {
      throw msg_fmt(
          "graphite: can't connect to graphite on host '{}', port '{}': {}",
          _db_host,
          _db_port,
          err.message());
    }
  }
  catch (std::system_error const& se) {
    throw msg_fmt(
        "graphite: can't connect to graphite on host '{}', port '{}': {}",
        _db_host,
        _db_port,
        se.what());
  }
}

/**
 *  Destructor.
 */
stream::~stream() {}

/**
 *  Flush the stream.
 *
 *  @return Number of events acknowledged.
 */
int stream::flush() {
  logging::debug(logging::medium) << "graphite: commiting " << _actual_query
                                  << " queries";
  int ret(_pending_queries);
  if (_actual_query != 0)
    _commit();
  _actual_query = 0;
  _pending_queries = 0;
  _commit_flag = false;
  return (ret);
}

/**
 *  Read from the database.
 *
 *  @param[out] d         Cleared.
 *  @param[in]  deadline  Timeout.
 *
 *  @return This method will throw.
 */
bool stream::read(std::shared_ptr<io::data>& d, time_t deadline) {
  (void)deadline;
  d.reset();
<<<<<<< HEAD
  throw com::centreon::exceptions::shutdown(
      "cannot read from Graphite database");
=======
  throw exceptions::shutdown("cannot read from Graphite database");
>>>>>>> ff2394a4
  return (true);
}

/**
 *  Get endpoint statistics.
 *
 *  @param[out] tree Output tree.
 */
void stream::statistics(json11::Json::object& tree) const {
  std::lock_guard<std::mutex> lock(_statusm);
  if (!_status.empty())
    tree["status"] = _status;
}

/**
 *  Write an event.
 *
 *  @param[in] data Event pointer.
 *
 *  @return Number of events acknowledged.
 */
int stream::write(std::shared_ptr<io::data> const& data) {
  // Take this event into account.
  ++_pending_queries;
  if (!validate(data, "graphite"))
    return (0);

  // Give the event to the cache.
  _cache.write(data);

  // Process metric events.
  if (data->type() ==
      io::events::data_type<io::events::storage, storage::de_metric>::value) {
    if (_process_metric(*std::static_pointer_cast<storage::metric const>(data)))
      ++_actual_query;
  } else if (data->type() == io::events::data_type<io::events::storage,
                                                   storage::de_status>::value) {
    if (_process_status(*std::static_pointer_cast<storage::status const>(data)))
      ++_actual_query;
  }
  if (_actual_query >= _queries_per_transaction)
    _commit_flag = true;

  if (_commit_flag)
    return (flush());
  else
    return (0);
}

/**************************************
 *                                     *
 *           Private Methods           *
 *                                     *
 **************************************/

/**
 *  Process a metric event.
 *
 *  @param[in] me  The event to process.
 */
bool stream::_process_metric(storage::metric const& me) {
  std::string to_append = _metric_query.generate_metric(me);
  _query.append(to_append);
  return (!to_append.empty());
}

/**
 *  Process a status event.
 *
 *  @param[in] st  The status event.
 */
bool stream::_process_status(storage::status const& st) {
  std::string to_append = _status_query.generate_status(st);
  _query.append(to_append);
  return (!to_append.empty());
}

/**
 *  Commit all the processed event to the database.
 */
void stream::_commit() {
  if (!_query.empty()) {
    std::error_code err;

    asio::write(_socket, buffer(_query), asio::transfer_all(), err);
    if (err)
      throw msg_fmt(
          "graphite: can't send data to graphite on host '{}', port '{}': {}",
          _db_host,
          _db_port,
          err.message());

    _query.clear();
    _query.append(_auth_query);
  }
}<|MERGE_RESOLUTION|>--- conflicted
+++ resolved
@@ -149,12 +149,8 @@
 bool stream::read(std::shared_ptr<io::data>& d, time_t deadline) {
   (void)deadline;
   d.reset();
-<<<<<<< HEAD
   throw com::centreon::exceptions::shutdown(
       "cannot read from Graphite database");
-=======
-  throw exceptions::shutdown("cannot read from Graphite database");
->>>>>>> ff2394a4
   return (true);
 }
 
