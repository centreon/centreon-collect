/*
** Copyright 1999-2010 Ethan Galstad
** Copyright 2011      Merethis
**
** This file is part of Centreon Engine.
**
** Centreon Engine is free software: you can redistribute it and/or
** modify it under the terms of the GNU General Public License version 2
** as published by the Free Software Foundation.
**
** Centreon Engine is distributed in the hope that it will be useful,
** but WITHOUT ANY WARRANTY; without even the implied warranty of
** MERCHANTABILITY or FITNESS FOR A PARTICULAR PURPOSE. See the GNU
** General Public License for more details.
**
** You should have received a copy of the GNU General Public License
** along with Centreon Engine. If not, see
** <http://www.gnu.org/licenses/>.
*/

#include <sstream>
#include "comments.hh"
#include "downtime.hh"
#include "engine.hh"
#include "globals.hh"
#include "perfdata.hh"
#include "broker.hh"
#include "neberrors.hh"
#include "logging.hh"
#include "notifications.hh"
#include "commands.hh"
#include "utils.hh"
#include "configuration/states.hh"
#include "sehandlers.hh"

using namespace com::centreon::engine;

<<<<<<< HEAD
extern configuration::states config;

extern unsigned long         next_event_id;
extern unsigned long         next_problem_id;

extern command*              global_host_event_handler_ptr;
extern command*              global_service_event_handler_ptr;

extern command*              ocsp_command_ptr;
extern command*              ochp_command_ptr;

extern time_t                program_start;

=======
>>>>>>> 7834bc45
/******************************************************************/
/************* OBSESSIVE COMPULSIVE HANDLER FUNCTIONS *************/
/******************************************************************/

/* handles service check results in an obsessive compulsive manner... */
int obsessive_compulsive_service_check_processor(service* svc) {
  char* raw_command = NULL;
  char* processed_command = NULL;
  host* temp_host = NULL;
  int early_timeout = FALSE;
  double exectime = 0.0;
  int macro_options = STRIP_ILLEGAL_MACRO_CHARS | ESCAPE_MACRO_CHARS;
  nagios_macros mac;

  log_debug_info(DEBUGL_FUNCTIONS, 0,
                 "obsessive_compulsive_service_check_processor()\n");

  if (svc == NULL)
    return (ERROR);

  /* bail out if we shouldn't be obsessing */
  if (config.get_obsess_over_services() == false)
    return (OK);
  if (svc->obsess_over_service == FALSE)
    return (OK);

  /* if there is no valid command, exit */
  if (config.get_ocsp_command().isEmpty())
    return (ERROR);

  /* find the associated host */
  if ((temp_host = (host*) svc->host_ptr) == NULL)
    return (ERROR);

  /* update service macros */
  memset(&mac, 0, sizeof(mac));
  grab_host_macros(&mac, temp_host);
  grab_service_macros(&mac, svc);

  /* get the raw command line */
  get_raw_command_line_r(&mac,
			 ocsp_command_ptr,
                         config.get_ocsp_command().toStdString().c_str(),
                         &raw_command, macro_options);
  if (raw_command == NULL) {
    clear_volatile_macros(&mac);
    return (ERROR);
  }

  log_debug_info(DEBUGL_CHECKS, 2,
                 "Raw obsessive compulsive service processor command line: %s\n",
                 raw_command);

  /* process any macros in the raw command line */
  process_macros_r(&mac,
		   raw_command,
		   &processed_command,
                   macro_options);
  if (processed_command == NULL) {
    clear_volatile_macros(&mac);
    return (ERROR);
  }

  log_debug_info(DEBUGL_CHECKS, 2,
                 "Processed obsessive compulsive service processor command line: %s\n",
                 processed_command);

  /* run the command */
  my_system_r(&mac,
	      processed_command,
	      config.get_ocsp_timeout(),
              &early_timeout,
	      &exectime,
	      NULL,
	      0);

  clear_volatile_macros(&mac);

  /* check to see if the command timed out */
  if (early_timeout == TRUE)
    logit(NSLOG_RUNTIME_WARNING, TRUE,
          "Warning: OCSP command '%s' for service '%s' on host '%s' timed out after %d seconds\n",
          processed_command,
	  svc->description,
	  svc->host_name,
          config.get_ocsp_timeout());

  /* free memory */
  delete[] raw_command;
  delete[] processed_command;

  return (OK);
}

/* handles host check results in an obsessive compulsive manner... */
int obsessive_compulsive_host_check_processor(host* hst) {
  char* raw_command = NULL;
  char* processed_command = NULL;
  int early_timeout = FALSE;
  double exectime = 0.0;
  int macro_options = STRIP_ILLEGAL_MACRO_CHARS | ESCAPE_MACRO_CHARS;
  nagios_macros mac;

  log_debug_info(DEBUGL_FUNCTIONS, 0, "obsessive_compulsive_host_check_processor()\n");

  if (hst == NULL)
    return (ERROR);

  /* bail out if we shouldn't be obsessing */
  if (config.get_obsess_over_hosts() == false)
    return (OK);
  if (hst->obsess_over_host == FALSE)
    return (OK);

  /* if there is no valid command, exit */
  if (config.get_ochp_command().isEmpty())
    return (ERROR);

  /* update macros */
  memset(&mac, 0, sizeof(mac));
  grab_host_macros(&mac, hst);

  /* get the raw command line */
  get_raw_command_line_r(&mac,
			 ochp_command_ptr,
                         config.get_ochp_command().toStdString().c_str(),
                         &raw_command, macro_options);
  if (raw_command == NULL) {
    clear_volatile_macros(&mac);
    return (ERROR);
  }

  log_debug_info(DEBUGL_CHECKS, 2,
                 "Raw obsessive compulsive host processor command line: %s\n",
                 raw_command);

  /* process any macros in the raw command line */
  process_macros_r(&mac,
		   raw_command,
		   &processed_command,
                   macro_options);
  if (processed_command == NULL) {
    clear_volatile_macros(&mac);
    return (ERROR);
  }

  log_debug_info(DEBUGL_CHECKS, 2,
                 "Processed obsessive compulsive host processor command line: %s\n",
                 processed_command);

  /* run the command */
  my_system_r(&mac,
	      processed_command,
	      config.get_ochp_timeout(),
              &early_timeout,
	      &exectime,
	      NULL,
	      0);
  clear_volatile_macros(&mac);

  /* check to see if the command timed out */
  if (early_timeout == TRUE)
    logit(NSLOG_RUNTIME_WARNING, TRUE,
          "Warning: OCHP command '%s' for host '%s' timed out after %d seconds\n",
          processed_command,
	  hst->name,
	  config.get_ochp_timeout());

  /* free memory */
  delete[] raw_command;
  delete[] processed_command;

  return (OK);
}

/******************************************************************/
/**************** SERVICE EVENT HANDLER FUNCTIONS *****************/
/******************************************************************/

/* handles changes in the state of a service */
int handle_service_event(service* svc) {
  host* temp_host = NULL;
  nagios_macros mac;

  log_debug_info(DEBUGL_FUNCTIONS, 0, "handle_service_event()\n");

  if (svc == NULL)
    return (ERROR);

  /* send event data to broker */
  broker_statechange_data(NEBTYPE_STATECHANGE_END,
			  NEBFLAG_NONE,
                          NEBATTR_NONE,
			  SERVICE_STATECHANGE,
                          (void*)svc,
			  svc->current_state,
                          svc->state_type,
			  svc->current_attempt,
                          svc->max_attempts,
			  NULL);

  /* bail out if we shouldn't be running event handlers */
  if (config.get_enable_event_handlers() == false)
    return (OK);
  if (svc->event_handler_enabled == FALSE)
    return (OK);

  /* find the host */
  if ((temp_host = (host*)svc->host_ptr) == NULL)
    return (ERROR);

  /* update service macros */
  memset(&mac, 0, sizeof(mac));
  grab_host_macros(&mac, temp_host);
  grab_service_macros(&mac, svc);

  /* run the global service event handler */
  run_global_service_event_handler(&mac, svc);

  /* run the event handler command if there is one */
  if (svc->event_handler != NULL)
    run_service_event_handler(&mac, svc);
  clear_volatile_macros(&mac);

  /* check for external commands - the event handler may have given us some directives... */
  check_for_external_commands();

  return (OK);
}

/* runs the global service event handler */
int run_global_service_event_handler(nagios_macros* mac, service* svc) {
  char* raw_command = NULL;
  char* processed_command = NULL;
  char* raw_logentry = NULL;
  char* processed_logentry = NULL;
  char* command_output = NULL;
  int early_timeout = FALSE;
  double exectime = 0.0;
  int result = 0;
  struct timeval start_time;
  struct timeval end_time;
  int neb_result = OK;
  int macro_options = STRIP_ILLEGAL_MACRO_CHARS | ESCAPE_MACRO_CHARS;

  log_debug_info(DEBUGL_FUNCTIONS, 0, "run_global_service_event_handler()\n");

  if (svc == NULL)
    return (ERROR);

  /* bail out if we shouldn't be running event handlers */
  if (config.get_enable_event_handlers() == false)
    return (OK);

  /* a global service event handler command has not been defined */
  if (config.get_global_service_event_handler().isEmpty())
    return (ERROR);

  log_debug_info(DEBUGL_EVENTHANDLERS, 1,
                 "Running global event handler for service '%s' on host '%s'...\n",
                 svc->description, svc->host_name);

  /* get start time */
  gettimeofday(&start_time, NULL);

  /* get the raw command line */
  get_raw_command_line_r(mac,
			 global_service_event_handler_ptr,
                         config.get_global_service_event_handler().toStdString().c_str(),
			 &raw_command,
			 macro_options);
  if (raw_command == NULL) {
    return (ERROR);
  }

  log_debug_info(DEBUGL_EVENTHANDLERS, 2,
                 "Raw global service event handler command line: %s\n",
                 raw_command);

  /* process any macros in the raw command line */
  process_macros_r(mac, raw_command, &processed_command, macro_options);
  if (processed_command == NULL)
    return (ERROR);

  log_debug_info(DEBUGL_EVENTHANDLERS, 2,
                 "Processed global service event handler command line: %s\n",
                 processed_command);

  if (config.get_log_event_handlers() == true) {
    std::ostringstream oss;
    oss << "GLOBAL SERVICE EVENT HANDLER: " << svc->host_name << ';'
	<< svc->description << ";$SERVICESTATE$;$SERVICESTATETYPE$;$SERVICEATTEMPT$;"
	<< config.get_global_service_event_handler().toStdString() << std::endl;
    raw_logentry = my_strdup(oss.str().c_str());
    process_macros_r(mac, raw_logentry, &processed_logentry, macro_options);
    logit(NSLOG_EVENT_HANDLER, FALSE, "%s", processed_logentry);
  }

  /* send event data to broker */
  end_time.tv_sec = 0L;
  end_time.tv_usec = 0L;
  neb_result = broker_event_handler(NEBTYPE_EVENTHANDLER_START,
				    NEBFLAG_NONE,
				    NEBATTR_NONE,
				    GLOBAL_SERVICE_EVENTHANDLER,
				    (void*)svc,
				    svc->current_state,
				    svc->state_type,
				    start_time,
				    end_time,
				    exectime,
				    config.get_event_handler_timeout(),
				    early_timeout,
				    result,
				    config.get_global_service_event_handler().toStdString().c_str(),
				    processed_command,
				    NULL,
				    NULL);

  /* neb module wants to override (or cancel) the event handler - perhaps it will run the eventhandler itself */
  if ((neb_result == NEBERROR_CALLBACKCANCEL)
      || (neb_result == NEBERROR_CALLBACKOVERRIDE)) {
    delete[] processed_command;
    delete[] raw_command;
    delete[] raw_logentry;
    delete[] processed_logentry;
    return ((neb_result == NEBERROR_CALLBACKCANCEL) ? ERROR : OK);
  }

  /* run the command */
  result = my_system_r(mac,
		       processed_command,
		       config.get_event_handler_timeout(),
		       &early_timeout,
		       &exectime,
		       &command_output,
		       0);

  /* check to see if the event handler timed out */
  if (early_timeout == TRUE)
    logit(NSLOG_EVENT_HANDLER | NSLOG_RUNTIME_WARNING, TRUE,
          "Warning: Global service event handler command '%s' timed out after %d seconds\n",
          processed_command,
	  config.get_event_handler_timeout());

  /* get end time */
  gettimeofday(&end_time, NULL);

  /* send event data to broker */
  broker_event_handler(NEBTYPE_EVENTHANDLER_END,
		       NEBFLAG_NONE,
                       NEBATTR_NONE,
		       GLOBAL_SERVICE_EVENTHANDLER,
                       (void*)svc,
		       svc->current_state,
		       svc->state_type,
                       start_time,
		       end_time,
		       exectime,
                       config.get_event_handler_timeout(),
                       early_timeout,
		       result,
                       config.get_global_service_event_handler().toStdString().c_str(),
		       processed_command,
		       command_output,
                       NULL);

  /* free memory */
  delete[] command_output;
  delete[] raw_command;
  delete[] processed_command;
  delete[] raw_logentry;
  delete[] processed_logentry;

  return (OK);
}

/* runs a service event handler command */
int run_service_event_handler(nagios_macros* mac, service* svc) {
  char* raw_command = NULL;
  char* processed_command = NULL;
  char* raw_logentry = NULL;
  char* processed_logentry = NULL;
  char* command_output = NULL;
  int early_timeout = FALSE;
  double exectime = 0.0;
  int result = 0;
  struct timeval start_time;
  struct timeval end_time;
  int neb_result = OK;
  int macro_options = STRIP_ILLEGAL_MACRO_CHARS | ESCAPE_MACRO_CHARS;


  log_debug_info(DEBUGL_FUNCTIONS, 0, "run_service_event_handler()\n");

  if (svc == NULL)
    return (ERROR);

  /* bail if there's no command */
  if (svc->event_handler == NULL)
    return (ERROR);

  log_debug_info(DEBUGL_EVENTHANDLERS, 1,
                 "Running event handler for service '%s' on host '%s'...\n",
                 svc->description,
		 svc->host_name);

  /* get start time */
  gettimeofday(&start_time, NULL);

  /* get the raw command line */
  get_raw_command_line_r(mac,
			 svc->event_handler_ptr,
                         svc->event_handler,
			 &raw_command,
                         macro_options);
  if (raw_command == NULL)
    return (ERROR);

  log_debug_info(DEBUGL_EVENTHANDLERS, 2,
                 "Raw service event handler command line: %s\n",
                 raw_command);

  /* process any macros in the raw command line */
  process_macros_r(mac, raw_command, &processed_command, macro_options);
  if (processed_command == NULL)
    return (ERROR);

  log_debug_info(DEBUGL_EVENTHANDLERS, 2,
                 "Processed service event handler command line: %s\n",
                 processed_command);

  if (config.get_log_event_handlers() == true) {
    std::ostringstream oss;
    oss << "SERVICE EVENT HANDLER: " << svc->host_name << ';'
	<< svc->description
	<< ";$SERVICESTATE$;$SERVICESTATETYPE$;$SERVICEATTEMPT$;"
	<< svc->event_handler << std::endl;
    raw_logentry = my_strdup(oss.str().c_str());
    process_macros_r(mac, raw_logentry, &processed_logentry, macro_options);
    logit(NSLOG_EVENT_HANDLER, FALSE, "%s", processed_logentry);
  }

  /* send event data to broker */
  end_time.tv_sec = 0L;
  end_time.tv_usec = 0L;
  neb_result = broker_event_handler(NEBTYPE_EVENTHANDLER_START,
				    NEBFLAG_NONE,
				    NEBATTR_NONE,
				    SERVICE_EVENTHANDLER,
				    (void*)svc,
				    svc->current_state,
				    svc->state_type,
				    start_time,
				    end_time,
				    exectime,
				    config.get_event_handler_timeout(),
				    early_timeout,
				    result,
				    svc->event_handler,
				    processed_command,
				    NULL,
				    NULL);

  /* neb module wants to override (or cancel) the event handler - perhaps it will run the eventhandler itself */
  if ((neb_result == NEBERROR_CALLBACKCANCEL)
      || (neb_result == NEBERROR_CALLBACKOVERRIDE)) {
    delete[] processed_command;
    delete[] raw_command;
    delete[] raw_logentry;
    delete[] processed_logentry;
    return ((neb_result == NEBERROR_CALLBACKCANCEL) ? ERROR : OK);
  }

  /* run the command */
  result = my_system_r(mac,
		       processed_command,
		       config.get_event_handler_timeout(),
		       &early_timeout,
		       &exectime,
		       &command_output,
		       0);

  /* check to see if the event handler timed out */
  if (early_timeout == TRUE)
    logit(NSLOG_EVENT_HANDLER | NSLOG_RUNTIME_WARNING, TRUE,
          "Warning: Service event handler command '%s' timed out after %d seconds\n",
          processed_command,
	  config.get_event_handler_timeout());

  /* get end time */
  gettimeofday(&end_time, NULL);

  /* send event data to broker */
  broker_event_handler(NEBTYPE_EVENTHANDLER_END,
		       NEBFLAG_NONE,
                       NEBATTR_NONE,
		       SERVICE_EVENTHANDLER,
		       (void*)svc,
                       svc->current_state,
		       svc->state_type,
		       start_time,
                       end_time,
		       exectime,
                       config.get_event_handler_timeout(),
                       early_timeout,
		       result,
		       svc->event_handler,
                       processed_command,
		       command_output,
		       NULL);

  /* free memory */
  delete[] command_output;
  delete[] raw_command;
  delete[] processed_command;
  delete[] raw_logentry;
  delete[] processed_logentry;

  return (OK);
}

/******************************************************************/
/****************** HOST EVENT HANDLER FUNCTIONS ******************/
/******************************************************************/

/* handles a change in the status of a host */
int handle_host_event(host* hst) {
  nagios_macros mac;

  log_debug_info(DEBUGL_FUNCTIONS, 0, "handle_host_event()\n");

  if (hst == NULL)
    return (ERROR);

  /* send event data to broker */
  broker_statechange_data(NEBTYPE_STATECHANGE_END,
			  NEBFLAG_NONE,
                          NEBATTR_NONE,
			  HOST_STATECHANGE,
			  (void*)hst,
                          hst->current_state,
			  hst->state_type,
                          hst->current_attempt,
			  hst->max_attempts,
                          NULL);

  /* bail out if we shouldn't be running event handlers */
  if (config.get_enable_event_handlers() == false)
    return (OK);
  if (hst->event_handler_enabled == FALSE)
    return (OK);

  /* update host macros */
  memset(&mac, 0, sizeof(mac));
  grab_host_macros(&mac, hst);

  /* run the global host event handler */
  run_global_host_event_handler(&mac, hst);

  /* run the event handler command if there is one */
  if (hst->event_handler != NULL)
    run_host_event_handler(&mac, hst);

  /* check for external commands - the event handler may have given us some directives... */
  check_for_external_commands();

  return (OK);
}

/* runs the global host event handler */
int run_global_host_event_handler(nagios_macros* mac, host* hst) {
  char* raw_command = NULL;
  char* processed_command = NULL;
  char* raw_logentry = NULL;
  char* processed_logentry = NULL;
  char* command_output = NULL;
  int early_timeout = FALSE;
  double exectime = 0.0;
  int result = 0;
  struct timeval start_time;
  struct timeval end_time;
  int neb_result = OK;
  int macro_options = STRIP_ILLEGAL_MACRO_CHARS | ESCAPE_MACRO_CHARS;

  log_debug_info(DEBUGL_FUNCTIONS, 0, "run_global_host_event_handler()\n");

  if (hst == NULL)
    return (ERROR);

  /* bail out if we shouldn't be running event handlers */
  if (config.get_enable_event_handlers() == false)
    return (OK);

  /* no global host event handler command is defined */
  if (config.get_global_host_event_handler() == "")
    return (ERROR);

  log_debug_info(DEBUGL_EVENTHANDLERS, 1,
                 "Running global event handler for host '%s'..\n",
                 hst->name);

  /* get start time */
  gettimeofday(&start_time, NULL);

  /* get the raw command line */
  get_raw_command_line_r(mac,
			 global_host_event_handler_ptr,
                         config.get_global_host_event_handler().toStdString().c_str(),
                         &raw_command,
			 macro_options);
  if (raw_command == NULL)
    return (ERROR);

  log_debug_info(DEBUGL_EVENTHANDLERS, 2,
                 "Raw global host event handler command line: %s\n",
                 raw_command);

  /* process any macros in the raw command line */
  process_macros_r(mac, raw_command, &processed_command, macro_options);
  if (processed_command == NULL)
    return (ERROR);

  log_debug_info(DEBUGL_EVENTHANDLERS, 2,
                 "Processed global host event handler command line: %s\n",
                 processed_command);

  if (config.get_log_event_handlers() == true) {
    std::ostringstream oss;
    oss << "GLOBAL HOST EVENT HANDLER: " << hst->name
	<< "$HOSTSTATE$;$HOSTSTATETYPE$;$HOSTATTEMPT$;"
	<< config.get_global_host_event_handler().toStdString() << std::endl;
    raw_logentry = my_strdup(oss.str().c_str());
    process_macros_r(mac, raw_logentry, &processed_logentry, macro_options);
    logit(NSLOG_EVENT_HANDLER, FALSE, "%s", processed_logentry);
  }

  /* send event data to broker */
  end_time.tv_sec = 0L;
  end_time.tv_usec = 0L;
  neb_result = broker_event_handler(NEBTYPE_EVENTHANDLER_START,
				    NEBFLAG_NONE,
				    NEBATTR_NONE,
				    GLOBAL_HOST_EVENTHANDLER,
				    (void*)hst,
				    hst->current_state,
				    hst->state_type,
				    start_time,
				    end_time,
				    exectime,
				    config.get_event_handler_timeout(),
				    early_timeout, result,
				    config.get_global_host_event_handler().toStdString().c_str(),
				    processed_command,
				    NULL,
				    NULL);

  /* neb module wants to override (or cancel) the event handler - perhaps it will run the eventhandler itself */
  if ((neb_result == NEBERROR_CALLBACKCANCEL)
      || (neb_result == NEBERROR_CALLBACKOVERRIDE)) {
    delete[] processed_command;
    delete[] raw_command;
    delete[] raw_logentry;
    delete[] processed_logentry;
    return ((neb_result == NEBERROR_CALLBACKCANCEL) ? ERROR : OK);
  }

  /* run the command */
  result = my_system_r(mac,
		       processed_command,
		       config.get_event_handler_timeout(),
		       &early_timeout,
		       &exectime,
		       &command_output,
		       0);

  /* check for a timeout in the execution of the event handler command */
  if (early_timeout == TRUE)
    logit(NSLOG_EVENT_HANDLER | NSLOG_RUNTIME_WARNING, TRUE,
          "Warning: Global host event handler command '%s' timed out after %d seconds\n",
          processed_command,
	  config.get_event_handler_timeout());

  /* get end time */
  gettimeofday(&end_time, NULL);

  /* send event data to broker */
  broker_event_handler(NEBTYPE_EVENTHANDLER_END,
		       NEBFLAG_NONE,
                       NEBATTR_NONE,
		       GLOBAL_HOST_EVENTHANDLER,
                       (void*)hst,
		       hst->current_state,
		       hst->state_type,
                       start_time,
		       end_time,
		       exectime,
                       config.get_event_handler_timeout(),
                       early_timeout,
		       result,
                       config.get_global_host_event_handler().toStdString().c_str(),
                       processed_command,
		       command_output,
		       NULL);

  /* free memory */
  delete[] command_output;
  delete[] raw_command;
  delete[] processed_command;
  delete[] raw_logentry;
  delete[] processed_logentry;

  return (OK);
}

/* runs a host event handler command */
int run_host_event_handler(nagios_macros* mac, host* hst) {
  char* raw_command = NULL;
  char* processed_command = NULL;
  char* raw_logentry = NULL;
  char* processed_logentry = NULL;
  char* command_output = NULL;
  int early_timeout = FALSE;
  double exectime = 0.0;
  int result = 0;
  struct timeval start_time;
  struct timeval end_time;
  int neb_result = OK;
  int macro_options = STRIP_ILLEGAL_MACRO_CHARS | ESCAPE_MACRO_CHARS;

  log_debug_info(DEBUGL_FUNCTIONS, 0, "run_host_event_handler()\n");

  if (hst == NULL)
    return (ERROR);

  /* bail if there's no command */
  if (hst->event_handler == NULL)
    return (ERROR);

  log_debug_info(DEBUGL_EVENTHANDLERS, 1,
                 "Running event handler for host '%s'..\n", hst->name);

  /* get start time */
  gettimeofday(&start_time, NULL);

  /* get the raw command line */
  get_raw_command_line_r(mac,
			 hst->event_handler_ptr,
                         hst->event_handler,
			 &raw_command,
                         macro_options);
  if (raw_command == NULL)
    return (ERROR);

  log_debug_info(DEBUGL_EVENTHANDLERS, 2,
                 "Raw host event handler command line: %s\n",
                 raw_command);

  /* process any macros in the raw command line */
  process_macros_r(mac, raw_command, &processed_command, macro_options);
  if (processed_command == NULL)
    return (ERROR);

  log_debug_info(DEBUGL_EVENTHANDLERS, 2,
                 "Processed host event handler command line: %s\n",
                 processed_command);

  if (config.get_log_event_handlers() == true) {
    std::ostringstream oss;
    oss << "HOST EVENT HANDLER: " << hst->name
	<< ";$HOSTSTATE$;$HOSTSTATETYPE$;$HOSTATTEMPT$;"
	<< hst->event_handler << std::endl;
    raw_logentry = my_strdup(oss.str().c_str());
    process_macros_r(mac, raw_logentry, &processed_logentry, macro_options);
    logit(NSLOG_EVENT_HANDLER, FALSE, "%s", processed_logentry);
  }

  /* send event data to broker */
  end_time.tv_sec = 0L;
  end_time.tv_usec = 0L;
  neb_result = broker_event_handler(NEBTYPE_EVENTHANDLER_START,
				    NEBFLAG_NONE,
				    NEBATTR_NONE,
				    HOST_EVENTHANDLER,
				    (void*)hst,
				    hst->current_state,
				    hst->state_type,
				    start_time,
				    end_time,
				    exectime,
				    config.get_event_handler_timeout(),
				    early_timeout,
				    result,
				    hst->event_handler,
				    processed_command,
				    NULL,
				    NULL);

  /* neb module wants to override (or cancel) the event handler - perhaps it will run the eventhandler itself */
  if ((neb_result == NEBERROR_CALLBACKCANCEL)
      || (neb_result == NEBERROR_CALLBACKOVERRIDE)) {
    delete[] processed_command;
    delete[] raw_command;
    delete[] raw_logentry;
    delete[] processed_logentry;
    return ((neb_result == NEBERROR_CALLBACKCANCEL) ? ERROR : OK);
  }

  /* run the command */
  result = my_system_r(mac,
		       processed_command,
		       config.get_event_handler_timeout(),
		       &early_timeout,
		       &exectime,
		       &command_output,
		       0);

  /* check to see if the event handler timed out */
  if (early_timeout == TRUE)
    logit(NSLOG_EVENT_HANDLER | NSLOG_RUNTIME_WARNING, TRUE,
          "Warning: Host event handler command '%s' timed out after %d seconds\n",
          processed_command,
	  config.get_event_handler_timeout());

  /* get end time */
  gettimeofday(&end_time, NULL);

  /* send event data to broker */
  broker_event_handler(NEBTYPE_EVENTHANDLER_END,
		       NEBFLAG_NONE,
                       NEBATTR_NONE,
		       HOST_EVENTHANDLER,
		       (void*)hst,
                       hst->current_state,
		       hst->state_type,
		       start_time,
                       end_time,
		       exectime,
                       config.get_event_handler_timeout(),
                       early_timeout,
		       result,
		       hst->event_handler,
                       processed_command,
		       command_output,
		       NULL);

  /* free memory */
  delete[] command_output;
  delete[] raw_command;
  delete[] processed_command;
  delete[] raw_logentry;
  delete[] processed_logentry;

  return (OK);
}

/******************************************************************/
/****************** HOST STATE HANDLER FUNCTIONS ******************/
/******************************************************************/

/* top level host state handler - occurs after every host check (soft/hard and active/passive) */
int handle_host_state(host* hst) {
  int state_change = FALSE;
  time_t current_time = 0L;

  log_debug_info(DEBUGL_FUNCTIONS, 0, "handle_host_state()\n");

  /* get current time */
  time(&current_time);

  /* obsess over this host check */
  obsessive_compulsive_host_check_processor(hst);

  /* update performance data */
  update_host_performance_data(hst);

  /* record latest time for current state */
  switch (hst->current_state) {
  case HOST_UP:
    hst->last_time_up = current_time;
    break;

  case HOST_DOWN:
    hst->last_time_down = current_time;
    break;

  case HOST_UNREACHABLE:
    hst->last_time_unreachable = current_time;
    break;

  default:
    break;
  }

  /* has the host state changed? */
  if (hst->last_state != hst->current_state
      || hst->last_hard_state != hst->current_state
      || (hst->current_state == HOST_UP
          && hst->state_type == SOFT_STATE))
    state_change = TRUE;

  /* if the host state has changed... */
  if (state_change == TRUE) {

    /* update last state change times */
    hst->last_state_change = current_time;
    if (hst->state_type == HARD_STATE)
      hst->last_hard_state_change = current_time;

    /* update the event id */
    hst->last_event_id = hst->current_event_id;
    hst->current_event_id = next_event_id;
    next_event_id++;

    /* update the problem id when transitioning to a problem state */
    if (hst->last_state == HOST_UP) {
      /* don't reset last problem id, or it will be zero the next time a problem is encountered */
      /*hst->last_problem_id=hst->current_problem_id; */
      hst->current_problem_id = next_problem_id;
      next_problem_id++;
    }

    /* clear the problem id when transitioning from a problem state to an UP state */
    if (hst->current_state == HOST_UP) {
      hst->last_problem_id = hst->current_problem_id;
      hst->current_problem_id = 0L;
    }

    /* reset the acknowledgement flag if necessary */
    if (hst->acknowledgement_type == ACKNOWLEDGEMENT_NORMAL) {

      hst->problem_has_been_acknowledged = FALSE;
      hst->acknowledgement_type = ACKNOWLEDGEMENT_NONE;

      /* remove any non-persistant comments associated with the ack */
      delete_host_acknowledgement_comments(hst);
    }
    else if (hst->acknowledgement_type == ACKNOWLEDGEMENT_STICKY
             && hst->current_state == HOST_UP) {

      hst->problem_has_been_acknowledged = FALSE;
      hst->acknowledgement_type = ACKNOWLEDGEMENT_NONE;

      /* remove any non-persistant comments associated with the ack */
      delete_host_acknowledgement_comments(hst);
    }

    /* reset the next and last notification times */
    hst->last_host_notification = (time_t) 0;
    hst->next_host_notification = (time_t) 0;

    /* reset notification suppression option */
    hst->no_more_notifications = FALSE;

    /* write the host state change to the main log file */
    if (hst->state_type == HARD_STATE
        || (hst->state_type == SOFT_STATE
            && config.get_log_host_retries() == true))
      log_host_event(hst);

    /* check for start of flexible (non-fixed) scheduled downtime */
    /* CHANGED 08-05-2010 EG flex downtime can now start on soft states */
    /*if(hst->state_type==HARD_STATE) */
    check_pending_flex_host_downtime(hst);

    /* notify contacts about the recovery or problem if its a "hard" state */
    if (hst->state_type == HARD_STATE)
      host_notification(hst, NOTIFICATION_NORMAL, NULL, NULL, NOTIFICATION_OPTION_NONE);

    /* handle the host state change */
    handle_host_event(hst);

    /* the host just recovered, so reset the current host attempt */
    if (hst->current_state == HOST_UP)
      hst->current_attempt = 1;

    /* the host recovered, so reset the current notification number and state flags (after the recovery notification has gone out) */
    if (hst->current_state == HOST_UP) {
      hst->current_notification_number = 0;
      hst->notified_on_down = FALSE;
      hst->notified_on_unreachable = FALSE;
    }
  }

  /* else the host state has not changed */
  else {

    /* notify contacts if host is still down or unreachable */
    if (hst->current_state != HOST_UP && hst->state_type == HARD_STATE)
      host_notification(hst,
			NOTIFICATION_NORMAL,
			NULL,
			NULL,
                        NOTIFICATION_OPTION_NONE);

    /* if we're in a soft state and we should log host retries, do so now... */
    if (hst->state_type == SOFT_STATE
        && config.get_log_host_retries() == true)
      log_host_event(hst);
  }

  return (OK);
}<|MERGE_RESOLUTION|>--- conflicted
+++ resolved
@@ -30,27 +30,8 @@
 #include "notifications.hh"
 #include "commands.hh"
 #include "utils.hh"
-#include "configuration/states.hh"
 #include "sehandlers.hh"
 
-using namespace com::centreon::engine;
-
-<<<<<<< HEAD
-extern configuration::states config;
-
-extern unsigned long         next_event_id;
-extern unsigned long         next_problem_id;
-
-extern command*              global_host_event_handler_ptr;
-extern command*              global_service_event_handler_ptr;
-
-extern command*              ocsp_command_ptr;
-extern command*              ochp_command_ptr;
-
-extern time_t                program_start;
-
-=======
->>>>>>> 7834bc45
 /******************************************************************/
 /************* OBSESSIVE COMPULSIVE HANDLER FUNCTIONS *************/
 /******************************************************************/
