--- conflicted
+++ resolved
@@ -17,13 +17,9 @@
 ** <http://www.gnu.org/licenses/>.
 */
 
-<<<<<<< HEAD
 #include <sstream>
 #include <vector>
-=======
-#include <QStringList>
 #include <time.h>
->>>>>>> 8d1cba47
 #include "error.hh"
 #include "commands/connector/execute_response.hh"
 
@@ -128,28 +124,16 @@
  *
  *  @return The data request.
  */
-<<<<<<< HEAD
 std::string execute_response::build() {
   std::ostringstream oss;
   oss << _id << '\0'
       << static_cast<qulonglong>(_cmd_id) << '\0'
       << _is_executed << '\0'
       << _exit_code << '\0'
-      << _end_time.toTime_t() << '\0'
       << _stderr.c_str() << '\0'
       << _stdout.c_str();
   oss.write(cmd_ending().c_str(), cmd_ending().size());
   return (oss.str());
-=======
-QByteArray execute_response::build() {
-  QByteArray query =
-    QByteArray().setNum(_id) + '\0' +
-    QByteArray().setNum(static_cast<qulonglong>(_cmd_id)) + '\0' +
-    QByteArray().setNum(_is_executed) + '\0' +
-    QByteArray().setNum(_exit_code) + '\0';
-  query += _stderr.toAscii() + '\0' + _stdout.toAscii();
-  return (query + cmd_ending());
->>>>>>> 8d1cba47
 }
 
 /**
@@ -157,7 +141,6 @@
  *
  *  @param[in] data The data of the request information.
  */
-<<<<<<< HEAD
 void execute_response::restore(std::string const& data) {
   std::vector<std::string> list;
   size_t last(0);
@@ -170,12 +153,7 @@
   if (last != data.size())
     list.push_back(data.substr(last));
 
-  if (list.size() != 7) {
-=======
-void execute_response::restore(QByteArray const& data) {
-  QList<QByteArray> list = data.split('\0');
   if (list.size() != 6) {
->>>>>>> 8d1cba47
     throw (engine_error() << "bad request argument.");
   }
 
@@ -202,22 +180,9 @@
       throw (engine_error() << "bad request argument, invalid exit_code.");
   }
 
-<<<<<<< HEAD
-  {
-    unsigned int timestamp;
-    std::istringstream iss(list[4]);
-    if (!(iss >> timestamp) || !iss.eof())
-      throw (engine_error() << "bad request argument, invalid end_time.");
-    _end_time.setTime_t(timestamp);
-  }
-
-  _stderr = list[5];
-  _stdout = list[6];
-=======
   _end_time.setTime_t(time(NULL));
   _stderr = list[4];
   _stdout = list[5];
->>>>>>> 8d1cba47
 }
 
 /**
