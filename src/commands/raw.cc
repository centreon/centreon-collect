--- conflicted
+++ resolved
@@ -56,11 +56,7 @@
 raw::~raw() throw() {
   _mutex.lock();
   while (_processes.empty() == false) {
-<<<<<<< HEAD
     process_info info = _processes.begin()->second;
-=======
-    process_info info = _processes.begin().value();
->>>>>>> 8d1cba47
 
     QEventLoop loop;
     connect(this, SIGNAL(command_executed(commands::result const&)), &loop, SLOT(quit()));
@@ -130,9 +126,6 @@
 
   info.proc->start(processed_cmd);
 
-  logger(dbg_commands, basic)
-    << "raw command (id=" << info.cmd_id
-    << ") start '" << processed_cmd << "'.";
   logger(dbg_functions, basic) << "end " << Q_FUNC_INFO;
   return (info.cmd_id);
 }
