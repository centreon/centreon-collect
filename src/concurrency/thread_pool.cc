/*
** Copyright 2011 Merethis
**
** This file is part of Centreon Clib.
**
** Centreon Clib is free software: you can redistribute it
** and/or modify it under the terms of the GNU Affero General Public
** License as published by the Free Software Foundation, either version
** 3 of the License, or (at your option) any later version.
**
** Centreon Clib is distributed in the hope that it will be
** useful, but WITHOUT ANY WARRANTY; without even the implied warranty
** of MERCHANTABILITY or FITNESS FOR A PARTICULAR PURPOSE. See the GNU
** Affero General Public License for more details.
**
** You should have received a copy of the GNU Affero General Public
** License along with Centreon Clib. If not, see
** <http://www.gnu.org/licenses/>.
*/

#include <stdlib.h>
#include <assert.h>
#if defined(_WIN32)
#  include <windows.h> // for GetSystemInfo
#elif defined(__linux__)
#  include <unistd.h> // for sysconf()
#elif defined(__FreeBSD__)
#  include <sys/types.h>
#  include <sys/sysctl.h>
#elif defined(__NetBSD__)
#  include <sys/sysctl.h>
#elif defined(__OpenBSD__)
#  include <sys/param.h>
#  include <sys/sysctl.h>
#endif // Unix flavor.
#include "com/centreon/exceptions/basic.hh"
#include "com/centreon/concurrency/locker.hh"
#include "com/centreon/concurrency/thread_pool.hh"

using namespace com::centreon::concurrency;

/**
 *  Default constructor.
 *
 *  @param[in] max_thread_count  The number of threads into the thread
 *                               pool.
 */
thread_pool::thread_pool(unsigned int max_thread_count)
  : _current_task_running(0),
    _quit(false),
    _max_thread_count(0) {
  set_max_thread_count(max_thread_count);
}

/**
 *  Default destructor.
 */
thread_pool::~thread_pool() throw () {
  {
    locker lock(&_mtx_thread);
    _quit = true;
    _cnd_thread.wake_all();
  }
  locker lock(&_mtx_pool);
  for (std::list<internal_thread*>::const_iterator
         it(_pool.begin()), end(_pool.end());
       it != end;
       ++it)
    delete *it;
}

/**
 *  Get the number of current task running.
 *  @remark This method is thread safe.
 *
 *  @return The number of current task running.
 */
unsigned int thread_pool::get_current_task_running() const throw () {
  // Lock the thread.
  locker lock(&_mtx_thread);
  return (_current_task_running);
}


/**
 *  Get the number of threads into the thread pool.
 *  @remark This method is thread safe.
 *
 *  @return The max thread count.
 */
unsigned int thread_pool::get_max_thread_count() const throw () {
  // Lock the thread pool.
  locker lock(&_mtx_pool);
  return (_max_thread_count);
}

/**
 *  Set the number of threads into the thread pool.
 *  @remark This method is thread safe.
 *
 *  @param[in] max  The max thread count.
 */
void thread_pool::set_max_thread_count(unsigned int max) {
  // Lock the thread pool.
  locker lock(&_mtx_pool);

<<<<<<< HEAD
  if (!max)
    throw (basic_error() << "invalid max thread count");
=======
  // Find ideal thread count.
  if (!max) {
#if defined(_WIN32)
    SYSTEMINFO sysinfo;
    GetSystemInfo(&sysinfo);
    max = sysinfo.dwNumberOfProcessors;
#elif defined(__linux__)
    long ncpus(sysconf(_SC_NPROCESSORS_ONLN));
    if (ncpus <= 0)
      max = 1;
    else
      max = ncpus;
#elif defined(__FreeBSD__) || defined(__NetBSD__) || defined(__OpenBSD__)
    size_t len(sizeof(max));
    int mib[2];
    mib[0] = CTL_HW;
    mib[1] = HW_NCPU;
    if (sysctl(mib, 2, &max, &len, NULL, 0))
      max = 1;
#else
    max = 1;
#endif // UNIX flavor.    
  }
>>>>>>> 11f88fdd

  if (_max_thread_count < max)
    for (unsigned int i(0), nb_thread(max - _max_thread_count);
         i < nb_thread;
         ++i) {
      internal_thread* th(new internal_thread(this));
      _pool.push_back(th);
      th->exec();
    }
  else if (_max_thread_count > max) {
    for (unsigned int i(0), nb_thread(_max_thread_count - max);
         i < nb_thread;
         ++i) {
      internal_thread* th(_pool.front());
      _pool.pop_front();
      th->quit();
      delete th;
    }
  }
  _max_thread_count = max;
}

/**
 *  Reserve a thread and uses it to run a runnable.
 *  @remark This method is thread safe.
 *
 *  @param[in] r  The task to run.
 */
void thread_pool::start(runnable* r) {
  if (!r)
    throw (basic_error() << "impossible to start a new runnable:" \
           "invalid argument (null pointer)");

  // Lock the thread.
  locker lock(&_mtx_thread);
  _tasks.push_back(r);
  _cnd_thread.wake_one();
}

/**
 *  Waits for each runnable are finish.
 *  @remark This method is thread safe.
 */
void thread_pool::wait_for_done() {
  // Lock the thread.
  locker lock(&_mtx_thread);
  while (!_tasks.empty() || _current_task_running)
    _cnd_pool.wait(&_mtx_thread);
}

/**
 *  Default copy constructor.
 *
 *  @param[in] right  The object to copy.
 */
thread_pool::thread_pool(thread_pool const& right) {
  _internal_copy(right);
}

/**
 *  Default copy operator.
 *
 *  @param[in] right  The object to copy.
 *
 *  @return This object.
 */
thread_pool& thread_pool::operator=(thread_pool const& right) {
  return (_internal_copy(right));
}

/**
 *  Internal copy.
 *
 *  @param[in] right  The object to copy.
 *
 *  @return This object.
 */
thread_pool& thread_pool::_internal_copy(thread_pool const& right) {
  (void)right;
  assert(!"impossible to copy thread_pool");
  abort();
  return (*this);
}

/**
 *  Default constructor.
 *
 *  @param[in] th_pool  The thread pool which is attached to this
 *                      thread.
 */
thread_pool::internal_thread::internal_thread(thread_pool* th_pool)
  : thread(),
    _quit(false),
    _th_pool(th_pool) {

}

/**
 *  Default destructor.
 */
thread_pool::internal_thread::~internal_thread() throw () {
  wait();
}

/**
 *  Ask the thread to quit.
 *  @remark This method is thread safe.
 */
void thread_pool::internal_thread::quit() {
  // Lock the thread.
  locker lock(&_th_pool->_mtx_thread);
  _quit = true;
  _th_pool->_cnd_thread.wake_all();
}

/**
 *  Default copy constructor.
 *
 *  @param[in] right  The object to copy.
 */
thread_pool::internal_thread::internal_thread(internal_thread const& right)
  : thread() {
  _internal_copy(right);
}

/**
 *  Default copy operator.
 *
 *  @param[in] right  The object to copy.
 *
 *  @return This object.
 */
thread_pool::internal_thread& thread_pool::internal_thread::operator=(internal_thread const& right) {
  return (_internal_copy(right));
}

/**
 *  Internal copy.
 *
 *  @param[in] right  The object to copy.
 *
 *  @return This object.
 */
thread_pool::internal_thread& thread_pool::internal_thread::_internal_copy(internal_thread const& right) {
  (void)right;
  assert(!"thread_pool::internal_thread is not copyable");
  abort();
  return (*this);
}

/**
 *  Internal running method to run the runnable class.
 *  @remark This method is thread safe.
 */
void thread_pool::internal_thread::_run() {
  // Lock the thread.
  locker lock(&_th_pool->_mtx_thread);
  while (true) {
    while (!_th_pool->_tasks.empty()) {
      runnable* task(_th_pool->_tasks.front());
      _th_pool->_tasks.pop_front();
      ++_th_pool->_current_task_running;
      lock.unlock();
      task->run();
      if (task->get_auto_delete())
        delete task;
      lock.relock();
      --_th_pool->_current_task_running;
      _th_pool->_cnd_pool.wake_one();
    }
    if (_th_pool->_quit || _quit)
      break;
    _th_pool->_cnd_thread.wait(&_th_pool->_mtx_thread);
  }
}<|MERGE_RESOLUTION|>--- conflicted
+++ resolved
@@ -104,10 +104,6 @@
   // Lock the thread pool.
   locker lock(&_mtx_pool);
 
-<<<<<<< HEAD
-  if (!max)
-    throw (basic_error() << "invalid max thread count");
-=======
   // Find ideal thread count.
   if (!max) {
 #if defined(_WIN32)
@@ -129,9 +125,8 @@
       max = 1;
 #else
     max = 1;
-#endif // UNIX flavor.    
+#endif // UNIX flavor.
   }
->>>>>>> 11f88fdd
 
   if (_max_thread_count < max)
     for (unsigned int i(0), nb_thread(max - _max_thread_count);
