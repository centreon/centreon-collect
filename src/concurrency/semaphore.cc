--- conflicted
+++ resolved
@@ -79,17 +79,6 @@
            << strerror(errno));
 
   // Add the timeout.
-<<<<<<< HEAD
-  time_t sec(timeout / 1000);
-  timeout -= sec * 1000;
-  ts.tv_sec += sec;
-  ts.tv_nsec += timeout * 1000000;
-
-  // Transforms unnecessary microseconds into seconds.
-  sec = ts.tv_nsec / 1000000000L;
-  ts.tv_nsec -= sec * 1000000000L;
-  ts.tv_sec += sec;
-=======
   ts.tv_sec += timeout / 1000;
   timeout %= 1000;
   ts.tv_nsec += timeout * 1000000l;
@@ -97,7 +86,6 @@
     ts.tv_nsec -= 1000000000l;
     ++ts.tv_sec;
   }
->>>>>>> e9e9074f
 
   // Wait to acquire ressource.
   bool failed(sem_timedwait(&_sem, &ts));
