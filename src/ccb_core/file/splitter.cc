--- conflicted
+++ resolved
@@ -337,11 +337,7 @@
           file_path, fs_file::open_read_write_no_create)};
       _rfile = new_file;
     }
-<<<<<<< HEAD
-    catch (exceptions::msg const& e) {
-=======
     catch (msg_fmt const& e) {
->>>>>>> ff2394a4
       std::shared_ptr<fs_file> new_file{std::make_shared<cfile>(
           file_path, fs_file::open_read_write_truncate)};
       _rfile = new_file;
@@ -368,11 +364,7 @@
     try {
       _wfile.reset(new cfile(file_path, fs_file::open_read_write_no_create));
     }
-<<<<<<< HEAD
-    catch (exceptions::msg const& e) {
-=======
     catch (msg_fmt const& e) {
->>>>>>> ff2394a4
       _wfile.reset(new cfile(file_path, fs_file::open_read_write_truncate));
     }
   }
