--- conflicted
+++ resolved
@@ -22,13 +22,8 @@
 #include <cstring>
 #include <fstream>
 #include "com/centreon/broker/bbdo/stream.hh"
-<<<<<<< HEAD
 #include "com/centreon/exceptions/msg_fmt.hh"
 #include "com/centreon/broker/exceptions/shutdown.hh"
-=======
-#include "com/centreon/broker/exceptions/msg.hh"
-#include "com/centreon/exceptions/shutdown.hh"
->>>>>>> ff2394a4
 #include "com/centreon/broker/file/opener.hh"
 
 using namespace com::centreon::exceptions;
@@ -77,13 +72,6 @@
     _read_file.reset();
     if (::rename(_cache_file.c_str(), _old_file().c_str())) {
       char const* msg(strerror(errno));
-<<<<<<< HEAD
-      throw msg_fmt("core: cache file '{}' could not be renamed to '{}': {}", _cache_file, _old_file(), msg);
-    } else if (::rename(_new_file().c_str(), _cache_file.c_str())) {
-      // .old file will be renamed by the _open() method.
-      char const* msg(strerror(errno));
-      throw msg_fmt("core: cache file '{}' could not be renamed to '{}': {}", _new_file(), _cache_file, msg);
-=======
       throw msg_fmt("core: cache file '{}' could not be renamed to '{}': {}",
                     _cache_file,
                     _old_file(),
@@ -95,7 +83,6 @@
                     _new_file(),
                     _cache_file,
                     msg);
->>>>>>> ff2394a4
     }
     // No error checking, this is a secondary issue.
     ::remove(_old_file().c_str());
@@ -138,12 +125,8 @@
  */
 void persistent_cache::transaction() {
   if (_write_file)
-<<<<<<< HEAD
-    throw msg_fmt("core: cache file '{}' is already open for writing", _cache_file);
-=======
     throw msg_fmt("core: cache file '{}' is already open for writing",
                   _cache_file);
->>>>>>> ff2394a4
   file::opener opnr;
   opnr.set_filename(_new_file());
   opnr.set_auto_delete(false);
