--- conflicted
+++ resolved
@@ -19,13 +19,8 @@
 #include "com/centreon/broker/processing/feeder.hh"
 #include <unistd.h>
 #include <cassert>
-<<<<<<< HEAD
 #include "com/centreon/exceptions/msg_fmt.hh"
 #include "com/centreon/broker/exceptions/shutdown.hh"
-=======
-#include "com/centreon/broker/exceptions/msg.hh"
-#include "com/centreon/exceptions/shutdown.hh"
->>>>>>> ff2394a4
 #include "com/centreon/broker/io/raw.hh"
 #include "com/centreon/broker/io/stream.hh"
 #include "com/centreon/broker/logging/logging.hh"
@@ -125,12 +120,7 @@
   std::unique_lock<std::mutex> lock(_started_m);
   _stopped = false;
   if (!_client)
-<<<<<<< HEAD
       throw msg_fmt("could not process '{}' with no client stream", _name);
-=======
-    throw msg_fmt("could not process '{}' with no client stream", _name);
->>>>>>> ff2394a4
-
   if (!_started) {
     _should_exit = false;
     _thread = std::thread(&feeder::_callback, this);
