--- conflicted
+++ resolved
@@ -149,11 +149,7 @@
                                    (_rbuffer.data() + sizeof(int32_t))),
                                size);
         }
-<<<<<<< HEAD
-        catch (exceptions::corruption const& e) {
-=======
         catch (corruption const& e) {
->>>>>>> e2a42b2e
           logging::debug(logging::medium) << e.what();
         }
       }
@@ -191,11 +187,7 @@
     (void)e;
     return false;
   }
-<<<<<<< HEAD
   catch (shutdown const& e) {
-=======
-  catch (exceptions::shutdown const& e) {
->>>>>>> e2a42b2e
     _shutdown = true;
     if (!_wbuffer.empty()) {
       std::shared_ptr<io::raw> r(new io::raw);
@@ -254,17 +246,10 @@
 
     // Check length.
     if (r.size() > max_data_size)
-<<<<<<< HEAD
-      throw exceptions::msg() << "cannot compress buffers longer than "
-                              << max_data_size
-                              << " bytes: you should report this error "
-                              << "to Centreon Broker developers";
-=======
       throw msg_fmt(
           "cannot compress buffers longer than {} bytes: you should report "
           "this error to Centreon Broker developers",
           max_data_size);
->>>>>>> e2a42b2e
     else if (r.size() > 0) {
       // Append data to write buffer.
       std::copy(r.get_buffer().begin(),
