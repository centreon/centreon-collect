/*
** Copyright 2000-2009 Ethan Galstad
** Copyright 2009      Nagios Core Development Team and Community Contributors
** Copyright 2011      Merethis
**
** This file is part of Centreon Engine.
**
** Centreon Engine is free software: you can redistribute it and/or
** modify it under the terms of the GNU General Public License version 2
** as published by the Free Software Foundation.
**
** Centreon Engine is distributed in the hope that it will be useful,
** but WITHOUT ANY WARRANTY; without even the implied warranty of
** MERCHANTABILITY or FITNESS FOR A PARTICULAR PURPOSE. See the GNU
** General Public License for more details.
**
** You should have received a copy of the GNU General Public License
** along with Centreon Engine. If not, see
** <http://www.gnu.org/licenses/>.
*/

/*********** COMMON HEADER FILES ***********/

#include <stdlib.h>
#include <stdio.h>
#include <sys/stat.h>
#include <errno.h>
#include "engine.hh"
#include "common.hh"
#include "globals.hh"
#include "statusdata.hh"
#include "comments.hh"
#include "downtime.hh"
#include "macros.hh"
#include "skiplist.hh"
#include "utils.hh"
#include "logging.hh"
#include "configuration/states.hh"

/**** IMPLEMENTATION SPECIFIC HEADER FILES ****/
#include "xsddefault.hh"

using namespace com::centreon::engine;

<<<<<<< HEAD
extern configuration::states config;

extern time_t                program_start;
extern int                   nagios_pid;
extern time_t                last_command_check;
extern time_t                last_log_rotation;

extern circular_buffer       external_command_buffer;

extern host*                 host_list;
extern service*              service_list;
extern contact*              contact_list;
extern comment*              comment_list;
extern scheduled_downtime*   scheduled_downtime_list;

extern skiplist*             object_skiplists[NUM_OBJECT_SKIPLISTS];

extern unsigned long         next_comment_id;
extern unsigned long         next_downtime_id;
extern unsigned long         next_event_id;
extern unsigned long         next_problem_id;
extern unsigned long         next_notification_id;

extern unsigned long         modified_host_process_attributes;
extern unsigned long         modified_service_process_attributes;

extern check_stats           check_statistics[MAX_CHECK_STATS_TYPES];

static char*                 xsddefault_status_log = NULL;
static char*                 xsddefault_temp_file = NULL;
=======
static char*               xsddefault_status_log = NULL;
static char*               xsddefault_temp_file = NULL;
>>>>>>> 7834bc45

/******************************************************************/
/***************** COMMON CONFIG INITIALIZATION  ******************/
/******************************************************************/

/* grab configuration information */
int xsddefault_grab_config_info(char* config_file) {
  char* input = NULL;
  mmapfile* thefile;
  nagios_macros* mac;

  /*** CORE PASSES IN MAIN CONFIG FILE, CGIS PASS IN CGI CONFIG FILE! ***/

  /* open the config file for reading */
  if ((thefile = mmap_fopen(config_file)) == NULL)
    return (ERROR);

  /* read in all lines from the main config file */
  while (1) {
    /* free memory */
    delete[] input;

    /* read the next line */
    if ((input = mmap_fgets_multiline(thefile)) == NULL)
      break;

    strip(input);

    /* skip blank lines and comments */
    if (input[0] == '#' || input[0] == '\x0')
      continue;

    /* core reads variables directly from the main config file */
    xsddefault_grab_config_directives(input);
  }

  /* free memory and close the file */
  delete[] input;
  mmap_fclose(thefile);

  /* initialize locations if necessary */
  if (xsddefault_status_log == NULL)
    xsddefault_status_log = my_strdup(DEFAULT_STATUS_FILE);
  if (xsddefault_temp_file == NULL)
    xsddefault_temp_file = my_strdup(DEFAULT_TEMP_FILE);

  /* make sure we have what we need */
  if (xsddefault_status_log == NULL)
    return (ERROR);
  if (xsddefault_temp_file == NULL)
    return (ERROR);

  mac = get_global_macros();
  /* save the status file macro */
  delete[] mac->x[MACRO_STATUSDATAFILE];
  mac->x[MACRO_STATUSDATAFILE] = my_strdup(xsddefault_status_log);
  strip(mac->x[MACRO_STATUSDATAFILE]);

  return (OK);
}

/* processes a single directive */
int xsddefault_grab_config_directives(char* input) {
  char const* temp_ptr = NULL;
  char* varname = NULL;
  char* varvalue = NULL;

  /* get the variable name */
  if ((temp_ptr = my_strtok(input, "=")) == NULL)
    return (ERROR);
  varname = my_strdup(temp_ptr);

  /* get the variable value */
  if ((temp_ptr = my_strtok(NULL, "\n")) == NULL) {
    delete[] varname;
    return (ERROR);
  }
  varvalue = my_strdup(temp_ptr);

  /* status log definition */
  if (!strcmp(varname, "status_file") || !strcmp(varname, "xsddefault_status_log"))
    xsddefault_status_log = my_strdup(temp_ptr);

  /* temp file definition */
  else if (!strcmp(varname, "temp_file"))
    xsddefault_temp_file = my_strdup(temp_ptr);

  /* free memory */
  delete[] varname;
  delete[] varvalue;

  return (OK);
}

/******************************************************************/
/********************* INIT/CLEANUP FUNCTIONS *********************/
/******************************************************************/

/* initialize status data */
int xsddefault_initialize_status_data(char* config_file) {
  int result;

  /* grab configuration data */
  result = xsddefault_grab_config_info(config_file);
  if (result == ERROR)
    return (ERROR);

  /* delete the old status log (it might not exist) */
  if (xsddefault_status_log)
    unlink(xsddefault_status_log);

  return (OK);
}

/* cleanup status data before terminating */
int xsddefault_cleanup_status_data(char* config_file, int delete_status_data) {
  (void)config_file;

  /* delete the status log */
  if (delete_status_data == TRUE && xsddefault_status_log) {
    if (unlink(xsddefault_status_log))
      return (ERROR);
  }

  /* free memory */
  delete[] xsddefault_status_log;
  delete[] xsddefault_temp_file;

  xsddefault_status_log = NULL;
  xsddefault_temp_file = NULL;

  return (OK);
}

/******************************************************************/
/****************** STATUS DATA OUTPUT FUNCTIONS ******************/
/******************************************************************/

/* write all status data to file */
int xsddefault_save_status_data(void) {
  char* temp_file = NULL;
  customvariablesmember* temp_customvariablesmember = NULL;
  host* temp_host = NULL;
  service* temp_service = NULL;
  contact* temp_contact = NULL;
  comment* temp_comment = NULL;
  scheduled_downtime* temp_downtime = NULL;
  time_t current_time;
  int fd = 0;
  FILE* fp = NULL;
  int used_external_command_buffer_slots = 0;
  int high_external_command_buffer_slots = 0;
  int result = OK;

  log_debug_info(DEBUGL_FUNCTIONS, 0, "save_status_data()\n");

  /* open a safe temp file for output */
  if (xsddefault_temp_file == NULL)
    return (ERROR);
  std::ostringstream oss;
  oss << xsddefault_temp_file << "XXXXXX";
  temp_file = my_strdup(oss.str().c_str());

  log_debug_info(DEBUGL_STATUSDATA, 2, "Writing status data to temp file '%s'\n", temp_file);

  if ((fd = mkstemp(temp_file)) == -1) {
    /* log an error */
    logit(NSLOG_RUNTIME_ERROR, TRUE,
          "Error: Unable to create temp file for writing status data: %s\n",
          strerror(errno));

    /* free memory */
    delete[] temp_file;

    return (ERROR);
  }

  fp = (FILE*)fdopen(fd, "w");
  if (fp == NULL) {
    close(fd);
    unlink(temp_file);

    /* log an error */
    logit(NSLOG_RUNTIME_ERROR, TRUE,
          "Error: Unable to open temp file '%s' for writing status data: %s\n",
          temp_file, strerror(errno));

    /* free memory */
    delete[] temp_file;
    return (ERROR);
  }

  /* get number of items in the command buffer */
  if (config.get_check_external_commands() == true) {
    pthread_mutex_lock(&external_command_buffer.buffer_lock);
    used_external_command_buffer_slots = external_command_buffer.items;
    high_external_command_buffer_slots = external_command_buffer.high;
    pthread_mutex_unlock(&external_command_buffer.buffer_lock);
  }
  else {
    used_external_command_buffer_slots = 0;
    high_external_command_buffer_slots = 0;
  }

  /* generate check statistics */
  generate_check_stats();

  /* write version info to status file */
  fprintf(fp, "#############################################\n");
  fprintf(fp, "#        CENTREON ENGINE STATUS FILE        #\n");
  fprintf(fp, "#                                           #\n");
  fprintf(fp, "# THIS FILE IS AUTOMATICALLY GENERATED BY   #\n");
  fprintf(fp, "# CENTREON ENGINE. DO NOT MODIFY THIS FILE! #\n");
  fprintf(fp, "#############################################\n\n");

  time(&current_time);

  /* write file info */
  fprintf(fp, "info {\n");
  fprintf(fp, "\tcreated=%lu\n", current_time);
  fprintf(fp, "\t}\n\n");

  /* save program status data */
  fprintf(fp, "programstatus {\n");
  fprintf(fp, "\tmodified_host_attributes=%lu\n", modified_host_process_attributes);
  fprintf(fp, "\tmodified_service_attributes=%lu\n", modified_service_process_attributes);
  fprintf(fp, "\tnagios_pid=%d\n", (int)getpid());
  fprintf(fp, "\tprogram_start=%lu\n", program_start);
  fprintf(fp, "\tlast_command_check=%lu\n", last_command_check);
  fprintf(fp, "\tlast_log_rotation=%lu\n", last_log_rotation);
  fprintf(fp, "\tenable_notifications=%d\n", config.get_enable_notifications());
  fprintf(fp, "\tactive_service_checks_enabled=%d\n", config.get_execute_service_checks());
  fprintf(fp, "\tpassive_service_checks_enabled=%d\n", config.get_accept_passive_service_checks());
  fprintf(fp, "\tactive_host_checks_enabled=%d\n", config.get_execute_host_checks());
  fprintf(fp, "\tpassive_host_checks_enabled=%d\n", config.get_accept_passive_host_checks());
  fprintf(fp, "\tenable_event_handlers=%d\n", config.get_enable_event_handlers());
  fprintf(fp, "\tobsess_over_services=%d\n", config.get_obsess_over_services());
  fprintf(fp, "\tobsess_over_hosts=%d\n", config.get_obsess_over_hosts());
  fprintf(fp, "\tcheck_service_freshness=%d\n", config.get_check_service_freshness());
  fprintf(fp, "\tcheck_host_freshness=%d\n", config.get_check_host_freshness());
  fprintf(fp, "\tenable_flap_detection=%d\n", config.get_enable_flap_detection());
  fprintf(fp, "\tenable_failure_prediction=%d\n", config.get_enable_failure_prediction());
  fprintf(fp, "\tprocess_performance_data=%d\n", config.get_process_performance_data());
  fprintf(fp, "\tglobal_host_event_handler=%s\n", config.get_global_host_event_handler().toStdString().c_str());
  fprintf(fp, "\tglobal_service_event_handler=%s\n", config.get_global_service_event_handler().toStdString().c_str());
  fprintf(fp, "\tnext_comment_id=%lu\n", next_comment_id);
  fprintf(fp, "\tnext_downtime_id=%lu\n", next_downtime_id);
  fprintf(fp, "\tnext_event_id=%lu\n", next_event_id);
  fprintf(fp, "\tnext_problem_id=%lu\n", next_problem_id);
  fprintf(fp, "\tnext_notification_id=%lu\n", next_notification_id);
  fprintf(fp, "\ttotal_external_command_buffer_slots=%d\n", config.get_external_command_buffer_slots());
  fprintf(fp, "\tused_external_command_buffer_slots=%d\n", used_external_command_buffer_slots);
  fprintf(fp, "\thigh_external_command_buffer_slots=%d\n", high_external_command_buffer_slots);
  fprintf(fp, "\tactive_scheduled_host_check_stats=%d,%d,%d\n",
	  check_statistics[ACTIVE_SCHEDULED_HOST_CHECK_STATS].minute_stats[0],
          check_statistics[ACTIVE_SCHEDULED_HOST_CHECK_STATS].minute_stats[1],
          check_statistics[ACTIVE_SCHEDULED_HOST_CHECK_STATS].minute_stats[2]);
  fprintf(fp, "\tactive_ondemand_host_check_stats=%d,%d,%d\n",
          check_statistics[ACTIVE_ONDEMAND_HOST_CHECK_STATS].minute_stats[0],
          check_statistics[ACTIVE_ONDEMAND_HOST_CHECK_STATS].minute_stats[1],
          check_statistics[ACTIVE_ONDEMAND_HOST_CHECK_STATS].minute_stats[2]);
  fprintf(fp, "\tpassive_host_check_stats=%d,%d,%d\n",
          check_statistics[PASSIVE_HOST_CHECK_STATS].minute_stats[0],
          check_statistics[PASSIVE_HOST_CHECK_STATS].minute_stats[1],
          check_statistics[PASSIVE_HOST_CHECK_STATS].minute_stats[2]);
  fprintf(fp, "\tactive_scheduled_service_check_stats=%d,%d,%d\n",
          check_statistics[ACTIVE_SCHEDULED_SERVICE_CHECK_STATS].minute_stats[0],
          check_statistics[ACTIVE_SCHEDULED_SERVICE_CHECK_STATS].minute_stats[1],
          check_statistics[ACTIVE_SCHEDULED_SERVICE_CHECK_STATS].minute_stats[2]);
  fprintf(fp, "\tactive_ondemand_service_check_stats=%d,%d,%d\n",
          check_statistics[ACTIVE_ONDEMAND_SERVICE_CHECK_STATS].minute_stats[0],
          check_statistics[ACTIVE_ONDEMAND_SERVICE_CHECK_STATS].minute_stats[1],
          check_statistics[ACTIVE_ONDEMAND_SERVICE_CHECK_STATS].minute_stats[2]);
  fprintf(fp, "\tpassive_service_check_stats=%d,%d,%d\n",
          check_statistics[PASSIVE_SERVICE_CHECK_STATS].minute_stats[0],
          check_statistics[PASSIVE_SERVICE_CHECK_STATS].minute_stats[1],
          check_statistics[PASSIVE_SERVICE_CHECK_STATS].minute_stats[2]);
  fprintf(fp, "\tcached_host_check_stats=%d,%d,%d\n",
          check_statistics[ACTIVE_CACHED_HOST_CHECK_STATS].minute_stats[0],
          check_statistics[ACTIVE_CACHED_HOST_CHECK_STATS].minute_stats[1],
          check_statistics[ACTIVE_CACHED_HOST_CHECK_STATS].minute_stats[2]);
  fprintf(fp, "\tcached_service_check_stats=%d,%d,%d\n",
          check_statistics[ACTIVE_CACHED_SERVICE_CHECK_STATS].minute_stats[0],
          check_statistics[ACTIVE_CACHED_SERVICE_CHECK_STATS].minute_stats[1],
          check_statistics[ACTIVE_CACHED_SERVICE_CHECK_STATS].minute_stats[2]);
  fprintf(fp, "\texternal_command_stats=%d,%d,%d\n",
          check_statistics[EXTERNAL_COMMAND_STATS].minute_stats[0],
          check_statistics[EXTERNAL_COMMAND_STATS].minute_stats[1],
          check_statistics[EXTERNAL_COMMAND_STATS].minute_stats[2]);
  fprintf(fp, "\tparallel_host_check_stats=%d,%d,%d\n",
          check_statistics[PARALLEL_HOST_CHECK_STATS].minute_stats[0],
          check_statistics[PARALLEL_HOST_CHECK_STATS].minute_stats[1],
          check_statistics[PARALLEL_HOST_CHECK_STATS].minute_stats[2]);
  fprintf(fp, "\tserial_host_check_stats=%d,%d,%d\n",
          check_statistics[SERIAL_HOST_CHECK_STATS].minute_stats[0],
          check_statistics[SERIAL_HOST_CHECK_STATS].minute_stats[1],
          check_statistics[SERIAL_HOST_CHECK_STATS].minute_stats[2]);
  fprintf(fp, "\t}\n\n");

  /* save host status data */
  for (temp_host = host_list;
       temp_host != NULL;
       temp_host = temp_host->next) {
    fprintf(fp, "hoststatus {\n");
    fprintf(fp, "\thost_name=%s\n", temp_host->name);
    fprintf(fp, "\tmodified_attributes=%lu\n", temp_host->modified_attributes);
    fprintf(fp, "\tcheck_command=%s\n", (temp_host->host_check_command == NULL) ? "" : temp_host->host_check_command);
    fprintf(fp, "\tcheck_period=%s\n", (temp_host->check_period == NULL) ? "" : temp_host->check_period);
    fprintf(fp, "\tnotification_period=%s\n", (temp_host->notification_period == NULL) ? "" : temp_host->notification_period);
    fprintf(fp, "\tcheck_interval=%f\n", temp_host->check_interval);
    fprintf(fp, "\tretry_interval=%f\n", temp_host->retry_interval);
    fprintf(fp, "\tevent_handler=%s\n", (temp_host->event_handler == NULL) ? "" : temp_host->event_handler);
    fprintf(fp, "\thas_been_checked=%d\n", temp_host->has_been_checked);
    fprintf(fp, "\tshould_be_scheduled=%d\n", temp_host->should_be_scheduled);
    fprintf(fp, "\tcheck_execution_time=%.3f\n", temp_host->execution_time);
    fprintf(fp, "\tcheck_latency=%.3f\n", temp_host->latency);
    fprintf(fp, "\tcheck_type=%d\n", temp_host->check_type);
    fprintf(fp, "\tcurrent_state=%d\n", temp_host->current_state);
    fprintf(fp, "\tlast_hard_state=%d\n", temp_host->last_hard_state);
    fprintf(fp, "\tlast_event_id=%lu\n", temp_host->last_event_id);
    fprintf(fp, "\tcurrent_event_id=%lu\n", temp_host->current_event_id);
    fprintf(fp, "\tcurrent_problem_id=%lu\n", temp_host->current_problem_id);
    fprintf(fp, "\tlast_problem_id=%lu\n", temp_host->last_problem_id);
    fprintf(fp, "\tplugin_output=%s\n", (temp_host->plugin_output == NULL) ? "" : temp_host->plugin_output);
    fprintf(fp, "\tlong_plugin_output=%s\n", (temp_host->long_plugin_output == NULL) ? "" : temp_host->long_plugin_output);
    fprintf(fp, "\tperformance_data=%s\n", (temp_host->perf_data == NULL) ? "" : temp_host->perf_data);
    fprintf(fp, "\tlast_check=%lu\n", temp_host->last_check);
    fprintf(fp, "\tnext_check=%lu\n", temp_host->next_check);
    fprintf(fp, "\tcheck_options=%d\n", temp_host->check_options);
    fprintf(fp, "\tcurrent_attempt=%d\n", temp_host->current_attempt);
    fprintf(fp, "\tmax_attempts=%d\n", temp_host->max_attempts);
    fprintf(fp, "\tstate_type=%d\n", temp_host->state_type);
    fprintf(fp, "\tlast_state_change=%lu\n", temp_host->last_state_change);
    fprintf(fp, "\tlast_hard_state_change=%lu\n", temp_host->last_hard_state_change);
    fprintf(fp, "\tlast_time_up=%lu\n", temp_host->last_time_up);
    fprintf(fp, "\tlast_time_down=%lu\n", temp_host->last_time_down);
    fprintf(fp, "\tlast_time_unreachable=%lu\n", temp_host->last_time_unreachable);
    fprintf(fp, "\tlast_notification=%lu\n", temp_host->last_host_notification);
    fprintf(fp, "\tnext_notification=%lu\n", temp_host->next_host_notification);
    fprintf(fp, "\tno_more_notifications=%d\n", temp_host->no_more_notifications);
    fprintf(fp, "\tcurrent_notification_number=%d\n", temp_host->current_notification_number);
    fprintf(fp, "\tcurrent_notification_id=%lu\n", temp_host->current_notification_id);
    fprintf(fp, "\tnotifications_enabled=%d\n", temp_host->notifications_enabled);
    fprintf(fp, "\tproblem_has_been_acknowledged=%d\n", temp_host->problem_has_been_acknowledged);
    fprintf(fp, "\tacknowledgement_type=%d\n", temp_host->acknowledgement_type);
    fprintf(fp, "\tactive_checks_enabled=%d\n", temp_host->checks_enabled);
    fprintf(fp, "\tpassive_checks_enabled=%d\n", temp_host->accept_passive_host_checks);
    fprintf(fp, "\tevent_handler_enabled=%d\n", temp_host->event_handler_enabled);
    fprintf(fp, "\tflap_detection_enabled=%d\n", temp_host->flap_detection_enabled);
    fprintf(fp, "\tfailure_prediction_enabled=%d\n", temp_host->failure_prediction_enabled);
    fprintf(fp, "\tprocess_performance_data=%d\n", temp_host->process_performance_data);
    fprintf(fp, "\tobsess_over_host=%d\n", temp_host->obsess_over_host);
    fprintf(fp, "\tlast_update=%lu\n", current_time);
    fprintf(fp, "\tis_flapping=%d\n", temp_host->is_flapping);
    fprintf(fp, "\tpercent_state_change=%.2f\n", temp_host->percent_state_change);
    fprintf(fp, "\tscheduled_downtime_depth=%d\n", temp_host->scheduled_downtime_depth);
    /*
      fprintf(fp,"\tstate_history=");
      for(x=0;x<MAX_STATE_HISTORY_ENTRIES;x++)
      fprintf(fp,"%s%d",(x>0)?",":"",temp_host->state_history[(x+temp_host->state_history_index)%MAX_STATE_HISTORY_ENTRIES]);
      fprintf(fp,"\n");
    */
    /* custom variables */
    for (temp_customvariablesmember = temp_host->custom_variables;
         temp_customvariablesmember != NULL;
         temp_customvariablesmember = temp_customvariablesmember->next) {
      if (temp_customvariablesmember->variable_name)
        fprintf(fp, "\t_%s=%d;%s\n",
                temp_customvariablesmember->variable_name,
                temp_customvariablesmember->has_been_modified,
                (temp_customvariablesmember->variable_value == NULL)
		? "" : temp_customvariablesmember->variable_value);
    }
    fprintf(fp, "\t}\n\n");
  }

  /* save service status data */
  for (temp_service = service_list;
       temp_service != NULL;
       temp_service = temp_service->next) {
    fprintf(fp, "servicestatus {\n");
    fprintf(fp, "\thost_name=%s\n", temp_service->host_name);
    fprintf(fp, "\tservice_description=%s\n", temp_service->description);
    fprintf(fp, "\tmodified_attributes=%lu\n", temp_service->modified_attributes);
    fprintf(fp, "\tcheck_command=%s\n", (temp_service->service_check_command == NULL) ? "" : temp_service->service_check_command);
    fprintf(fp, "\tcheck_period=%s\n", (temp_service->check_period == NULL) ? "" : temp_service->check_period);
    fprintf(fp, "\tnotification_period=%s\n", (temp_service->notification_period == NULL) ? "" : temp_service->notification_period);
    fprintf(fp, "\tcheck_interval=%f\n", temp_service->check_interval);
    fprintf(fp, "\tretry_interval=%f\n", temp_service->retry_interval);
    fprintf(fp, "\tevent_handler=%s\n", (temp_service->event_handler == NULL) ? "" : temp_service->event_handler);
    fprintf(fp, "\thas_been_checked=%d\n", temp_service->has_been_checked);
    fprintf(fp, "\tshould_be_scheduled=%d\n", temp_service->should_be_scheduled);
    fprintf(fp, "\tcheck_execution_time=%.3f\n", temp_service->execution_time);
    fprintf(fp, "\tcheck_latency=%.3f\n", temp_service->latency);
    fprintf(fp, "\tcheck_type=%d\n", temp_service->check_type);
    fprintf(fp, "\tcurrent_state=%d\n", temp_service->current_state);
    fprintf(fp, "\tlast_hard_state=%d\n", temp_service->last_hard_state);
    fprintf(fp, "\tlast_event_id=%lu\n", temp_service->last_event_id);
    fprintf(fp, "\tcurrent_event_id=%lu\n", temp_service->current_event_id);
    fprintf(fp, "\tcurrent_problem_id=%lu\n", temp_service->current_problem_id);
    fprintf(fp, "\tlast_problem_id=%lu\n", temp_service->last_problem_id);
    fprintf(fp, "\tcurrent_attempt=%d\n", temp_service->current_attempt);
    fprintf(fp, "\tmax_attempts=%d\n", temp_service->max_attempts);
    fprintf(fp, "\tstate_type=%d\n", temp_service->state_type);
    fprintf(fp, "\tlast_state_change=%lu\n", temp_service->last_state_change);
    fprintf(fp, "\tlast_hard_state_change=%lu\n", temp_service->last_hard_state_change);
    fprintf(fp, "\tlast_time_ok=%lu\n", temp_service->last_time_ok);
    fprintf(fp, "\tlast_time_warning=%lu\n", temp_service->last_time_warning);
    fprintf(fp, "\tlast_time_unknown=%lu\n", temp_service->last_time_unknown);
    fprintf(fp, "\tlast_time_critical=%lu\n", temp_service->last_time_critical);
    fprintf(fp, "\tplugin_output=%s\n", (temp_service->plugin_output == NULL) ? "" : temp_service->plugin_output);
    fprintf(fp, "\tlong_plugin_output=%s\n", (temp_service->long_plugin_output == NULL) ? "" : temp_service->long_plugin_output);
    fprintf(fp, "\tperformance_data=%s\n", (temp_service->perf_data == NULL) ? "" : temp_service->perf_data);
    fprintf(fp, "\tlast_check=%lu\n", temp_service->last_check);
    fprintf(fp, "\tnext_check=%lu\n", temp_service->next_check);
    fprintf(fp, "\tcheck_options=%d\n", temp_service->check_options);
    fprintf(fp, "\tcurrent_notification_number=%d\n", temp_service->current_notification_number);
    fprintf(fp, "\tcurrent_notification_id=%lu\n", temp_service->current_notification_id);
    fprintf(fp, "\tlast_notification=%lu\n", temp_service->last_notification);
    fprintf(fp, "\tnext_notification=%lu\n", temp_service->next_notification);
    fprintf(fp, "\tno_more_notifications=%d\n", temp_service->no_more_notifications);
    fprintf(fp, "\tnotifications_enabled=%d\n", temp_service->notifications_enabled);
    fprintf(fp, "\tactive_checks_enabled=%d\n", temp_service->checks_enabled);
    fprintf(fp, "\tpassive_checks_enabled=%d\n", temp_service->accept_passive_service_checks);
    fprintf(fp, "\tevent_handler_enabled=%d\n", temp_service->event_handler_enabled);
    fprintf(fp, "\tproblem_has_been_acknowledged=%d\n", temp_service->problem_has_been_acknowledged);
    fprintf(fp, "\tacknowledgement_type=%d\n", temp_service->acknowledgement_type);
    fprintf(fp, "\tflap_detection_enabled=%d\n", temp_service->flap_detection_enabled);
    fprintf(fp, "\tfailure_prediction_enabled=%d\n", temp_service->failure_prediction_enabled);
    fprintf(fp, "\tprocess_performance_data=%d\n", temp_service->process_performance_data);
    fprintf(fp, "\tobsess_over_service=%d\n", temp_service->obsess_over_service);
    fprintf(fp, "\tlast_update=%lu\n", current_time);
    fprintf(fp, "\tis_flapping=%d\n", temp_service->is_flapping);
    fprintf(fp, "\tpercent_state_change=%.2f\n", temp_service->percent_state_change);
    fprintf(fp, "\tscheduled_downtime_depth=%d\n", temp_service->scheduled_downtime_depth);
    /*
      fprintf(fp,"\tstate_history=");
      for(x=0;x<MAX_STATE_HISTORY_ENTRIES;x++)
      fprintf(fp,"%s%d",(x>0)?",":"",temp_service->state_history[(x+temp_service->state_history_index)%MAX_STATE_HISTORY_ENTRIES]);
      fprintf(fp,"\n");
    */
    /* custom variables */
    for (temp_customvariablesmember = temp_service->custom_variables;
         temp_customvariablesmember != NULL;
         temp_customvariablesmember = temp_customvariablesmember->next) {
      if (temp_customvariablesmember->variable_name)
        fprintf(fp, "\t_%s=%d;%s\n",
                temp_customvariablesmember->variable_name,
                temp_customvariablesmember->has_been_modified,
                (temp_customvariablesmember->variable_value == NULL)
		? "" : temp_customvariablesmember->variable_value);
    }
    fprintf(fp, "\t}\n\n");
  }

  /* save contact status data */
  for (temp_contact = contact_list;
       temp_contact != NULL;
       temp_contact = temp_contact->next) {
    fprintf(fp, "contactstatus {\n");
    fprintf(fp, "\tcontact_name=%s\n", temp_contact->name);
    fprintf(fp, "\tmodified_attributes=%lu\n", temp_contact->modified_attributes);
    fprintf(fp, "\tmodified_host_attributes=%lu\n", temp_contact->modified_host_attributes);
    fprintf(fp, "\tmodified_service_attributes=%lu\n", temp_contact->modified_service_attributes);
    fprintf(fp, "\thost_notification_period=%s\n", (temp_contact->host_notification_period == NULL) ? "" : temp_contact->host_notification_period);
    fprintf(fp, "\tservice_notification_period=%s\n", (temp_contact->service_notification_period == NULL) ? "" : temp_contact->service_notification_period);
    fprintf(fp, "\tlast_host_notification=%lu\n", temp_contact->last_host_notification);
    fprintf(fp, "\tlast_service_notification=%lu\n", temp_contact->last_service_notification);
    fprintf(fp, "\thost_notifications_enabled=%d\n", temp_contact->host_notifications_enabled);
    fprintf(fp, "\tservice_notifications_enabled=%d\n", temp_contact->service_notifications_enabled);
    /* custom variables */
    for (temp_customvariablesmember = temp_contact->custom_variables;
         temp_customvariablesmember != NULL;
         temp_customvariablesmember = temp_customvariablesmember->next) {
      if (temp_customvariablesmember->variable_name)
        fprintf(fp, "\t_%s=%d;%s\n",
                temp_customvariablesmember->variable_name,
                temp_customvariablesmember->has_been_modified,
                (temp_customvariablesmember->variable_value == NULL)
		? "" : temp_customvariablesmember->variable_value);
    }
    fprintf(fp, "\t}\n\n");
  }

  /* save all comments */
  for (temp_comment = comment_list;
       temp_comment != NULL;
       temp_comment = temp_comment->next) {
    if (temp_comment->comment_type == HOST_COMMENT)
      fprintf(fp, "hostcomment {\n");
    else
      fprintf(fp, "servicecomment {\n");
    fprintf(fp, "\thost_name=%s\n", temp_comment->host_name);
    if (temp_comment->comment_type == SERVICE_COMMENT)
      fprintf(fp, "\tservice_description=%s\n", temp_comment->service_description);
    fprintf(fp, "\tentry_type=%d\n", temp_comment->entry_type);
    fprintf(fp, "\tcomment_id=%lu\n", temp_comment->comment_id);
    fprintf(fp, "\tsource=%d\n", temp_comment->source);
    fprintf(fp, "\tpersistent=%d\n", temp_comment->persistent);
    fprintf(fp, "\tentry_time=%lu\n", temp_comment->entry_time);
    fprintf(fp, "\texpires=%d\n", temp_comment->expires);
    fprintf(fp, "\texpire_time=%lu\n", temp_comment->expire_time);
    fprintf(fp, "\tauthor=%s\n", temp_comment->author);
    fprintf(fp, "\tcomment_data=%s\n", temp_comment->comment_data);
    fprintf(fp, "\t}\n\n");
  }

  /* save all downtime */
  for (temp_downtime = scheduled_downtime_list;
       temp_downtime != NULL;
       temp_downtime = temp_downtime->next) {
    if (temp_downtime->type == HOST_DOWNTIME)
      fprintf(fp, "hostdowntime {\n");
    else
      fprintf(fp, "servicedowntime {\n");
    fprintf(fp, "\thost_name=%s\n", temp_downtime->host_name);
    if (temp_downtime->type == SERVICE_DOWNTIME)
      fprintf(fp, "\tservice_description=%s\n", temp_downtime->service_description);
    fprintf(fp, "\tdowntime_id=%lu\n", temp_downtime->downtime_id);
    fprintf(fp, "\tentry_time=%lu\n", temp_downtime->entry_time);
    fprintf(fp, "\tstart_time=%lu\n", temp_downtime->start_time);
    fprintf(fp, "\tend_time=%lu\n", temp_downtime->end_time);
    fprintf(fp, "\ttriggered_by=%lu\n", temp_downtime->triggered_by);
    fprintf(fp, "\tfixed=%d\n", temp_downtime->fixed);
    fprintf(fp, "\tduration=%lu\n", temp_downtime->duration);
    fprintf(fp, "\tauthor=%s\n", temp_downtime->author);
    fprintf(fp, "\tcomment=%s\n", temp_downtime->comment);
    fprintf(fp, "\t}\n\n");
  }

  /* reset file permissions */
  fchmod(fd, S_IRUSR | S_IWUSR | S_IRGRP | S_IWGRP | S_IROTH);

  /* flush the file to disk */
  fflush(fp);

  /* close the temp file */
  result = fclose(fp);

  /* fsync the file so that it is completely written out before moving it */
  fsync(fd);

  /* save/close was successful */
  if (result == 0) {
    result = OK;

    /* move the temp file to the status log (overwrite the old status log) */
    if (my_rename(temp_file, xsddefault_status_log)) {
      unlink(temp_file);
      logit(NSLOG_RUNTIME_ERROR, TRUE,
            "Error: Unable to update status data file '%s': %s",
            xsddefault_status_log, strerror(errno));
      result = ERROR;
    }
  }
  /* a problem occurred saving the file */
  else {
    result = ERROR;

    /* remove temp file and log an error */
    unlink(temp_file);
    logit(NSLOG_RUNTIME_ERROR, TRUE,
          "Error: Unable to save status file: %s", strerror(errno));
  }

  /* free memory */
  delete[] temp_file;
  return (result);
}<|MERGE_RESOLUTION|>--- conflicted
+++ resolved
@@ -35,48 +35,12 @@
 #include "skiplist.hh"
 #include "utils.hh"
 #include "logging.hh"
-#include "configuration/states.hh"
 
 /**** IMPLEMENTATION SPECIFIC HEADER FILES ****/
 #include "xsddefault.hh"
 
-using namespace com::centreon::engine;
-
-<<<<<<< HEAD
-extern configuration::states config;
-
-extern time_t                program_start;
-extern int                   nagios_pid;
-extern time_t                last_command_check;
-extern time_t                last_log_rotation;
-
-extern circular_buffer       external_command_buffer;
-
-extern host*                 host_list;
-extern service*              service_list;
-extern contact*              contact_list;
-extern comment*              comment_list;
-extern scheduled_downtime*   scheduled_downtime_list;
-
-extern skiplist*             object_skiplists[NUM_OBJECT_SKIPLISTS];
-
-extern unsigned long         next_comment_id;
-extern unsigned long         next_downtime_id;
-extern unsigned long         next_event_id;
-extern unsigned long         next_problem_id;
-extern unsigned long         next_notification_id;
-
-extern unsigned long         modified_host_process_attributes;
-extern unsigned long         modified_service_process_attributes;
-
-extern check_stats           check_statistics[MAX_CHECK_STATS_TYPES];
-
-static char*                 xsddefault_status_log = NULL;
-static char*                 xsddefault_temp_file = NULL;
-=======
-static char*               xsddefault_status_log = NULL;
-static char*               xsddefault_temp_file = NULL;
->>>>>>> 7834bc45
+static char* xsddefault_status_log = NULL;
+static char* xsddefault_temp_file = NULL;
 
 /******************************************************************/
 /***************** COMMON CONFIG INITIALIZATION  ******************/
