--- conflicted
+++ resolved
@@ -1166,19 +1166,10 @@
   /* default is to use the new event */
   use_original_event = FALSE;
 
-<<<<<<< HEAD
-  if ((temp_event = quick_timed_event.find(svc))) {
-    if (temp_event->event_type == EVENT_SERVICE_CHECK)
-      found = TRUE;
-    else
-      temp_event = NULL;
-  }
-=======
   temp_event = quick_timed_event.find(
                                    hash_timed_event::low,
                                    hash_timed_event::service_check,
                                    svc);
->>>>>>> 32df226c
 
   /* we found another service check event for this service in the queue - what should we do? */
   if (temp_event != NULL) {
