--- conflicted
+++ resolved
@@ -108,13 +108,6 @@
   if (argc < 2)
     error = TRUE;
 
-<<<<<<< HEAD
-  // load singleton.
-  logging::engine::instance();
-  com::centreon::engine::broker::loader::instance();
-  checks::checker::instance();
-  commands::set::instance();
-=======
   // Load singletons.
   logging::engine::load();
   commands::set::load();
@@ -122,7 +115,6 @@
   events::loop::load();
   com::centreon::engine::broker::loader::load();
   com::centreon::engine::broker::compatibility::load();
->>>>>>> 8d1cba47
 
   // Process all command line arguments.
 #ifdef HAVE_GETOPT_H
@@ -395,8 +387,8 @@
       try {
         com::centreon::engine::broker::loader& loader(
           com::centreon::engine::broker::loader::instance());
-        QString const& mod_dir(config.get_broker_module_directory());
-        if (!mod_dir.isEmpty())
+        std::string const& mod_dir(config.get_broker_module_directory());
+        if (!mod_dir.empty())
           loader.load_directory(mod_dir);
       }
       catch (std::exception const& e) {
@@ -617,14 +609,6 @@
     delete [] mac->x[MACRO_EVENTSTARTTIME];
   }
 
-<<<<<<< HEAD
-  // unload singleton.
-  commands::set::cleanup();
-  checks::checker::cleanup();
-  com::centreon::engine::broker::loader::cleanup();
-  logging::engine::cleanup();
-  return (OK);
-=======
   // Unload singletons.
   com::centreon::engine::broker::compatibility::unload();
   com::centreon::engine::broker::loader::unload();
@@ -634,5 +618,4 @@
   logging::engine::unload();
 
   return (EXIT_SUCCESS);
->>>>>>> 8d1cba47
 }