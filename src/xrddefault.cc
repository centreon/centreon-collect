/*
** Copyright 1999-2010 Ethan Galstad
** Copyright 2009      Nagios Core Development Team and Community Contributors
** Copyright 2011-2012 Merethis
**
** This file is part of Centreon Engine.
**
** Centreon Engine is free software: you can redistribute it and/or
** modify it under the terms of the GNU General Public License version 2
** as published by the Free Software Foundation.
**
** Centreon Engine is distributed in the hope that it will be useful,
** but WITHOUT ANY WARRANTY; without even the implied warranty of
** MERCHANTABILITY or FITNESS FOR A PARTICULAR PURPOSE. See the GNU
** General Public License for more details.
**
** You should have received a copy of the GNU General Public License
** along with Centreon Engine. If not, see
** <http://www.gnu.org/licenses/>.
*/

<<<<<<< HEAD
#include <errno.h>
#include <fcntl.h>
#include <QByteArray>
#include <QTextStream>
=======
/*********** COMMON HEADER FILES ***********/

#include <string>
>>>>>>> 37615c12
#include <sstream>
#include <stdio.h>
#include <stdlib.h>
#include <sys/stat.h>
#include <sys/types.h>
#include "com/centreon/engine/comments.hh"
#include "com/centreon/engine/common.hh"
#include "com/centreon/engine/downtime.hh"
#include "com/centreon/engine/flapping.hh"
#include "com/centreon/engine/globals.hh"
#include "com/centreon/engine/logging/logger.hh"
#include "com/centreon/engine/macros.hh"
#include "com/centreon/engine/notifications.hh"
#include "com/centreon/engine/objects.hh"
#include "com/centreon/engine/sretention.hh"
#include "com/centreon/engine/statusdata.hh"
#include "com/centreon/engine/utils.hh"
#include "com/centreon/engine/xrddefault.hh"

using namespace com::centreon::engine::logging;

static char* xrddefault_retention_file = NULL;
static int   xrddefault_retention_file_fd = -1;

/******************************************************************/
/********************* CONFIG INITIALIZATION  *********************/
/******************************************************************/

int xrddefault_grab_config_info(char* main_config_file) {
  char* input = NULL;
  mmapfile* thefile = NULL;
  nagios_macros* mac;

  mac = get_global_macros();

  /* open the main config file for reading */
  if ((thefile = mmap_fopen(main_config_file)) == NULL) {
    logger(dbg_retentiondata, most)
      << "Error: Cannot open main configuration file '"
      << main_config_file << "' for reading!";

    delete[] xrddefault_retention_file;
    xrddefault_retention_file = NULL;

    return (ERROR);
  }

  /* read in all lines from the main config file */
  while (1) {
    /* free memory */
    delete[] input;

    /* read the next line */
    if ((input = mmap_fgets_multiline(thefile)) == NULL)
      break;

    strip(input);

    /* skip blank lines and comments */
    if (input[0] == '#' || input[0] == '\x0')
      continue;

    xrddefault_grab_config_directives(input);
  }

  /* free memory and close the file */
  delete[] input;
  mmap_fclose(thefile);

  /* initialize locations if necessary  */
  if (xrddefault_retention_file == NULL)
    xrddefault_retention_file = my_strdup(DEFAULT_RETENTION_FILE);

  /* save the retention file macro */
  delete[] mac->x[MACRO_RETENTIONDATAFILE];
  mac->x[MACRO_RETENTIONDATAFILE] = my_strdup(xrddefault_retention_file);
  strip(mac->x[MACRO_RETENTIONDATAFILE]);

  return (OK);
}

/* process a single config directive */
int xrddefault_grab_config_directives(char* input) {
  char const* temp_ptr = NULL;
  char* varname = NULL;
  char* varvalue = NULL;

  /* get the variable name */
  if ((temp_ptr = my_strtok(input, "=")) == NULL)
    return (ERROR);
  varname = my_strdup(temp_ptr);

  /* get the variable value */
  if ((temp_ptr = my_strtok(NULL, "\n")) == NULL) {
    delete[] varname;
    return (ERROR);
  }
  varvalue = my_strdup(temp_ptr);

  /* retention file definition */
  if (!strcmp(varname, "xrddefault_retention_file")
      || !strcmp(varname, "state_retention_file"))
    xrddefault_retention_file = my_strdup(varvalue);

  /* free memory */
  delete[] varname;
  delete[] varvalue;

  return (OK);
}

/******************************************************************/
/********************* INIT/CLEANUP FUNCTIONS *********************/
/******************************************************************/

/* initialize retention data */
int xrddefault_initialize_retention_data(char* config_file) {
  /* grab configuration data */
  if (xrddefault_grab_config_info(config_file) == ERROR)
    return (ERROR);

  if (xrddefault_retention_file_fd == -1) {
    if ((xrddefault_retention_file_fd = open(xrddefault_retention_file,
                                             O_WRONLY | O_CREAT,
                                             S_IRUSR | S_IWUSR)) == -1) {
      logger(log_runtime_error, basic)
        << "Error: Unable to open retention file '"
        << xrddefault_retention_file << "': " << strerror(errno);
      return (ERROR);
    }
  }

  return (OK);
}

/* cleanup retention data before terminating */
int xrddefault_cleanup_retention_data(char* config_file) {
  (void)config_file;

  /* free memory */
  delete[] xrddefault_retention_file;
  xrddefault_retention_file = NULL;

  if (xrddefault_retention_file_fd != -1) {
    close(xrddefault_retention_file_fd);
    xrddefault_retention_file_fd = -1;
  }

  return (OK);
}

/******************************************************************/
/**************** DEFAULT STATE OUTPUT FUNCTION *******************/
/******************************************************************/

int xrddefault_save_state_information(void) {
  logger(dbg_functions, basic) << "xrddefault_save_state_information()";

  /* make sure we have everything */
  if (xrddefault_retention_file == NULL || xrddefault_retention_file_fd == -1) {
    logger(log_runtime_error, basic)
      << "Error: We don't have the required file names to store retention data!";
    return (ERROR);
  }

  /* what attributes should be masked out? */
  /* NOTE: host/service/contact-specific values may be added in the future, but for now we only have global masks */
  unsigned long process_host_attribute_mask = config.get_retained_process_host_attribute_mask();
  unsigned long process_service_attribute_mask = config.get_retained_process_host_attribute_mask();
  unsigned long host_attribute_mask = config.get_retained_host_attribute_mask();
  unsigned long service_attribute_mask = config.get_retained_host_attribute_mask();
  unsigned long contact_host_attribute_mask = config.get_retained_contact_host_attribute_mask();
  unsigned long contact_service_attribute_mask = config.get_retained_contact_service_attribute_mask();
  unsigned long contact_attribute_mask = 0L;

  std::ostringstream stream;
  std::streamsize ss(stream.precision());

  /* write version info to status file */
  stream << "##############################################\n"
         << "#    CENTREON ENGINE STATE RETENTION FILE    #\n"
         << "#                                            #\n"
         << "# THIS FILE IS AUTOMATICALLY GENERATED BY    #\n"
         << "# CENTREON ENGINE. DO NOT MODIFY THIS FILE ! #\n"
         << "##############################################\n";

  time_t current_time;
  time(&current_time);

  /* write file info */
  stream << "info {\n"
         << "created=" << static_cast<unsigned long>(current_time) << "\n"
         << "}\n";

  /* save program state information */
  stream << "program {\n"
         << "modified_host_attributes=" << (modified_host_process_attributes & ~process_host_attribute_mask) << "\n"
         << "modified_service_attributes=" << (modified_service_process_attributes & ~process_service_attribute_mask) << "\n"
         << "enable_notifications=" << config.get_enable_notifications() << "\n"
         << "active_service_checks_enabled=" << config.get_execute_service_checks() << "\n"
         << "passive_service_checks_enabled=" << config.get_accept_passive_service_checks() << "\n"
         << "active_host_checks_enabled=" << config.get_execute_host_checks() << "\n"
         << "passive_host_checks_enabled=" << config.get_accept_passive_host_checks() << "\n"
         << "enable_event_handlers=" << config.get_enable_event_handlers() << "\n"
         << "obsess_over_services=" << config.get_obsess_over_services() << "\n"
         << "obsess_over_hosts=" << config.get_obsess_over_hosts() << "\n"
         << "check_service_freshness=" << config.get_check_service_freshness() << "\n"
         << "check_host_freshness=" << config.get_check_host_freshness() << "\n"
         << "enable_flap_detection=" << config.get_enable_flap_detection() << "\n"
         << "enable_failure_prediction=" << config.get_enable_failure_prediction() << "\n"
         << "process_performance_data=" << config.get_process_performance_data() << "\n"
         << "global_host_event_handler=" << config.get_global_host_event_handler().c_str() << "\n"
         << "global_service_event_handler=" << config.get_global_service_event_handler().c_str() << "\n"
         << "next_comment_id=" << next_comment_id << "\n"
         << "next_downtime_id=" << next_downtime_id << "\n"
         << "next_event_id=" << next_event_id << "\n"
         << "next_problem_id=" << next_problem_id << "\n"
         << "next_notification_id=" << next_notification_id << "\n"
         << "}\n";

  /* save host state information */
  for (host* temp_host = host_list;
       temp_host != NULL;
       temp_host = temp_host->next) {

    stream << "host {\n"
           << "host_name=" << temp_host->name << "\n"
           << "modified_attributes=" << (temp_host->modified_attributes & ~host_attribute_mask) << "\n"
           << "check_command=" << (temp_host->host_check_command ? temp_host->host_check_command : "") << "\n"
           << "check_period=" << (temp_host->check_period ? temp_host->check_period : "") << "\n"
           << "notification_period=" << (temp_host->notification_period ? temp_host->notification_period : "") << "\n"
           << "event_handler=" << (temp_host->event_handler ? temp_host->event_handler : "") << "\n"
           << "has_been_checked=" << temp_host->has_been_checked << "\n"
           << "check_execution_time=" << std::setprecision(3) << std::fixed<< temp_host->execution_time << std::setprecision(ss) << "\n"
           << "check_latency=" << std::setprecision(3) << std::fixed << temp_host->latency << std::setprecision(ss) << "\n"
           << "check_type=" << temp_host->check_type << "\n"
           << "current_state=" << temp_host->current_state << "\n"
           << "last_state=" << temp_host->last_state << "\n"
           << "last_hard_state=" << temp_host->last_hard_state << "\n"
           << "last_event_id=" << temp_host->last_event_id << "\n"
           << "current_event_id=" << temp_host->current_event_id << "\n"
           << "current_problem_id=" << temp_host->current_problem_id << "\n"
           << "last_problem_id=" << temp_host->last_problem_id << "\n"
           << "plugin_output=" << (temp_host->plugin_output ? temp_host->plugin_output : "") << "\n"
           << "long_plugin_output=" << (temp_host->long_plugin_output ? temp_host->long_plugin_output : "") << "\n"
           << "performance_data=" << (temp_host->perf_data ? temp_host->perf_data : "") << "\n"
           << "last_check=" << static_cast<unsigned long>(temp_host->last_check) << "\n"
           << "next_check=" << static_cast<unsigned long>(temp_host->next_check) << "\n"
           << "check_options=" << temp_host->check_options << "\n"
           << "current_attempt=" << temp_host->current_attempt << "\n"
           << "max_attempts=" << temp_host->max_attempts << "\n"
           << "normal_check_interval=" << temp_host->check_interval << "\n"
           << "retry_check_interval=" << temp_host->check_interval << "\n"
           << "state_type=" << temp_host->state_type << "\n"
           << "last_state_change=" << static_cast<unsigned long>(temp_host->last_state_change) << "\n"
           << "last_hard_state_change=" << static_cast<unsigned long>(temp_host->last_hard_state_change) << "\n"
           << "last_time_up=" << static_cast<unsigned long>(temp_host->last_time_up) << "\n"
           << "last_time_down=" << static_cast<unsigned long>(temp_host->last_time_down) << "\n"
           << "last_time_unreachable=" << static_cast<unsigned long>(temp_host->last_time_unreachable) << "\n"
           << "notified_on_down=" << temp_host->notified_on_down << "\n"
           << "notified_on_unreachable=" << temp_host->notified_on_unreachable << "\n"
           << "last_notification=" << static_cast<unsigned long>(temp_host->last_host_notification) << "\n"
           << "current_notification_number=" << temp_host->current_notification_number << "\n"
           << "current_notification_id=" << temp_host->current_notification_id << "\n"
           << "notifications_enabled=" << temp_host->notifications_enabled << "\n"
           << "problem_has_been_acknowledged=" << temp_host->problem_has_been_acknowledged << "\n"
           << "acknowledgement_type=" << temp_host->acknowledgement_type << "\n"
           << "active_checks_enabled=" << temp_host->checks_enabled << "\n"
           << "passive_checks_enabled=" << temp_host->accept_passive_host_checks << "\n"
           << "event_handler_enabled=" << temp_host->event_handler_enabled << "\n"
           << "flap_detection_enabled=" << temp_host->flap_detection_enabled << "\n"
           << "failure_prediction_enabled=" << temp_host->failure_prediction_enabled << "\n"
           << "process_performance_data=" << temp_host->process_performance_data << "\n"
           << "obsess_over_host=" << temp_host->obsess_over_host << "\n"
           << "is_flapping=" << temp_host->is_flapping << "\n"
           << "percent_state_change=" << std::setprecision(2) << std::fixed << temp_host->percent_state_change << std::setprecision(ss) << "\n"
           << "check_flapping_recovery_notification=" << temp_host->check_flapping_recovery_notification << "\n";
    stream << "state_history=";
    for (unsigned int x = 0; x < MAX_STATE_HISTORY_ENTRIES; x++)
      stream << (x > 0 ? "," : "") << temp_host->state_history[(x + temp_host->state_history_index) % MAX_STATE_HISTORY_ENTRIES];
    stream << "\n";

    /* custom variables */
    for (customvariablesmember* temp_customvariablesmember = temp_host->custom_variables;
         temp_customvariablesmember != NULL;
         temp_customvariablesmember = temp_customvariablesmember->next) {
      if (temp_customvariablesmember->variable_name)
        stream << "_" << temp_customvariablesmember->variable_name << "="
               << temp_customvariablesmember->has_been_modified << ";"
               << (temp_customvariablesmember->variable_value
                   ? temp_customvariablesmember->variable_value : "") << "\n";
    }

    stream << "}\n";
  }

  /* save service state information */
  for (service* temp_service = service_list;
       temp_service != NULL;
       temp_service = temp_service->next) {

    stream << "service {\n"
           << "host_name=" << temp_service->host_name << "\n"
           << "service_description=" << temp_service->description << "\n"
           << "modified_attributes=" << (temp_service->modified_attributes & ~service_attribute_mask) << "\n"
           << "check_command=" << (temp_service->service_check_command ? temp_service->service_check_command : "") << "\n"
           << "check_period=" << (temp_service->check_period ? temp_service->check_period : "") << "\n"
           << "notification_period=" << (temp_service->notification_period ? temp_service->notification_period : "") << "\n"
           << "event_handler=" << (temp_service->event_handler ? temp_service->event_handler : "") << "\n"
           << "has_been_checked=" << temp_service->has_been_checked << "\n"
           << "check_execution_time=" << std::setprecision(3) << std::fixed << temp_service->execution_time << std::setprecision(ss) << "\n"
           << "check_latency=" << std::setprecision(3) << std::fixed << temp_service->latency << std::setprecision(ss) << "\n"
           << "check_type=" << temp_service->check_type << "\n"
           << "current_state=" << temp_service->current_state << "\n"
           << "last_state=" << temp_service->last_state << "\n"
           << "last_hard_state=" << temp_service->last_hard_state << "\n"
           << "last_event_id=" << temp_service->last_event_id << "\n"
           << "current_event_id=" << temp_service->current_event_id << "\n"
           << "current_problem_id=" << temp_service->current_problem_id << "\n"
           << "last_problem_id=" << temp_service->last_problem_id << "\n"
           << "current_attempt=" << temp_service->current_attempt << "\n"
           << "max_attempts=" << temp_service->max_attempts << "\n"
           << "normal_check_interval=" << temp_service->check_interval << "\n"
           << "retry_check_interval=" << temp_service->retry_interval << "\n"
           << "state_type=" << temp_service->state_type << "\n"
           << "last_state_change=" << static_cast<unsigned long>(temp_service->last_state_change) << "\n"
           << "last_hard_state_change=" << static_cast<unsigned long>(temp_service->last_hard_state_change) << "\n"
           << "last_time_ok=" << static_cast<unsigned long>(temp_service->last_time_ok) << "\n"
           << "last_time_warning=" << static_cast<unsigned long>(temp_service->last_time_warning) << "\n"
           << "last_time_unknown=" << static_cast<unsigned long>(temp_service->last_time_unknown) << "\n"
           << "last_time_critical=" << static_cast<unsigned long>(temp_service->last_time_critical) << "\n"
           << "plugin_output=" << (temp_service->plugin_output ? temp_service->plugin_output : "") << "\n"
           << "long_plugin_output=" << (temp_service->long_plugin_output ? temp_service->long_plugin_output : "") << "\n"
           << "performance_data=" << (temp_service->perf_data ? temp_service->perf_data : "") << "\n"
           << "last_check=" << static_cast<unsigned long>(temp_service->last_check) << "\n"
           << "next_check=" << static_cast<unsigned long>(temp_service->next_check) << "\n"
           << "check_options=" << temp_service->check_options << "\n"
           << "notified_on_unknown=" << temp_service->notified_on_unknown << "\n"
           << "notified_on_warning=" << temp_service->notified_on_warning << "\n"
           << "notified_on_critical=" << temp_service->notified_on_critical << "\n"
           << "current_notification_number=" << temp_service->current_notification_number << "\n"
           << "current_notification_id=" << temp_service->current_notification_id << "\n"
           << "last_notification=" << static_cast<unsigned long>(temp_service->last_notification) << "\n"
           << "notifications_enabled=" << temp_service->notifications_enabled << "\n"
           << "active_checks_enabled=" << temp_service->checks_enabled << "\n"
           << "passive_checks_enabled=" << temp_service->accept_passive_service_checks << "\n"
           << "event_handler_enabled=" << temp_service->event_handler_enabled << "\n"
           << "problem_has_been_acknowledged=" << temp_service->problem_has_been_acknowledged << "\n"
           << "acknowledgement_type=" << temp_service->acknowledgement_type << "\n"
           << "flap_detection_enabled=" << temp_service->flap_detection_enabled << "\n"
           << "failure_prediction_enabled=" << temp_service->failure_prediction_enabled << "\n"
           << "process_performance_data=" << temp_service->process_performance_data << "\n"
           << "obsess_over_service=" << temp_service->obsess_over_service << "\n"
           << "is_flapping=" << temp_service->is_flapping << "\n"
           << "percent_state_change=" << std::setprecision(2) << std::fixed << temp_service->percent_state_change << std::setprecision(ss) << "\n"
           << "check_flapping_recovery_notification=" << temp_service->check_flapping_recovery_notification << "\n";

    stream << "state_history=";
    for (unsigned int x = 0; x < MAX_STATE_HISTORY_ENTRIES; x++)
      stream << (x > 0 ? "," : "") << temp_service->state_history[(x + temp_service->state_history_index) % MAX_STATE_HISTORY_ENTRIES];
    stream << "\n";

    /* custom variables */
    for (customvariablesmember* temp_customvariablesmember = temp_service->custom_variables;
         temp_customvariablesmember != NULL;
         temp_customvariablesmember = temp_customvariablesmember->next) {
      if (temp_customvariablesmember->variable_name)
        stream << "_" << temp_customvariablesmember->variable_name << "="
               << temp_customvariablesmember->has_been_modified << ";"
               << (temp_customvariablesmember->variable_value
                   ? temp_customvariablesmember->variable_value : "") << "\n";
    }
    stream << "}\n";
  }

  /* save contact state information */
  for (contact* temp_contact = contact_list;
       temp_contact != NULL;
       temp_contact = temp_contact->next) {

    stream << "contact {\n"
           << "contact_name=" << temp_contact->name << "\n"
           << "modified_attributes=" << (temp_contact->modified_attributes & ~contact_attribute_mask) << "\n"
           << "modified_host_attributes=" << (temp_contact->modified_host_attributes & ~contact_host_attribute_mask) << "\n"
           << "modified_service_attributes=" << (temp_contact->modified_service_attributes & ~contact_service_attribute_mask) << "\n"
           << "host_notification_period=" << (temp_contact->host_notification_period ? temp_contact->host_notification_period : "") << "\n"
           << "service_notification_period=" << (temp_contact->service_notification_period ? temp_contact->service_notification_period : "") << "\n"
           << "last_host_notification=" << static_cast<unsigned long>(temp_contact->last_host_notification) << "\n"
           << "last_service_notification=" << static_cast<unsigned long>(temp_contact->last_service_notification) << "\n"
           << "host_notifications_enabled=" << temp_contact->host_notifications_enabled << "\n"
           << "service_notifications_enabled=" << temp_contact->service_notifications_enabled << "\n";

    /* custom variables */
    for (customvariablesmember* temp_customvariablesmember = temp_contact->custom_variables;
         temp_customvariablesmember != NULL;
         temp_customvariablesmember = temp_customvariablesmember->next) {
      if (temp_customvariablesmember->variable_name)
        stream << "_" << temp_customvariablesmember->variable_name << "="
               << temp_customvariablesmember->has_been_modified << ";"
               << (temp_customvariablesmember->variable_value
                   ? temp_customvariablesmember->variable_value : "") << "\n";
    }

    stream << "}\n";
  }

  /* save all comments */
  for (comment* temp_comment = comment_list;
       temp_comment != NULL;
       temp_comment = temp_comment->next) {

    if (temp_comment->comment_type == HOST_COMMENT)
      stream << "hostcomment {\n";
    else
      stream << "servicecomment {\n";
    stream << "host_name=" << temp_comment->host_name << "\n";
    if (temp_comment->comment_type == SERVICE_COMMENT)
      stream << "service_description=" << temp_comment->service_description << "\n";
    stream << "entry_type=" << temp_comment->entry_type << "\n"
           << "comment_id=" << temp_comment->comment_id << "\n"
           << "source=" << temp_comment->source << "\n"
           << "persistent=" << temp_comment->persistent << "\n"
           << "entry_time=" << static_cast<unsigned long>(temp_comment->entry_time) << "\n"
           << "expires=" << temp_comment->expires << "\n"
           << "expire_time=" << static_cast<unsigned long>(temp_comment->expire_time) << "\n"
           << "author=" << temp_comment->author << "\n"
           << "comment_data=" << temp_comment->comment_data << "\n"
           << "}\n";
  }

  /* save all downtime */
  for (scheduled_downtime* temp_downtime = scheduled_downtime_list;
       temp_downtime != NULL;
       temp_downtime = temp_downtime->next) {

    if (temp_downtime->type == HOST_DOWNTIME)
      stream << "hostdowntime {\n";
    else
      stream << "servicedowntime {\n";
    stream << "host_name=" << temp_downtime->host_name << "\n";
    if (temp_downtime->type == SERVICE_DOWNTIME)
      stream << "service_description=" << temp_downtime->service_description << "\n";
    stream << "downtime_id=" << temp_downtime->downtime_id << "\n"
           << "entry_time=" << static_cast<unsigned long>(temp_downtime->entry_time) << "\n"
           << "start_time=" << static_cast<unsigned long>(temp_downtime->start_time) << "\n"
           << "end_time=" << static_cast<unsigned long>(temp_downtime->end_time) << "\n"
           << "triggered_by=" << temp_downtime->triggered_by << "\n"
           << "fixed=" << temp_downtime->fixed << "\n"
           << "duration=" << temp_downtime->duration << "\n"
           << "author=" << temp_downtime->author << "\n"
           << "comment=" << temp_downtime->comment << "\n"
           << "}\n";
  }

<<<<<<< HEAD
  // Write data in buffer.
  stream.flush();

  // Prepare retention file for overwrite.
  if ((ftruncate(xrddefault_retention_file_fd, 0) == -1)
      || (fsync(xrddefault_retention_file_fd) == -1)
      || (lseek(xrddefault_retention_file_fd, 0, SEEK_SET)
          == (off_t)-1)) {
    char const* msg(strerror(errno));
=======
  if (ftruncate(xrddefault_retention_file_fd, 0) == -1
      || fsync(xrddefault_retention_file_fd) == -1
      || lseek(xrddefault_retention_file_fd, 0, SEEK_SET) == (off_t)-1) {
>>>>>>> 37615c12
    logger(log_runtime_error, basic)
      << "Error: Unable to update retention file '"
      << xrddefault_retention_file << "': " << msg;
    return (ERROR);
  }

<<<<<<< HEAD
  // Write retention file.
  char const* data_ptr(data.constData());
  unsigned int size(data.size());
  while (size > 0) {
    ssize_t wb(write(xrddefault_retention_file_fd, data_ptr, size));
    if (wb <= 0) {
      char const* msg(strerror(errno));
      logger(log_runtime_error, basic)
        << "Error: Unable to update retention file '"
        << xrddefault_retention_file << "': " << msg;
      return (ERROR);
    }
    data_ptr += wb;
    size -= wb;
  }

=======
  std::string data(stream.str());
  write(xrddefault_retention_file_fd, data.c_str(), data.size());
>>>>>>> 37615c12
  return (OK);
}

/******************************************************************/
/***************** DEFAULT STATE INPUT FUNCTION *******************/
/******************************************************************/

int xrddefault_read_state_information(void) {
  char* input = NULL;
  char* inputbuf = NULL;
  char* temp_ptr = NULL;
  mmapfile* thefile;
  char* host_name = NULL;
  char* service_description = NULL;
  char* contact_name = NULL;
  char* author = NULL;
  char* comment_data = NULL;
  unsigned int data_type = XRDDEFAULT_NO_DATA;
  unsigned int x = 0;
  host* temp_host = NULL;
  service* temp_service = NULL;
  contact* temp_contact = NULL;
  command* temp_command = NULL;
  timeperiod* temp_timeperiod = NULL;
  customvariablesmember* temp_customvariablesmember = NULL;
  char* customvarname = NULL;
  char* var = NULL;
  char* val = NULL;
  char* tempval = NULL;
  char* ch = NULL;
  unsigned long comment_id = 0;
  int persistent = FALSE;
  int expires = FALSE;
  time_t expire_time = 0L;
  unsigned int entry_type = USER_COMMENT;
  int source = COMMENTSOURCE_INTERNAL;
  time_t entry_time = 0L;
  time_t creation_time;
  time_t current_time;
  int scheduling_info_is_ok = FALSE;
  unsigned long downtime_id = 0;
  time_t start_time = 0L;
  time_t end_time = 0L;
  int fixed = FALSE;
  unsigned long triggered_by = 0;
  unsigned long duration = 0L;
  unsigned long host_attribute_mask = 0L;
  unsigned long service_attribute_mask = 0L;
  unsigned long contact_attribute_mask = 0L;
  unsigned long contact_host_attribute_mask = 0L;
  unsigned long contact_service_attribute_mask = 0L;
  unsigned long process_host_attribute_mask = 0L;
  unsigned long process_service_attribute_mask = 0L;
  int remove_comment = FALSE;
  int ack = FALSE;
  int was_flapping = FALSE;
  int allow_flapstart_notification = TRUE;
  struct timeval tv[2];
  double runtime[2];
  int found_directive = FALSE;

  logger(dbg_functions, basic) << "xrddefault_read_state_information()";

  /* make sure we have what we need */
  if (xrddefault_retention_file == NULL) {
    logger(log_runtime_error, basic)
      << "Error: We don't have a filename for retention data!";
    return (ERROR);
  }

  if (test_scheduling == TRUE)
    gettimeofday(&tv[0], NULL);

  /* open the retention file for reading */
  if ((thefile = mmap_fopen(xrddefault_retention_file)) == NULL)
    return (ERROR);

  /* what attributes should be masked out? */
  /* NOTE: host/service/contact-specific values may be added in the future, but for now we only have global masks */
  process_host_attribute_mask = config.get_retained_process_host_attribute_mask();
  process_service_attribute_mask = config.get_retained_process_host_attribute_mask();
  host_attribute_mask = config.get_retained_host_attribute_mask();
  service_attribute_mask = config.get_retained_host_attribute_mask();
  contact_host_attribute_mask = config.get_retained_contact_host_attribute_mask();
  contact_service_attribute_mask = config.get_retained_contact_service_attribute_mask();

  /* Big speedup when reading retention.dat in bulk */
  defer_downtime_sorting = 1;
  defer_comment_sorting = 1;

  /* read all lines in the retention file */
  while (1) {
    /* free memory */
    delete[] inputbuf;

    /* read the next line */
    if ((inputbuf = mmap_fgets(thefile)) == NULL)
      break;

    input = inputbuf;

    /* far better than strip()ing */
    if (input[0] == '\t')
      input++;

    strip(input);

    if (!strcmp(input, "service {"))
      data_type = XRDDEFAULT_SERVICESTATUS_DATA;
    else if (!strcmp(input, "host {"))
      data_type = XRDDEFAULT_HOSTSTATUS_DATA;
    else if (!strcmp(input, "contact {"))
      data_type = XRDDEFAULT_CONTACTSTATUS_DATA;
    else if (!strcmp(input, "hostcomment {"))
      data_type = XRDDEFAULT_HOSTCOMMENT_DATA;
    else if (!strcmp(input, "servicecomment {"))
      data_type = XRDDEFAULT_SERVICECOMMENT_DATA;
    else if (!strcmp(input, "hostdowntime {"))
      data_type = XRDDEFAULT_HOSTDOWNTIME_DATA;
    else if (!strcmp(input, "servicedowntime {"))
      data_type = XRDDEFAULT_SERVICEDOWNTIME_DATA;
    else if (!strcmp(input, "info {"))
      data_type = XRDDEFAULT_INFO_DATA;
    else if (!strcmp(input, "program {"))
      data_type = XRDDEFAULT_PROGRAMSTATUS_DATA;
    else if (!strcmp(input, "}")) {
      switch (data_type) {
      case XRDDEFAULT_INFO_DATA:
        break;

      case XRDDEFAULT_PROGRAMSTATUS_DATA:
        /* adjust modified attributes if necessary */
        if (config.get_use_retained_program_state() == false) {
          modified_host_process_attributes = MODATTR_NONE;
          modified_service_process_attributes = MODATTR_NONE;
        }
        break;

      case XRDDEFAULT_HOSTSTATUS_DATA:
        if (temp_host != NULL) {
          /* adjust modified attributes if necessary */
          if (temp_host->retain_nonstatus_information == FALSE)
            temp_host->modified_attributes = MODATTR_NONE;

          /* adjust modified attributes if no custom variables have been changed */
          if (temp_host->modified_attributes & MODATTR_CUSTOM_VARIABLE) {
            for (temp_customvariablesmember = temp_host->custom_variables;
                 temp_customvariablesmember != NULL;
                 temp_customvariablesmember = temp_customvariablesmember->next) {
              if (temp_customvariablesmember->has_been_modified == TRUE)
                break;
            }
            if (temp_customvariablesmember == NULL)
              temp_host->modified_attributes -= MODATTR_CUSTOM_VARIABLE;
          }

          /* calculate next possible notification time */
          if (temp_host->current_state != HOST_UP
              && temp_host->last_host_notification != (time_t)0)
            temp_host->next_host_notification = get_next_host_notification_time(temp_host, temp_host->last_host_notification);

          /* ADDED 01/23/2009 adjust current check attempts if host in hard problem state (max attempts may have changed in config since restart) */
          if (temp_host->current_state != HOST_UP
              && temp_host->state_type == HARD_STATE)
            temp_host->current_attempt = temp_host->max_attempts;

          /* ADDED 02/20/08 assume same flapping state if large install tweaks enabled */
          if (config.get_use_large_installation_tweaks() == true)
            temp_host->is_flapping = was_flapping;
          /* else use normal startup flap detection logic */
          else {
            /* host was flapping before program started */
            /* 11/10/07 don't allow flapping notifications to go out */
            if (was_flapping == TRUE)
              allow_flapstart_notification = FALSE;
            else
              /* flapstart notifications are okay */
              allow_flapstart_notification = TRUE;

            /* check for flapping */
            check_for_host_flapping(temp_host, FALSE, FALSE,
				    allow_flapstart_notification);

            /* host was flapping before and isn't now, so clear recovery check variable if host isn't flapping now */
            if (was_flapping == TRUE && temp_host->is_flapping == FALSE)
              temp_host->check_flapping_recovery_notification = FALSE;
          }

          /* handle new vars added in 2.x */
          if (temp_host->last_hard_state_change == (time_t)0)
            temp_host->last_hard_state_change = temp_host->last_state_change;

          /* update host status */
          update_host_status(temp_host, FALSE);
        }

        /* reset vars */
        was_flapping = FALSE;
        allow_flapstart_notification = TRUE;

        delete[] host_name;
        host_name = NULL;
        temp_host = NULL;
        break;

      case XRDDEFAULT_SERVICESTATUS_DATA:
        if (temp_service != NULL) {
          /* adjust modified attributes if necessary */
          if (temp_service->retain_nonstatus_information == FALSE)
            temp_service->modified_attributes = MODATTR_NONE;

          /* adjust modified attributes if no custom variables have been changed */
          if (temp_service->modified_attributes & MODATTR_CUSTOM_VARIABLE) {
            for (temp_customvariablesmember = temp_service->custom_variables;
                 temp_customvariablesmember != NULL;
                 temp_customvariablesmember = temp_customvariablesmember->next) {
              if (temp_customvariablesmember->has_been_modified == TRUE)
                break;
            }
            if (temp_customvariablesmember == NULL)
              temp_service->modified_attributes -= MODATTR_CUSTOM_VARIABLE;
          }

          /* calculate next possible notification time */
          if (temp_service->current_state != STATE_OK
              && temp_service->last_notification != (time_t)0)
            temp_service->next_notification = get_next_service_notification_time(temp_service,
										 temp_service->last_notification);

          /* fix old vars */
          if (temp_service->has_been_checked == FALSE
              && temp_service->state_type == SOFT_STATE)
            temp_service->state_type = HARD_STATE;

          /* ADDED 01/23/2009 adjust current check attempt if service is in hard problem state (max attempts may have changed in config since restart) */
          if (temp_service->current_state != STATE_OK
              && temp_service->state_type == HARD_STATE)
            temp_service->current_attempt = temp_service->max_attempts;


          /* ADDED 02/20/08 assume same flapping state if large install tweaks enabled */
          if (config.get_use_large_installation_tweaks() == true)
            temp_service->is_flapping = was_flapping;
          /* else use normal startup flap detection logic */
          else {
            /* service was flapping before program started */
            /* 11/10/07 don't allow flapping notifications to go out */
            if (was_flapping == TRUE)
              allow_flapstart_notification = FALSE;
            else
              /* flapstart notifications are okay */
              allow_flapstart_notification = TRUE;

            /* check for flapping */
            check_for_service_flapping(temp_service, FALSE,
				       allow_flapstart_notification);

            /* service was flapping before and isn't now, so clear recovery check variable if service isn't flapping now */
            if (was_flapping == TRUE
                && temp_service->is_flapping == FALSE)
              temp_service->check_flapping_recovery_notification = FALSE;
          }

          /* handle new vars added in 2.x */
          if (temp_service->last_hard_state_change == (time_t)0)
            temp_service->last_hard_state_change = temp_service->last_state_change;

          /* update service status */
          update_service_status(temp_service, FALSE);
        }

        /* reset vars */
        was_flapping = FALSE;
        allow_flapstart_notification = TRUE;

        delete[] host_name;
        delete[] service_description;
        host_name = NULL;
        service_description = NULL;
        temp_service = NULL;
        break;

      case XRDDEFAULT_CONTACTSTATUS_DATA:
        if (temp_contact != NULL) {
          /* adjust modified attributes if necessary */
          if (temp_contact->retain_nonstatus_information == FALSE)
            temp_contact->modified_attributes = MODATTR_NONE;

          /* adjust modified attributes if no custom variables have been changed */
          if (temp_contact->modified_attributes & MODATTR_CUSTOM_VARIABLE) {
            for (temp_customvariablesmember = temp_contact->custom_variables;
                 temp_customvariablesmember != NULL;
                 temp_customvariablesmember = temp_customvariablesmember->next) {
              if (temp_customvariablesmember->has_been_modified == TRUE)
                break;
            }
            if (temp_customvariablesmember == NULL)
              temp_contact->modified_attributes -= MODATTR_CUSTOM_VARIABLE;
          }

          /* update contact status */
          update_contact_status(temp_contact, FALSE);
        }

        delete[] contact_name;
        contact_name = NULL;
        temp_contact = NULL;
        break;

      case XRDDEFAULT_HOSTCOMMENT_DATA:
      case XRDDEFAULT_SERVICECOMMENT_DATA:
        /* add the comment */
        add_comment((data_type == XRDDEFAULT_HOSTCOMMENT_DATA) ? HOST_COMMENT : SERVICE_COMMENT,
		    entry_type,
		    host_name,
		    service_description,
		    entry_time,
		    author,
                    comment_data,
		    comment_id,
		    persistent,
		    expires,
		    expire_time,
		    source);

        /* delete the comment if necessary */
        /* it seems a bit backwards to add and then immediately delete the comment, but its necessary to track comment deletions in the event broker */
        remove_comment = FALSE;
        /* host no longer exists */
        if ((temp_host = find_host(host_name)) == NULL)
          remove_comment = TRUE;
        /* service no longer exists */
        else if (data_type == XRDDEFAULT_SERVICECOMMENT_DATA
                 && (temp_service = find_service(host_name, service_description)) == NULL)
          remove_comment = TRUE;
        /* acknowledgement comments get deleted if they're not persistent and the original problem is no longer acknowledged */
        else if (entry_type == ACKNOWLEDGEMENT_COMMENT) {
          ack = FALSE;
          if (data_type == XRDDEFAULT_HOSTCOMMENT_DATA)
            ack = temp_host->problem_has_been_acknowledged;
          else
            ack = temp_service->problem_has_been_acknowledged;
          if (ack == FALSE && persistent == FALSE)
            remove_comment = TRUE;
        }
        /* non-persistent comments don't last past restarts UNLESS they're acks (see above) */
        else if (persistent == FALSE)
          remove_comment = TRUE;

        if (remove_comment == TRUE)
          delete_comment((data_type == XRDDEFAULT_HOSTCOMMENT_DATA) ? HOST_COMMENT : SERVICE_COMMENT, comment_id);

        /* free temp memory */
        delete[] host_name;
        delete[] service_description;
        delete[] author;
        delete[] comment_data;

        host_name = NULL;
        service_description = NULL;
        author = NULL;
        comment_data = NULL;

        /* reset defaults */
        entry_type = USER_COMMENT;
        comment_id = 0;
        source = COMMENTSOURCE_INTERNAL;
        persistent = FALSE;
        entry_time = 0L;
        expires = FALSE;
        expire_time = 0L;
        break;

      case XRDDEFAULT_HOSTDOWNTIME_DATA:
      case XRDDEFAULT_SERVICEDOWNTIME_DATA:
        /* add the downtime */
        if (data_type == XRDDEFAULT_HOSTDOWNTIME_DATA)
          add_host_downtime(host_name,
			    entry_time,
			    author,
			    comment_data,
                            start_time,
			    end_time,
			    fixed,
			    triggered_by,
                            duration,
			    downtime_id);
        else
          add_service_downtime(host_name,
			       service_description,
                               entry_time,
			       author,
			       comment_data,
                               start_time,
			       end_time,
			       fixed,
                               triggered_by,
			       duration,
			       downtime_id);

        /* must register the downtime with Centreon Engine so it can schedule it, add comments, etc. */
        register_downtime((data_type == XRDDEFAULT_HOSTDOWNTIME_DATA)
			  ? HOST_DOWNTIME : SERVICE_DOWNTIME, downtime_id);

        /* free temp memory */
        delete[] host_name;
        delete[] service_description;
        delete[] author;
        delete[] comment_data;

        host_name = NULL;
        service_description = NULL;
        author = NULL;
        comment_data = NULL;

        /* reset defaults */
        downtime_id = 0;
        entry_time = 0L;
        start_time = 0L;
        end_time = 0L;
        fixed = FALSE;
        triggered_by = 0;
        duration = 0L;
        break;

      default:
        break;
      }

      data_type = XRDDEFAULT_NO_DATA;
    }
    else if (data_type != XRDDEFAULT_NO_DATA) {
      /* slightly faster than strtok () */
      var = input;
      if ((val = strchr(input, '=')) == NULL)
        continue;
      val[0] = '\x0';
      val++;

      found_directive = TRUE;

      switch (data_type) {
      case XRDDEFAULT_INFO_DATA:
        if (!strcmp(var, "created")) {
          creation_time = strtoul(val, NULL, 10);
          time(&current_time);
          if ((current_time - creation_time)
              < static_cast<time_t>(config.get_retention_scheduling_horizon()))
            scheduling_info_is_ok = TRUE;
          else
            scheduling_info_is_ok = FALSE;
        }
        // Ignore update-related fields.
        else if (!strcmp(var, "version")
                 || !strcmp(var, "update_available")
                 || !strcmp(var, "update_uid")
                 || !strcmp(var, "last_version")
                 || !strcmp(var, "new_version"))
          break;

      case XRDDEFAULT_PROGRAMSTATUS_DATA:
        if (!strcmp(var, "modified_host_attributes")) {
          modified_host_process_attributes = strtoul(val, NULL, 10);

          /* mask out attributes we don't want to retain */
          modified_host_process_attributes &= ~process_host_attribute_mask;
        }
        else if (!strcmp(var, "modified_service_attributes")) {
          modified_service_process_attributes = strtoul(val, NULL, 10);

          /* mask out attributes we don't want to retain */
          modified_service_process_attributes &= ~process_service_attribute_mask;
        }
        if (config.get_use_retained_program_state() == true) {
          if (!strcmp(var, "enable_notifications")) {
            if (modified_host_process_attributes & MODATTR_NOTIFICATIONS_ENABLED)
              config.set_enable_notifications((atoi(val) > 0) ? TRUE : FALSE);
          }
          else if (!strcmp(var, "active_service_checks_enabled")) {
            if (modified_service_process_attributes & MODATTR_ACTIVE_CHECKS_ENABLED)
              config.set_execute_service_checks((atoi(val) > 0) ? TRUE : FALSE);
          }
          else if (!strcmp(var, "passive_service_checks_enabled")) {
            if (modified_service_process_attributes & MODATTR_PASSIVE_CHECKS_ENABLED)
              config.set_accept_passive_service_checks((atoi(val) > 0) ? TRUE : FALSE);
          }
          else if (!strcmp(var, "active_host_checks_enabled")) {
            if (modified_host_process_attributes & MODATTR_ACTIVE_CHECKS_ENABLED)
              config.set_execute_host_checks((atoi(val) > 0) ? TRUE : FALSE);
          }
          else if (!strcmp(var, "passive_host_checks_enabled")) {
            if (modified_host_process_attributes & MODATTR_PASSIVE_CHECKS_ENABLED)
              config.set_accept_passive_host_checks((atoi(val) > 0) ? TRUE : FALSE);
          }
          else if (!strcmp(var, "enable_event_handlers")) {
            if (modified_host_process_attributes & MODATTR_EVENT_HANDLER_ENABLED)
              config.set_enable_event_handlers((atoi(val) > 0) ? TRUE : FALSE);
          }
          else if (!strcmp(var, "obsess_over_services")) {
            if (modified_service_process_attributes & MODATTR_OBSESSIVE_HANDLER_ENABLED)
              config.set_obsess_over_services((atoi(val) > 0) ? TRUE : FALSE);
          }
          else if (!strcmp(var, "obsess_over_hosts")) {
            if (modified_host_process_attributes & MODATTR_OBSESSIVE_HANDLER_ENABLED)
              config.set_obsess_over_hosts((atoi(val) > 0) ? TRUE : FALSE);
          }
          else if (!strcmp(var, "check_service_freshness")) {
            if (modified_service_process_attributes & MODATTR_FRESHNESS_CHECKS_ENABLED)
              config.set_check_service_freshness((atoi(val) > 0) ? TRUE : FALSE);
          }
          else if (!strcmp(var, "check_host_freshness")) {
            if (modified_host_process_attributes & MODATTR_FRESHNESS_CHECKS_ENABLED)
              config.set_check_host_freshness((atoi(val) > 0) ? TRUE : FALSE);
          }
          else if (!strcmp(var, "enable_flap_detection")) {
            if (modified_host_process_attributes & MODATTR_FLAP_DETECTION_ENABLED)
              config.set_enable_flap_detection((atoi(val) > 0) ? TRUE : FALSE);
          }
          else if (!strcmp(var, "enable_failure_prediction")) {
            if (modified_host_process_attributes & MODATTR_FAILURE_PREDICTION_ENABLED)
              config.set_enable_failure_prediction((atoi(val) > 0) ? TRUE : FALSE);
          }
          else if (!strcmp(var, "process_performance_data")) {
            if (modified_host_process_attributes & MODATTR_PERFORMANCE_DATA_ENABLED)
              config.set_process_performance_data((atoi(val) > 0) ? TRUE : FALSE);
          }
          else if (!strcmp(var, "global_host_event_handler")) {
            if (modified_host_process_attributes & MODATTR_EVENT_HANDLER_COMMAND) {
              /* make sure the check command still exists... */
              tempval = my_strdup(val);
              temp_ptr = my_strtok(tempval, "!");
              temp_command = find_command(temp_ptr);
              temp_ptr = my_strdup(val);
              delete[] tempval;

              if (temp_command != NULL && temp_ptr != NULL) {
                config.set_global_host_event_handler(temp_ptr);
              }
            }
          }
          else if (!strcmp(var, "global_service_event_handler")) {
            if (modified_service_process_attributes & MODATTR_EVENT_HANDLER_COMMAND) {
              /* make sure the check command still exists... */
              tempval = my_strdup(val);
              temp_ptr = my_strtok(tempval, "!");
              temp_command = find_command(temp_ptr);
              temp_ptr = my_strdup(val);
              delete[] tempval;

              if (temp_command != NULL && temp_ptr != NULL) {
                config.set_global_service_event_handler(temp_ptr);
              }
            }
          }
          else if (!strcmp(var, "next_comment_id"))
            next_comment_id = strtoul(val, NULL, 10);
          else if (!strcmp(var, "next_downtime_id"))
            next_downtime_id = strtoul(val, NULL, 10);
          else if (!strcmp(var, "next_event_id"))
            next_event_id = strtoul(val, NULL, 10);
          else if (!strcmp(var, "next_problem_id"))
            next_problem_id = strtoul(val, NULL, 10);
          else if (!strcmp(var, "next_notification_id"))
            next_notification_id = strtoul(val, NULL, 10);
        }
        break;

      case XRDDEFAULT_HOSTSTATUS_DATA:
        if (temp_host == NULL) {
          if (!strcmp(var, "host_name")) {
            host_name = my_strdup(val);
            temp_host = find_host(host_name);
          }
        }
        else {
          if (!strcmp(var, "modified_attributes")) {
            temp_host->modified_attributes = strtoul(val, NULL, 10);

            /* mask out attributes we don't want to retain */
            temp_host->modified_attributes &= ~host_attribute_mask;

            /* break out */
            break;
          }
          if (temp_host->retain_status_information == TRUE) {
            if (!strcmp(var, "has_been_checked"))
              temp_host->has_been_checked = (atoi(val) > 0) ? TRUE : FALSE;
            else if (!strcmp(var, "check_execution_time"))
              temp_host->execution_time = strtod(val, NULL);
            else if (!strcmp(var, "check_latency"))
              temp_host->latency = strtod(val, NULL);
            else if (!strcmp(var, "check_type"))
              temp_host->check_type = atoi(val);
            else if (!strcmp(var, "current_state"))
              temp_host->current_state = atoi(val);
            else if (!strcmp(var, "last_state"))
              temp_host->last_state = atoi(val);
            else if (!strcmp(var, "last_hard_state"))
              temp_host->last_hard_state = atoi(val);
            else if (!strcmp(var, "plugin_output")) {
              delete[] temp_host->plugin_output;
              temp_host->plugin_output = my_strdup(val);
            }
            else if (!strcmp(var, "long_plugin_output")) {
              delete[] temp_host->long_plugin_output;
              temp_host->long_plugin_output = my_strdup(val);
            }
            else if (!strcmp(var, "performance_data")) {
              delete[] temp_host->perf_data;
              temp_host->perf_data = my_strdup(val);
            }
            else if (!strcmp(var, "last_check"))
              temp_host->last_check = strtoul(val, NULL, 10);
            else if (!strcmp(var, "next_check")) {
              if (config.get_use_retained_scheduling_info() == true
                  && scheduling_info_is_ok == TRUE)
                temp_host->next_check = strtoul(val, NULL, 10);
            }
            else if (!strcmp(var, "check_options")) {
              if (config.get_use_retained_scheduling_info() == true
                  && scheduling_info_is_ok == TRUE)
                temp_host->check_options = atoi(val);
            }
            else if (!strcmp(var, "current_attempt"))
              temp_host->current_attempt = (atoi(val) > 0) ? TRUE : FALSE;
            else if (!strcmp(var, "current_event_id"))
              temp_host->current_event_id = strtoul(val, NULL, 10);
            else if (!strcmp(var, "last_event_id"))
              temp_host->last_event_id = strtoul(val, NULL, 10);
            else if (!strcmp(var, "current_problem_id"))
              temp_host->current_problem_id = strtoul(val, NULL, 10);
            else if (!strcmp(var, "last_problem_id"))
              temp_host->last_problem_id = strtoul(val, NULL, 10);
            else if (!strcmp(var, "state_type"))
              temp_host->state_type = atoi(val);
            else if (!strcmp(var, "last_state_change"))
              temp_host->last_state_change = strtoul(val, NULL, 10);
            else if (!strcmp(var, "last_hard_state_change"))
              temp_host->last_hard_state_change = strtoul(val, NULL, 10);
            else if (!strcmp(var, "last_time_up"))
              temp_host->last_time_up = strtoul(val, NULL, 10);
            else if (!strcmp(var, "last_time_down"))
              temp_host->last_time_down = strtoul(val, NULL, 10);
            else if (!strcmp(var, "last_time_unreachable"))
              temp_host->last_time_unreachable = strtoul(val, NULL, 10);
            else if (!strcmp(var, "notified_on_down"))
              temp_host->notified_on_down = (atoi(val) > 0) ? TRUE : FALSE;
            else if (!strcmp(var, "notified_on_unreachable"))
              temp_host->notified_on_unreachable = (atoi(val) > 0) ? TRUE : FALSE;
            else if (!strcmp(var, "last_notification"))
              temp_host->last_host_notification = strtoul(val, NULL, 10);
            else if (!strcmp(var, "current_notification_number"))
              temp_host->current_notification_number = atoi(val);
            else if (!strcmp(var, "current_notification_id"))
              temp_host->current_notification_id = strtoul(val, NULL, 10);
            else if (!strcmp(var, "is_flapping"))
              was_flapping = atoi(val);
            else if (!strcmp(var, "percent_state_change"))
              temp_host->percent_state_change = strtod(val, NULL);
            else
              if (!strcmp(var, "check_flapping_recovery_notification"))
                temp_host->check_flapping_recovery_notification = atoi(val);
              else if (!strcmp(var, "state_history")) {
                temp_ptr = val;
                for (x = 0; x < MAX_STATE_HISTORY_ENTRIES; x++) {
                  if ((ch = my_strsep(&temp_ptr, ",")) != NULL)
                    temp_host->state_history[x] = atoi(ch);
                  else
                    break;
                }
                temp_host->state_history_index = 0;
              }
              else
                found_directive = FALSE;
          }
          if (temp_host->retain_nonstatus_information == TRUE) {
            /* null-op speeds up logic */
            if (found_directive == TRUE);

            else if (!strcmp(var, "problem_has_been_acknowledged"))
              temp_host->problem_has_been_acknowledged = (atoi(val) > 0) ? TRUE : FALSE;
            else if (!strcmp(var, "acknowledgement_type"))
              temp_host->acknowledgement_type = atoi(val);
            else if (!strcmp(var, "notifications_enabled")) {
              if (temp_host->modified_attributes & MODATTR_NOTIFICATIONS_ENABLED)
                temp_host->notifications_enabled = (atoi(val) > 0) ? TRUE : FALSE;
            }
            else if (!strcmp(var, "active_checks_enabled")) {
              if (temp_host->modified_attributes & MODATTR_ACTIVE_CHECKS_ENABLED)
                temp_host->checks_enabled = (atoi(val) > 0) ? TRUE : FALSE;
            }
            else if (!strcmp(var, "passive_checks_enabled")) {
              if (temp_host->modified_attributes & MODATTR_PASSIVE_CHECKS_ENABLED)
                temp_host->accept_passive_host_checks = (atoi(val) > 0) ? TRUE : FALSE;
            }
            else if (!strcmp(var, "event_handler_enabled")) {
              if (temp_host->modified_attributes & MODATTR_EVENT_HANDLER_ENABLED)
                temp_host->event_handler_enabled = (atoi(val) > 0) ? TRUE : FALSE;
            }
            else if (!strcmp(var, "flap_detection_enabled")) {
              if (temp_host->modified_attributes & MODATTR_FLAP_DETECTION_ENABLED)
                temp_host->flap_detection_enabled = (atoi(val) > 0) ? TRUE : FALSE;
            }
            else if (!strcmp(var, "failure_prediction_enabled")) {
              if (temp_host->modified_attributes & MODATTR_FAILURE_PREDICTION_ENABLED)
                temp_host->failure_prediction_enabled = (atoi(val) > 0) ? TRUE : FALSE;
            }
            else if (!strcmp(var, "process_performance_data")) {
              if (temp_host->modified_attributes & MODATTR_PERFORMANCE_DATA_ENABLED)
                temp_host->process_performance_data = (atoi(val) > 0) ? TRUE : FALSE;
            }
            else if (!strcmp(var, "obsess_over_host")) {
              if (temp_host->modified_attributes & MODATTR_OBSESSIVE_HANDLER_ENABLED)
                temp_host->obsess_over_host = (atoi(val) > 0) ? TRUE : FALSE;
            }
            else if (!strcmp(var, "check_command")) {
              if (temp_host->modified_attributes & MODATTR_CHECK_COMMAND) {
                /* make sure the check command still exists... */
                tempval = my_strdup(val);
                temp_ptr = my_strtok(tempval, "!");
                temp_command = find_command(temp_ptr);
                temp_ptr = my_strdup(val);
                delete[] tempval;

                if (temp_command != NULL && temp_ptr != NULL) {
                  delete[] temp_host->host_check_command;
                  temp_host->host_check_command = temp_ptr;
                }
                else
                  temp_host->modified_attributes -= MODATTR_CHECK_COMMAND;
              }
            }
            else if (!strcmp(var, "check_period")) {
              if (temp_host->modified_attributes & MODATTR_CHECK_TIMEPERIOD) {
                /* make sure the timeperiod still exists... */
                temp_timeperiod = find_timeperiod(val);
                temp_ptr = my_strdup(val);

                if (temp_timeperiod != NULL && temp_ptr != NULL) {
                  delete[] temp_host->check_period;
                  temp_host->check_period = temp_ptr;
                }
                else
                  temp_host->modified_attributes -= MODATTR_CHECK_TIMEPERIOD;
              }
            }
            else if (!strcmp(var, "notification_period")) {
              if (temp_host->modified_attributes & MODATTR_NOTIFICATION_TIMEPERIOD) {
                /* make sure the timeperiod still exists... */
                temp_timeperiod = find_timeperiod(val);
                temp_ptr = my_strdup(val);

                if (temp_timeperiod != NULL && temp_ptr != NULL) {
                  delete[] temp_host->notification_period;
                  temp_host->notification_period = temp_ptr;
                }
                else
                  temp_host->modified_attributes -= MODATTR_NOTIFICATION_TIMEPERIOD;
              }
            }
            else if (!strcmp(var, "event_handler")) {
              if (temp_host->modified_attributes & MODATTR_EVENT_HANDLER_COMMAND) {
                /* make sure the check command still exists... */
                tempval = my_strdup(val);
                temp_ptr = my_strtok(tempval, "!");
                temp_command = find_command(temp_ptr);
                temp_ptr = my_strdup(val);
                delete[] tempval;

                if (temp_command != NULL && temp_ptr != NULL) {
                  delete[] temp_host->event_handler;
                  temp_host->event_handler = temp_ptr;
                }
                else
                  temp_host->modified_attributes -= MODATTR_EVENT_HANDLER_COMMAND;
              }
            }
            else if (!strcmp(var, "normal_check_interval")) {
              if (temp_host->modified_attributes & MODATTR_NORMAL_CHECK_INTERVAL
                  && strtod(val, NULL) >= 0)
                temp_host->check_interval = strtod(val, NULL);
            }
            else if (!strcmp(var, "retry_check_interval")) {
              if (temp_host->modified_attributes & MODATTR_RETRY_CHECK_INTERVAL
                  && strtod(val, NULL) >= 0)
                temp_host->retry_interval = strtod(val, NULL);
            }
            else if (!strcmp(var, "max_attempts")) {
              if (temp_host->modified_attributes & MODATTR_MAX_CHECK_ATTEMPTS
                  && atoi(val) >= 1) {
                temp_host->max_attempts = atoi(val);

                /* adjust current attempt number if in a hard state */
                if (temp_host->state_type == HARD_STATE
                    && temp_host->current_state != HOST_UP
                    && temp_host->current_attempt > 1)
                  temp_host->current_attempt = temp_host->max_attempts;
              }
            }
            /* custom variables */
            else if (var[0] == '_') {
              if (temp_host->modified_attributes & MODATTR_CUSTOM_VARIABLE) {

                /* get the variable name */
                customvarname = var + 1;

                for (temp_customvariablesmember = temp_host->custom_variables;
                     temp_customvariablesmember != NULL;
                     temp_customvariablesmember = temp_customvariablesmember->next) {
                  if (!strcmp(customvarname, temp_customvariablesmember->variable_name)) {
                    if ((x = atoi(val)) > 0 && strlen(val) > 3) {
                      delete[] temp_customvariablesmember->variable_value;
                      temp_customvariablesmember->variable_value = my_strdup(val + 2);
                      temp_customvariablesmember->has_been_modified = (x > 0) ? TRUE : FALSE;
                    }
                    break;
                  }
                }
              }
            }
          }
        }
        break;

      case XRDDEFAULT_SERVICESTATUS_DATA:
        if (temp_service == NULL) {
          if (!strcmp(var, "host_name")) {
            host_name = my_strdup(val);

            /*temp_service=find_service(host_name,service_description); */

            /* break out */
            break;
          }
          else if (!strcmp(var, "service_description")) {
            service_description = my_strdup(val);
            temp_service = find_service(host_name, service_description);

            /* break out */
            break;
          }
        }
        else {
          if (!strcmp(var, "modified_attributes")) {
            temp_service->modified_attributes = strtoul(val, NULL, 10);

            /* mask out attributes we don't want to retain */
            temp_service->modified_attributes &= ~service_attribute_mask;
          }
          if (temp_service->retain_status_information == TRUE) {
            if (!strcmp(var, "has_been_checked"))
              temp_service->has_been_checked = (atoi(val) > 0) ? TRUE : FALSE;
            else if (!strcmp(var, "check_execution_time"))
              temp_service->execution_time = strtod(val, NULL);
            else if (!strcmp(var, "check_latency"))
              temp_service->latency = strtod(val, NULL);
            else if (!strcmp(var, "check_type"))
              temp_service->check_type = atoi(val);
            else if (!strcmp(var, "current_state"))
              temp_service->current_state = atoi(val);
            else if (!strcmp(var, "last_state"))
              temp_service->last_state = atoi(val);
            else if (!strcmp(var, "last_hard_state"))
              temp_service->last_hard_state = atoi(val);
            else if (!strcmp(var, "current_attempt"))
              temp_service->current_attempt = atoi(val);
            else if (!strcmp(var, "current_event_id"))
              temp_service->current_event_id = strtoul(val, NULL, 10);
            else if (!strcmp(var, "last_event_id"))
              temp_service->last_event_id = strtoul(val, NULL, 10);
            else if (!strcmp(var, "current_problem_id"))
              temp_service->current_problem_id = strtoul(val, NULL, 10);
            else if (!strcmp(var, "last_problem_id"))
              temp_service->last_problem_id = strtoul(val, NULL, 10);
            else if (!strcmp(var, "state_type"))
              temp_service->state_type = atoi(val);
            else if (!strcmp(var, "last_state_change"))
              temp_service->last_state_change = strtoul(val, NULL, 10);
            else if (!strcmp(var, "last_hard_state_change"))
              temp_service->last_hard_state_change = strtoul(val, NULL, 10);
            else if (!strcmp(var, "last_time_ok"))
              temp_service->last_time_ok = strtoul(val, NULL, 10);
            else if (!strcmp(var, "last_time_warning"))
              temp_service->last_time_warning = strtoul(val, NULL, 10);
            else if (!strcmp(var, "last_time_unknown"))
              temp_service->last_time_unknown = strtoul(val, NULL, 10);
            else if (!strcmp(var, "last_time_critical"))
              temp_service->last_time_critical = strtoul(val, NULL, 10);
            else if (!strcmp(var, "plugin_output")) {
              delete[] temp_service->plugin_output;
              temp_service->plugin_output = my_strdup(val);
            }
            else if (!strcmp(var, "long_plugin_output")) {
              delete[] temp_service->long_plugin_output;
              temp_service->long_plugin_output = my_strdup(val);
            }
            else if (!strcmp(var, "performance_data")) {
              delete[] temp_service->perf_data;
              temp_service->perf_data = my_strdup(val);
            }
            else if (!strcmp(var, "last_check"))
              temp_service->last_check = strtoul(val, NULL, 10);
            else if (!strcmp(var, "next_check")) {
              if (config.get_use_retained_scheduling_info() == true
                  && scheduling_info_is_ok == TRUE)
                temp_service->next_check = strtoul(val, NULL, 10);
            }
            else if (!strcmp(var, "check_options")) {
              if (config.get_use_retained_scheduling_info() == true
                  && scheduling_info_is_ok == TRUE)
                temp_service->check_options = atoi(val);
            }
            else if (!strcmp(var, "notified_on_unknown"))
              temp_service->notified_on_unknown = (atoi(val) > 0) ? TRUE : FALSE;
            else if (!strcmp(var, "notified_on_warning"))
              temp_service->notified_on_warning = (atoi(val) > 0) ? TRUE : FALSE;
            else if (!strcmp(var, "notified_on_critical"))
              temp_service->notified_on_critical = (atoi(val) > 0) ? TRUE : FALSE;
            else if (!strcmp(var, "current_notification_number"))
              temp_service->current_notification_number = atoi(val);
            else if (!strcmp(var, "current_notification_id"))
              temp_service->current_notification_id = strtoul(val, NULL, 10);
            else if (!strcmp(var, "last_notification"))
              temp_service->last_notification = strtoul(val, NULL, 10);
            else if (!strcmp(var, "is_flapping"))
              was_flapping = atoi(val);
            else if (!strcmp(var, "percent_state_change"))
              temp_service->percent_state_change = strtod(val, NULL);
            else
              if (!strcmp(var, "check_flapping_recovery_notification"))
                temp_service->check_flapping_recovery_notification = atoi(val);
              else if (!strcmp(var, "state_history")) {
                temp_ptr = val;
                for (x = 0; x < MAX_STATE_HISTORY_ENTRIES; x++) {
                  if ((ch = my_strsep(&temp_ptr, ",")) != NULL)
                    temp_service->state_history[x] = atoi(ch);
                  else
                    break;
                }
                temp_service->state_history_index = 0;
              }
              else
                found_directive = FALSE;
          }
          if (temp_service->retain_nonstatus_information == TRUE) {
            /* null-op speeds up logic */
            if (found_directive == TRUE);

            else if (!strcmp(var, "problem_has_been_acknowledged"))
              temp_service->problem_has_been_acknowledged = (atoi(val) > 0) ? TRUE : FALSE;
            else if (!strcmp(var, "acknowledgement_type"))
              temp_service->acknowledgement_type = atoi(val);
            else if (!strcmp(var, "notifications_enabled")) {
              if (temp_service->modified_attributes & MODATTR_NOTIFICATIONS_ENABLED)
                temp_service->notifications_enabled = (atoi(val) > 0) ? TRUE : FALSE;
            }
            else if (!strcmp(var, "active_checks_enabled")) {
              if (temp_service->modified_attributes & MODATTR_ACTIVE_CHECKS_ENABLED)
                temp_service->checks_enabled = (atoi(val) > 0) ? TRUE : FALSE;
            }
            else if (!strcmp(var, "passive_checks_enabled")) {
              if (temp_service->modified_attributes & MODATTR_PASSIVE_CHECKS_ENABLED)
                temp_service->accept_passive_service_checks = (atoi(val) > 0) ? TRUE : FALSE;
            }
            else if (!strcmp(var, "event_handler_enabled")) {
              if (temp_service->modified_attributes & MODATTR_EVENT_HANDLER_ENABLED)
                temp_service->event_handler_enabled = (atoi(val) > 0) ? TRUE : FALSE;
            }
            else if (!strcmp(var, "flap_detection_enabled")) {
              if (temp_service->modified_attributes & MODATTR_FLAP_DETECTION_ENABLED)
                temp_service->flap_detection_enabled = (atoi(val) > 0) ? TRUE : FALSE;
            }
            else if (!strcmp(var, "failure_prediction_enabled")) {
              if (temp_service->modified_attributes & MODATTR_FAILURE_PREDICTION_ENABLED)
                temp_service->failure_prediction_enabled = (atoi(val) > 0) ? TRUE : FALSE;
            }
            else if (!strcmp(var, "process_performance_data")) {
              if (temp_service->modified_attributes & MODATTR_PERFORMANCE_DATA_ENABLED)
                temp_service->process_performance_data = (atoi(val) > 0) ? TRUE : FALSE;
            }
            else if (!strcmp(var, "obsess_over_service")) {
              if (temp_service->modified_attributes & MODATTR_OBSESSIVE_HANDLER_ENABLED)
                temp_service->obsess_over_service = (atoi(val) > 0) ? TRUE : FALSE;
            }
            else if (!strcmp(var, "check_command")) {
              if (temp_service->modified_attributes & MODATTR_CHECK_COMMAND) {
                /* make sure the check command still exists... */
                tempval = my_strdup(val);
                temp_ptr = my_strtok(tempval, "!");
                temp_command = find_command(temp_ptr);
                temp_ptr = my_strdup(val);
                delete[] tempval;

                if (temp_command != NULL && temp_ptr != NULL) {
                  delete[] temp_service->service_check_command;
                  temp_service->service_check_command = temp_ptr;
                }
                else
                  temp_service->modified_attributes -= MODATTR_CHECK_COMMAND;
              }
            }
            else if (!strcmp(var, "check_period")) {
              if (temp_service->modified_attributes & MODATTR_CHECK_TIMEPERIOD) {
                /* make sure the timeperiod still exists... */
                temp_timeperiod = find_timeperiod(val);
                temp_ptr = my_strdup(val);

                if (temp_timeperiod != NULL && temp_ptr != NULL) {
                  delete[] temp_service->check_period;
                  temp_service->check_period = temp_ptr;
                }
                else
                  temp_service->modified_attributes -= MODATTR_CHECK_TIMEPERIOD;
              }
            }
            else if (!strcmp(var, "notification_period")) {
              if (temp_service->modified_attributes & MODATTR_NOTIFICATION_TIMEPERIOD) {
                /* make sure the timeperiod still exists... */
                temp_timeperiod = find_timeperiod(val);
                temp_ptr = my_strdup(val);

                if (temp_timeperiod != NULL && temp_ptr != NULL) {
                  delete[] temp_service->notification_period;
                  temp_service->notification_period = temp_ptr;
                }
                else
                  temp_service->modified_attributes -= MODATTR_NOTIFICATION_TIMEPERIOD;
              }
            }
            else if (!strcmp(var, "event_handler")) {
              if (temp_service->modified_attributes & MODATTR_EVENT_HANDLER_COMMAND) {
                /* make sure the check command still exists... */
                tempval = my_strdup(val);
                temp_ptr = my_strtok(tempval, "!");
                temp_command = find_command(temp_ptr);
                temp_ptr = my_strdup(val);
                delete[] tempval;

                if (temp_command != NULL && temp_ptr != NULL) {
                  delete[] temp_service->event_handler;
                  temp_service->event_handler = temp_ptr;
                }
                else
                  temp_service->modified_attributes -= MODATTR_EVENT_HANDLER_COMMAND;
              }
            }
            else if (!strcmp(var, "normal_check_interval")) {
              if (temp_service->modified_attributes & MODATTR_NORMAL_CHECK_INTERVAL
                  && strtod(val, NULL) >= 0)
                temp_service->check_interval = strtod(val, NULL);
            }
            else if (!strcmp(var, "retry_check_interval")) {
              if (temp_service->modified_attributes & MODATTR_RETRY_CHECK_INTERVAL
                  && strtod(val, NULL) >= 0)
                temp_service->retry_interval = strtod(val, NULL);
            }
            else if (!strcmp(var, "max_attempts")) {
              if (temp_service->modified_attributes & MODATTR_MAX_CHECK_ATTEMPTS
                  && atoi(val) >= 1) {
                temp_service->max_attempts = atoi(val);

                /* adjust current attempt number if in a hard state */
                if (temp_service->state_type == HARD_STATE
                    && temp_service->current_state != STATE_OK
                    && temp_service->current_attempt > 1)
                  temp_service->current_attempt = temp_service->max_attempts;
              }
            }
            /* custom variables */
            else if (var[0] == '_') {
              if (temp_service->modified_attributes & MODATTR_CUSTOM_VARIABLE) {

                /* get the variable name */
                customvarname = var + 1;

                for (temp_customvariablesmember = temp_service->custom_variables;
                     temp_customvariablesmember != NULL;
                     temp_customvariablesmember = temp_customvariablesmember->next) {
                  if (!strcmp(customvarname, temp_customvariablesmember->variable_name)) {
                    if ((x = atoi(val)) > 0 && strlen(val) > 3) {
                      delete[] temp_customvariablesmember->variable_value;
                      temp_customvariablesmember->variable_value = my_strdup(val + 2);
                      temp_customvariablesmember->has_been_modified = (x > 0) ? TRUE : FALSE;
                    }
                    break;
                  }
                }
              }
            }
          }
        }
        break;

      case XRDDEFAULT_CONTACTSTATUS_DATA:
        if (temp_contact == NULL) {
          if (!strcmp(var, "contact_name")) {
            contact_name = my_strdup(val);
            temp_contact = find_contact(contact_name);
          }
        }
        else {
          if (!strcmp(var, "modified_attributes")) {
            temp_contact->modified_attributes = strtoul(val, NULL, 10);

            /* mask out attributes we don't want to retain */
            temp_contact->modified_attributes &= ~contact_attribute_mask;
          }
          else if (!strcmp(var, "modified_host_attributes")) {
            temp_contact->modified_host_attributes = strtoul(val, NULL, 10);

            /* mask out attributes we don't want to retain */
            temp_contact->modified_host_attributes &= ~contact_host_attribute_mask;
          }
          else if (!strcmp(var, "modified_service_attributes")) {
            temp_contact->modified_service_attributes = strtoul(val, NULL, 10);

            /* mask out attributes we don't want to retain */
            temp_contact->modified_service_attributes &= ~contact_service_attribute_mask;
          }
          else if (temp_contact->retain_status_information == TRUE) {
            if (!strcmp(var, "last_host_notification"))
              temp_contact->last_host_notification = strtoul(val, NULL, 10);
            else if (!strcmp(var, "last_service_notification"))
              temp_contact->last_service_notification = strtoul(val, NULL, 10);
            else
              found_directive = FALSE;
          }
          if (temp_contact->retain_nonstatus_information == TRUE) {
            /* null-op speeds up logic */
            if (found_directive == TRUE);

            else if (!strcmp(var, "host_notification_period")) {
              if (temp_contact->modified_host_attributes & MODATTR_NOTIFICATION_TIMEPERIOD) {
                /* make sure the timeperiod still exists... */
                temp_timeperiod = find_timeperiod(val);
                temp_ptr = my_strdup(val);

                if (temp_timeperiod != NULL && temp_ptr != NULL) {
                  delete[] temp_contact->host_notification_period;
                  temp_contact->host_notification_period = temp_ptr;
                }
                else
                  temp_contact->modified_host_attributes -= MODATTR_NOTIFICATION_TIMEPERIOD;
              }
            }
            else if (!strcmp(var, "service_notification_period")) {
              if (temp_contact->modified_service_attributes & MODATTR_NOTIFICATION_TIMEPERIOD) {
                /* make sure the timeperiod still exists... */
                temp_timeperiod = find_timeperiod(val);
                temp_ptr = my_strdup(val);

                if (temp_timeperiod != NULL && temp_ptr != NULL) {
                  delete[] temp_contact->service_notification_period;
                  temp_contact->service_notification_period = temp_ptr;
                }
                else
                  temp_contact->modified_service_attributes -= MODATTR_NOTIFICATION_TIMEPERIOD;
              }
            }
            else if (!strcmp(var, "host_notifications_enabled")) {
              if (temp_contact->modified_host_attributes & MODATTR_NOTIFICATIONS_ENABLED)
                temp_contact->host_notifications_enabled = (atoi(val) > 0) ? TRUE : FALSE;
            }
            else if (!strcmp(var, "service_notifications_enabled")) {
              if (temp_contact->modified_service_attributes & MODATTR_NOTIFICATIONS_ENABLED)
                temp_contact->service_notifications_enabled = (atoi(val) > 0) ? TRUE : FALSE;
            }
            /* custom variables */
            else if (var[0] == '_') {
              if (temp_contact->modified_attributes & MODATTR_CUSTOM_VARIABLE) {
                /* get the variable name */
                customvarname = var + 1;

                for (temp_customvariablesmember = temp_contact->custom_variables;
                     temp_customvariablesmember != NULL;
                     temp_customvariablesmember = temp_customvariablesmember->next) {
                  if (!strcmp(customvarname, temp_customvariablesmember->variable_name)) {
                    if ((x = atoi(val)) > 0 && strlen(val) > 3) {
                      delete[] temp_customvariablesmember->variable_value;
                      temp_customvariablesmember->variable_value = my_strdup(val + 2);
                      temp_customvariablesmember->has_been_modified = (x > 0) ? TRUE : FALSE;
                    }
                    break;
                  }
                }
              }
            }
          }
        }
        break;

      case XRDDEFAULT_HOSTCOMMENT_DATA:
      case XRDDEFAULT_SERVICECOMMENT_DATA:
        if (!strcmp(var, "host_name"))
          host_name = my_strdup(val);
        else if (!strcmp(var, "service_description"))
          service_description = my_strdup(val);
        else if (!strcmp(var, "entry_type"))
          entry_type = atoi(val);
        else if (!strcmp(var, "comment_id"))
          comment_id = strtoul(val, NULL, 10);
        else if (!strcmp(var, "source"))
          source = atoi(val);
        else if (!strcmp(var, "persistent"))
          persistent = (atoi(val) > 0) ? TRUE : FALSE;
        else if (!strcmp(var, "entry_time"))
          entry_time = strtoul(val, NULL, 10);
        else if (!strcmp(var, "expires"))
          expires = (atoi(val) > 0) ? TRUE : FALSE;
        else if (!strcmp(var, "expire_time"))
          expire_time = strtoul(val, NULL, 10);
        else if (!strcmp(var, "author"))
          author = my_strdup(val);
        else if (!strcmp(var, "comment_data"))
          comment_data = my_strdup(val);
            break;

      case XRDDEFAULT_HOSTDOWNTIME_DATA:
      case XRDDEFAULT_SERVICEDOWNTIME_DATA:
        if (!strcmp(var, "host_name"))
          host_name = my_strdup(val);
        else if (!strcmp(var, "service_description"))
          service_description = my_strdup(val);
        else if (!strcmp(var, "downtime_id"))
          downtime_id = strtoul(val, NULL, 10);
        else if (!strcmp(var, "entry_time"))
          entry_time = strtoul(val, NULL, 10);
        else if (!strcmp(var, "start_time"))
          start_time = strtoul(val, NULL, 10);
        else if (!strcmp(var, "end_time"))
          end_time = strtoul(val, NULL, 10);
        else if (!strcmp(var, "fixed"))
          fixed = (atoi(val) > 0) ? TRUE : FALSE;
        else if (!strcmp(var, "triggered_by"))
          triggered_by = strtoul(val, NULL, 10);
        else if (!strcmp(var, "duration"))
          duration = strtoul(val, NULL, 10);
        else if (!strcmp(var, "author"))
          author = my_strdup(val);
        else if (!strcmp(var, "comment"))
          comment_data = my_strdup(val);
            break;

      default:
        break;
      }
    }
  }

  /* free memory and close the file */
  delete[] inputbuf;
  mmap_fclose(thefile);

  if (sort_downtime() != OK)
    return (ERROR);
  if (sort_comments() != OK)
    return (ERROR);

  if (test_scheduling == TRUE)
    gettimeofday(&tv[1], NULL);

  if (test_scheduling == TRUE) {
    runtime[0] = (double)((double)(tv[1].tv_sec - tv[0].tv_sec) +
                          (double)((tv[1].tv_usec - tv[0].tv_usec) / 1000.0) / 1000.0);

    runtime[1] = (double)((double)(tv[1].tv_sec - tv[0].tv_sec) +
                          (double)((tv[1].tv_usec - tv[0].tv_usec) / 1000.0) / 1000.0);

    printf("RETENTION DATA TIMES\n");
    printf("----------------------------------\n");
    printf("Read and Process:     %.6f sec\n", runtime[0]);
    printf("                      ============\n");
    printf("TOTAL:                %.6f sec\n", runtime[1]);
    printf("\n\n");
  }

  return (OK);
}<|MERGE_RESOLUTION|>--- conflicted
+++ resolved
@@ -19,19 +19,12 @@
 ** <http://www.gnu.org/licenses/>.
 */
 
-<<<<<<< HEAD
 #include <errno.h>
 #include <fcntl.h>
-#include <QByteArray>
-#include <QTextStream>
-=======
-/*********** COMMON HEADER FILES ***********/
-
-#include <string>
->>>>>>> 37615c12
 #include <sstream>
 #include <stdio.h>
 #include <stdlib.h>
+#include <string>
 #include <sys/stat.h>
 #include <sys/types.h>
 #include "com/centreon/engine/comments.hh"
@@ -483,7 +476,6 @@
            << "}\n";
   }
 
-<<<<<<< HEAD
   // Write data in buffer.
   stream.flush();
 
@@ -493,20 +485,15 @@
       || (lseek(xrddefault_retention_file_fd, 0, SEEK_SET)
           == (off_t)-1)) {
     char const* msg(strerror(errno));
-=======
-  if (ftruncate(xrddefault_retention_file_fd, 0) == -1
-      || fsync(xrddefault_retention_file_fd) == -1
-      || lseek(xrddefault_retention_file_fd, 0, SEEK_SET) == (off_t)-1) {
->>>>>>> 37615c12
     logger(log_runtime_error, basic)
       << "Error: Unable to update retention file '"
       << xrddefault_retention_file << "': " << msg;
     return (ERROR);
   }
 
-<<<<<<< HEAD
   // Write retention file.
-  char const* data_ptr(data.constData());
+  std::string data(stream.str());
+  char const* data_ptr(data.c_str()());
   unsigned int size(data.size());
   while (size > 0) {
     ssize_t wb(write(xrddefault_retention_file_fd, data_ptr, size));
@@ -521,10 +508,6 @@
     size -= wb;
   }
 
-=======
-  std::string data(stream.str());
-  write(xrddefault_retention_file_fd, data.c_str(), data.size());
->>>>>>> 37615c12
   return (OK);
 }
 
