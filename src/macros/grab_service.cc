--- conflicted
+++ resolved
@@ -109,7 +109,6 @@
 }
 
 /**
-<<<<<<< HEAD
  *  Extract the service id.
  *
  *  @param[in] svc  The service
@@ -124,7 +123,7 @@
                                              svc.description)).c_str()));
 }
 
-=======
+/**
  *  Get the timezone of a service.
  *
  *  @param[in] svc Service object.
@@ -137,8 +136,6 @@
   return (string::dup(get_service_timezone(svc.host_name, svc.description)));
 }
 
-
->>>>>>> d24fd578
 /**************************************
 *                                     *
 *         Redirection Object          *
@@ -273,18 +270,15 @@
     // Acknowledgement comment.
     routines[MACRO_SERVICEACKCOMMENT].first = &get_macro_copy<service, MACRO_SERVICEACKCOMMENT>;
     routines[MACRO_SERVICEACKCOMMENT].second = true;
-<<<<<<< HEAD
     // Service id.
     routines[MACRO_SERVICEID].first = &get_service_id;
     routines[MACRO_SERVICEID].second = true;
-=======
     // Acknowledgement comment.
     routines[MACRO_SERVICEACKCOMMENT].first = &get_macro_copy<service, MACRO_SERVICEACKCOMMENT>;
     routines[MACRO_SERVICEACKCOMMENT].second = true;
     // Acknowledgement comment.
     routines[MACRO_SERVICETIMEZONE].first = &get_service_macro_timezone;
     routines[MACRO_SERVICETIMEZONE].second = true;
->>>>>>> d24fd578
   }
 } static const redirector;
 
