--- conflicted
+++ resolved
@@ -1,6 +1,6 @@
 /*
-** Copyright 1999-2010 Ethan Galstad
-** Copyright 2011-2013 Merethis
+** Copyright 1999-2010      Ethan Galstad
+** Copyright 2011-2013,2016 Centreon
 **
 ** This file is part of Centreon Engine.
 **
@@ -69,11 +69,8 @@
     MACRO_SERVICEGROUPNAMES,
     MACRO_SERVICEPROBLEMID,
     MACRO_LASTSERVICEPROBLEMID,
-<<<<<<< HEAD
-    MACRO_SERVICEID
-=======
+    MACRO_SERVICEID,
     MACRO_SERVICETIMEZONE
->>>>>>> d24fd578
   };
   for (unsigned int i = 0;
        i < sizeof(to_free) / sizeof(*to_free);
