/*
** Copyright 1999-2010 Ethan Galstad
** Copyright 2011-2013 Merethis
**
** This file is part of Centreon Engine.
**
** Centreon Engine is free software: you can redistribute it and/or
** modify it under the terms of the GNU General Public License version 2
** as published by the Free Software Foundation.
**
** Centreon Engine is distributed in the hope that it will be useful,
** but WITHOUT ANY WARRANTY; without even the implied warranty of
** MERCHANTABILITY or FITNESS FOR A PARTICULAR PURPOSE. See the GNU
** General Public License for more details.
**
** You should have received a copy of the GNU General Public License
** along with Centreon Engine. If not, see
** <http://www.gnu.org/licenses/>.
*/

#include <cstdio>
#include <cstdlib>
#include <iomanip>
#include <sstream>
#include "com/centreon/engine/globals.hh"
#include "com/centreon/engine/logging/logger.hh"
#include "com/centreon/engine/macros.hh"
#include "com/centreon/engine/shared.hh"
#include "com/centreon/engine/string.hh"
#include "com/centreon/engine/utils.hh"

using namespace com::centreon::engine;
using namespace com::centreon::engine::logging;

/******************************************************************/
/********************** MACRO GRAB FUNCTIONS **********************/
/******************************************************************/

/* grab hostgroup macros */
int grab_hostgroup_macros_r(nagios_macros* mac, hostgroup* hg) {
  /* clear hostgroup macros */
  clear_hostgroup_macros_r(mac);

  /* save the hostgroup pointer for later */
  mac->hostgroup_ptr = hg;

  if (hg == NULL)
    return (ERROR);
  return (OK);
}

int grab_hostgroup_macros(hostgroup* hg) {
  return (grab_hostgroup_macros_r(get_global_macros(), hg));
}

/* grab macros that are specific to a particular servicegroup */
int grab_servicegroup_macros_r(nagios_macros* mac, servicegroup* sg) {
  /* clear servicegroup macros */
  clear_servicegroup_macros_r(mac);

  /* save the pointer for later */
  mac->servicegroup_ptr = sg;

  if (sg == NULL)
    return (ERROR);
  return (OK);
}

int grab_servicegroup_macros(servicegroup* sg) {
  return (grab_servicegroup_macros_r(get_global_macros(), sg));
}

/* grab macros that are specific to a particular contact */
int grab_contact_macros_r(nagios_macros* mac, contact* cntct) {
  /* clear contact-related macros */
  clear_contact_macros_r(mac);
  clear_contactgroup_macros_r(mac);

  /* save pointer to contact for later */
  mac->contact_ptr = cntct;
  mac->contactgroup_ptr = NULL;

  if (cntct == NULL)
    return (ERROR);

  /* save pointer to first/primary contactgroup for later */
  if (cntct->contactgroups_ptr)
    mac->contactgroup_ptr
      = (contactgroup*)cntct->contactgroups_ptr->object_ptr;
  return (OK);
}

int grab_contact_macros(contact* cntct) {
  return (grab_contact_macros_r(get_global_macros(), cntct));
}

/******************************************************************/
/******************* MACRO GENERATION FUNCTIONS *******************/
/******************************************************************/

/* calculates the value of a custom macro */
int grab_custom_macro_value_r(
      nagios_macros* mac,
      char* macro_name,
      char const* arg1,
      char const* arg2,
      char** output) {
  hostgroup* temp_hostgroup = NULL;
  hostsmember* temp_hostsmember = NULL;
  servicegroup* temp_servicegroup = NULL;
  servicesmember* temp_servicesmember = NULL;
  contactgroup* temp_contactgroup = NULL;
  contactsmember* temp_contactsmember = NULL;
  int delimiter_len = 0;
  char* temp_buffer = NULL;
  int result = OK;

  if (macro_name == NULL || output == NULL)
    return (ERROR);

  /***** CUSTOM HOST MACRO *****/
  if (strstr(macro_name, "_HOST") == macro_name) {
    host* temp_host(NULL);
    /* a standard host macro */
    if (arg2 == NULL) {
      /* find the host for on-demand macros */
      if (arg1) {
        if ((temp_host = find_host(arg1)) == NULL)
          return (ERROR);
      }
      /* else use saved host pointer */
      else if ((temp_host = mac->host_ptr) == NULL)
        return (ERROR);

      /* get the host macro value */
      result = grab_custom_object_macro_r(
                 mac,
                 macro_name + 5,
                 temp_host->custom_variables,
                 output);
    }
    /* a host macro with a hostgroup name and delimiter */
    else {
      if ((temp_hostgroup = find_hostgroup(arg1)) == NULL)
        return (ERROR);

      delimiter_len = strlen(arg2);

      /* concatenate macro values for all hostgroup members */
      for (temp_hostsmember = temp_hostgroup->members;
           temp_hostsmember != NULL;
           temp_hostsmember = temp_hostsmember->next) {

        if ((temp_host = temp_hostsmember->host_ptr) == NULL)
          continue;

        /* get the macro value for this host */
        grab_custom_macro_value_r(
          mac,
          macro_name,
          temp_host->name,
          NULL,
          &temp_buffer);

        if (temp_buffer == NULL)
          continue;

        /* add macro value to already running macro */
        if (*output == NULL)
          *output = string::dup(temp_buffer);
        else {
          *output = resize_string(
                      *output,
                      strlen(*output) + strlen(temp_buffer) + delimiter_len + 1);
          strcat(*output, arg2);
          strcat(*output, temp_buffer);
        }
        delete[] temp_buffer;
        temp_buffer = NULL;
      }
    }
  }
  /***** CUSTOM SERVICE MACRO *****/
  else if (strstr(macro_name, "_SERVICE") == macro_name) {
    service* temp_service(NULL);

    /* use saved service pointer */
    if (arg1 == NULL && arg2 == NULL) {
      if ((temp_service = mac->service_ptr) == NULL)
        return (ERROR);

      /* get the service macro value */
      result = grab_custom_object_macro_r(
                 mac,
                 macro_name + 8,
                 temp_service->custom_variables,
                 output);
    }
    /* else and ondemand macro... */
    else {
      /* if first arg is blank, it means use the current host name */
      if (mac->host_ptr == NULL)
        return (ERROR);
      if ((temp_service = find_service(
                            mac->host_ptr ? mac->host_ptr->name : NULL,
                            arg2))) {
        /* get the service macro value */
        result = grab_custom_object_macro_r(
                   mac,
                   macro_name + 8,
                   temp_service->custom_variables,
                   output);
      }
      /* else we have a service macro with a servicegroup name and a delimiter... */
      else {
        if ((temp_servicegroup = find_servicegroup(arg1)) == NULL)
          return (ERROR);

        delimiter_len = strlen(arg2);

        /* concatenate macro values for all servicegroup members */
        for (temp_servicesmember = temp_servicegroup->members;
             temp_servicesmember != NULL;
             temp_servicesmember = temp_servicesmember->next) {

          if ((temp_service = temp_servicesmember->service_ptr) == NULL)
            continue;

          /* get the macro value for this service */
          grab_custom_macro_value_r(
            mac,
            macro_name,
            temp_service->host_name,
            temp_service->description,
            &temp_buffer);

          if (temp_buffer == NULL)
            continue;

          /* add macro value to already running macro */
          if (*output == NULL)
            *output = string::dup(temp_buffer);
          else {
            *output = resize_string(
                        *output,
                        strlen(*output) + strlen(temp_buffer) + delimiter_len + 1);
            strcat(*output, arg2);
            strcat(*output, temp_buffer);
          }
          delete[] temp_buffer;
          temp_buffer = NULL;
        }
      }
    }
  }
  /***** CUSTOM CONTACT VARIABLE *****/
  else if (strstr(macro_name, "_CONTACT") == macro_name) {
    contact* temp_contact(NULL);

    /* a standard contact macro */
    if (arg2 == NULL) {
      /* find the contact for on-demand macros */
      if (arg1) {
        if ((temp_contact = find_contact(arg1)) == NULL)
          return (ERROR);
      }
      /* else use saved contact pointer */
      else if ((temp_contact = mac->contact_ptr) == NULL)
        return (ERROR);

      /* get the contact macro value */
      result = grab_custom_object_macro_r(
                 mac,
                 macro_name + 8,
                 temp_contact->custom_variables,
                 output);
    }
    /* a contact macro with a contactgroup name and delimiter */
    else {
      if ((temp_contactgroup = find_contactgroup(arg1)) == NULL)
        return (ERROR);

      delimiter_len = strlen(arg2);

      /* concatenate macro values for all contactgroup members */
      for (temp_contactsmember = temp_contactgroup->members;
           temp_contactsmember != NULL;
           temp_contactsmember = temp_contactsmember->next) {

        if ((temp_contact = temp_contactsmember->contact_ptr) == NULL)
          continue;

        /* get the macro value for this contact */
        grab_custom_macro_value_r(
          mac,
          macro_name,
          temp_contact->name,
          NULL,
          &temp_buffer);

        if (temp_buffer == NULL)
          continue;

        /* add macro value to already running macro */
        if (*output == NULL)
          *output = string::dup(temp_buffer);
        else {
          *output = resize_string(
                      *output,
                      strlen(*output) + strlen(temp_buffer) + delimiter_len + 1);
          strcat(*output, arg2);
          strcat(*output, temp_buffer);
        }
        delete[] temp_buffer;
        temp_buffer = NULL;
      }
    }
  }
  else
    return (ERROR);
  return (result);
}

int grab_custom_macro_value(
      char* macro_name,
      char const* arg1,
      char const* arg2,
      char** output) {
  return (grab_custom_macro_value_r(
            get_global_macros(),
            macro_name,
            arg1,
            arg2,
            output));
}

/* calculates a date/time macro */
int grab_datetime_macro_r(
      nagios_macros* mac,
      int macro_type,
      char const* arg1,
      char const* arg2,
      char** output) {
  time_t current_time = 0L;
  timeperiod* temp_timeperiod = NULL;
  time_t test_time = 0L;
  time_t next_valid_time = 0L;

  (void)mac;

  if (output == NULL)
    return (ERROR);

  /* get the current time */
  time(&current_time);

  /* parse args, do prep work */
  switch (macro_type) {
  case MACRO_ISVALIDTIME:
  case MACRO_NEXTVALIDTIME:
    /* find the timeperiod */
    if ((temp_timeperiod = find_timeperiod(arg1)) == NULL)
      return (ERROR);
    /* what timestamp should we use? */
    if (arg2)
      test_time = (time_t)strtoul(arg2, NULL, 0);
    else
      test_time = current_time;
    break;

  default:
    break;
  }

  /* calculate the value */
  switch (macro_type) {
  case MACRO_LONGDATETIME:
    if (*output == NULL)
      *output = new char[MAX_DATETIME_LENGTH];
    get_datetime_string(
      &current_time,
      *output,
      MAX_DATETIME_LENGTH,
      LONG_DATE_TIME);
    break;

  case MACRO_SHORTDATETIME:
    if (*output == NULL)
      *output = new char[MAX_DATETIME_LENGTH];
    get_datetime_string(
      &current_time,
      *output,
      MAX_DATETIME_LENGTH,
      SHORT_DATE_TIME);
    break;

  case MACRO_DATE:
    if (*output == NULL)
      *output = new char[MAX_DATETIME_LENGTH];
    get_datetime_string(
      &current_time,
      *output,
      MAX_DATETIME_LENGTH,
      SHORT_DATE);
    break;

  case MACRO_TIME:
    if (*output == NULL)
      *output = new char[MAX_DATETIME_LENGTH];
    get_datetime_string(
      &current_time,
      *output,
      MAX_DATETIME_LENGTH,
      SHORT_TIME);
    break;

  case MACRO_TIMET:
    string::setstr(*output, current_time);
    break;

  case MACRO_ISVALIDTIME:
    string::setstr(
      *output,
      !check_time_against_period(test_time, temp_timeperiod));
    break;

  case MACRO_NEXTVALIDTIME:
    get_next_valid_time(test_time, &next_valid_time, temp_timeperiod);
    if (next_valid_time == test_time
        && check_time_against_period(
             test_time,
             temp_timeperiod) == ERROR)
      next_valid_time = (time_t)0L;
    string::setstr(*output, next_valid_time);
    break;

  default:
    return (ERROR);
  }
  return (OK);
}

int grab_datetime_macro(
      int macro_type,
      char const* arg1,
      char const* arg2,
      char** output) {
  return (grab_datetime_macro_r(
            get_global_macros(),
            macro_type,
            arg1,
            arg2,
            output));
}

/* computes a hostgroup macro */
int grab_standard_hostgroup_macro_r(
      nagios_macros* mac,
      int macro_type,
      hostgroup* temp_hostgroup,
      char** output) {
  hostsmember* temp_hostsmember = NULL;
  char* temp_buffer = NULL;
  unsigned int temp_len = 0;
  unsigned int init_len = 0;

  if (temp_hostgroup == NULL || output == NULL)
    return (ERROR);

  /* get the macro value */
  switch (macro_type) {
  case MACRO_HOSTGROUPNAME:
    *output = string::dup(temp_hostgroup->group_name);
    break;

  case MACRO_HOSTGROUPALIAS:
    if (temp_hostgroup->alias)
      *output = string::dup(temp_hostgroup->alias);
    break;

  case MACRO_HOSTGROUPMEMBERS:
    /* make the calculations for total string length */
    for (temp_hostsmember = temp_hostgroup->members;
         temp_hostsmember != NULL;
         temp_hostsmember = temp_hostsmember->next) {
      if (temp_hostsmember->host_name == NULL)
        continue;
      if (temp_len == 0)
        temp_len += strlen(temp_hostsmember->host_name) + 1;
      else
        temp_len += strlen(temp_hostsmember->host_name) + 2;
    }
    /* allocate or reallocate the memory buffer */
    if (*output == NULL)
      *output = new char[temp_len];
    else {
      init_len = strlen(*output);
      temp_len += init_len;
      *output = resize_string(*output, temp_len);
    }
    /* now fill in the string with the member names */
    for (temp_hostsmember = temp_hostgroup->members;
         temp_hostsmember != NULL;
         temp_hostsmember = temp_hostsmember->next) {
      if (temp_hostsmember->host_name == NULL)
        continue;
      temp_buffer = *output + init_len;
      if (init_len == 0)      /* If our buffer didn't contain anything, we just need to write "%s,%s" */
        init_len += sprintf(temp_buffer, "%s", temp_hostsmember->host_name);
      else
        init_len += sprintf(temp_buffer, ",%s", temp_hostsmember->host_name);
    }
    break;

  case MACRO_HOSTGROUPACTIONURL:
    if (temp_hostgroup->action_url)
      *output = string::dup(temp_hostgroup->action_url);
    break;

  case MACRO_HOSTGROUPNOTESURL:
    if (temp_hostgroup->notes_url)
      *output = string::dup(temp_hostgroup->notes_url);
    break;

  case MACRO_HOSTGROUPNOTES:
    if (temp_hostgroup->notes)
      *output = string::dup(temp_hostgroup->notes);
    break;

  default:
    logger(dbg_macros, basic)
      << "UNHANDLED HOSTGROUP MACRO #" << macro_type << "! THIS IS A BUG!";
    return (ERROR);
  }

  /* post-processing */
  /* notes, notes URL and action URL macros may themselves contain macros, so process them... */
  switch (macro_type) {
  case MACRO_HOSTGROUPACTIONURL:
  case MACRO_HOSTGROUPNOTESURL:
    process_macros_r(
      mac,
      *output,
      &temp_buffer,
      URL_ENCODE_MACRO_CHARS);
    delete[] *output;
    *output = temp_buffer;
    break;

  case MACRO_HOSTGROUPNOTES:
    process_macros_r(mac, *output, &temp_buffer, 0);
    delete[] *output;
    *output = temp_buffer;
    break;

  default:
    break;
  }

  return (OK);
}

int grab_standard_hostgroup_macro(
      int macro_type,
      hostgroup* temp_hostgroup,
      char** output) {
  return (grab_standard_hostgroup_macro_r(
            get_global_macros(),
            macro_type,
            temp_hostgroup,
            output));
}

/* computes a servicegroup macro */
int grab_standard_servicegroup_macro_r(
      nagios_macros* mac,
      int macro_type,
      servicegroup* temp_servicegroup,
      char** output) {
  servicesmember* temp_servicesmember = NULL;
  char* temp_buffer = NULL;
  unsigned int temp_len = 0;
  unsigned int init_len = 0;

  if (temp_servicegroup == NULL || output == NULL)
    return (ERROR);

  /* get the macro value */
  switch (macro_type) {
  case MACRO_SERVICEGROUPNAME:
    *output = string::dup(temp_servicegroup->group_name);
    break;

  case MACRO_SERVICEGROUPALIAS:
    if (temp_servicegroup->alias)
      *output = string::dup(temp_servicegroup->alias);
    break;

  case MACRO_SERVICEGROUPMEMBERS:
    /* make the calculations for total string length */
    for (temp_servicesmember = temp_servicegroup->members;
         temp_servicesmember != NULL;
         temp_servicesmember = temp_servicesmember->next) {
      if (temp_servicesmember->host_name == NULL
          || temp_servicesmember->service_description == NULL)
        continue;
      if (temp_len == 0) {
        temp_len +=
          strlen(temp_servicesmember->host_name) +
          strlen(temp_servicesmember->service_description) + 2;
      }
      else {
        temp_len +=
          strlen(temp_servicesmember->host_name) +
          strlen(temp_servicesmember->service_description) + 3;
      }
    }
    /* allocate or reallocate the memory buffer */
    if (*output == NULL)
      *output = new char[temp_len];
    else {
      init_len = strlen(*output);
      temp_len += init_len;
      *output = resize_string(*output, temp_len);
    }
    /* now fill in the string with the group members */
    for (temp_servicesmember = temp_servicegroup->members;
         temp_servicesmember != NULL;
         temp_servicesmember = temp_servicesmember->next) {
      if (temp_servicesmember->host_name == NULL
          || temp_servicesmember->service_description == NULL)
        continue;
      temp_buffer = *output + init_len;
      if (init_len == 0)      /* If our buffer didn't contain anything, we just need to write "%s,%s" */
        init_len += sprintf(
                      temp_buffer,
                      "%s,%s",
                      temp_servicesmember->host_name,
                      temp_servicesmember->service_description);
      else                    /* Now we need to write ",%s,%s" */
        init_len += sprintf(
                      temp_buffer,
                      ",%s,%s",
                      temp_servicesmember->host_name,
                      temp_servicesmember->service_description);
    }
    break;
  case MACRO_SERVICEGROUPACTIONURL:
    if (temp_servicegroup->action_url)
      *output = string::dup(temp_servicegroup->action_url);
    break;

  case MACRO_SERVICEGROUPNOTESURL:
    if (temp_servicegroup->notes_url)
      *output = string::dup(temp_servicegroup->notes_url);
    break;

  case MACRO_SERVICEGROUPNOTES:
    if (temp_servicegroup->notes)
      *output = string::dup(temp_servicegroup->notes);
    break;

  default:
    logger(dbg_macros, basic)
      << "UNHANDLED SERVICEGROUP MACRO #" << macro_type
      << "! THIS IS A BUG!";
    return (ERROR);
  }

  /* post-processing */
  /* notes, notes URL and action URL macros may themselves contain macros, so process them... */
  switch (macro_type) {
  case MACRO_SERVICEGROUPACTIONURL:
  case MACRO_SERVICEGROUPNOTESURL:
    process_macros_r(
      mac,
      *output,
      &temp_buffer,
      URL_ENCODE_MACRO_CHARS);
    delete[] *output;
    *output = temp_buffer;
    break;

  case MACRO_SERVICEGROUPNOTES:
    process_macros_r(mac, *output, &temp_buffer, 0);
    delete[] *output;
    *output = temp_buffer;
    break;

  default:
    break;
  }
  return (OK);
}

int grab_standard_servicegroup_macro(
      int macro_type,
      servicegroup* temp_servicegroup,
      char** output) {
  return (grab_standard_servicegroup_macro_r(
            get_global_macros(),
            macro_type,
            temp_servicegroup,
            output));
}

/* computes a contact macro */
int grab_standard_contact_macro_r(
      nagios_macros* mac,
      int macro_type,
      contact* temp_contact,
      char** output) {
  contactgroup* temp_contactgroup = NULL;
  objectlist* temp_objectlist = NULL;

  (void)mac;

  if (temp_contact == NULL || output == NULL)
    return (ERROR);

  /* get the macro value */
  switch (macro_type) {
  case MACRO_CONTACTNAME:
    *output = string::dup(temp_contact->name);
    break;

  case MACRO_CONTACTALIAS:
    *output = string::dup(temp_contact->alias);
    break;

  case MACRO_CONTACTEMAIL:
    if (temp_contact->email)
      *output = string::dup(temp_contact->email);
    break;

  case MACRO_CONTACTPAGER:
    if (temp_contact->pager)
      *output = string::dup(temp_contact->pager);
    break;

  case MACRO_CONTACTGROUPNAMES: {
    std::string buf;
    /* get the contactgroup names */
    /* find all contactgroups this contact is a member of */
    for (temp_objectlist = temp_contact->contactgroups_ptr;
         temp_objectlist != NULL;
         temp_objectlist = temp_objectlist->next) {
      if ((temp_contactgroup = (contactgroup*)temp_objectlist->object_ptr) == NULL)
        continue;

      if (!buf.empty())
        buf.append(",");
      buf.append(temp_contactgroup->group_name);
    }
    if (!buf.empty())
      *output = string::dup(buf);
  }
    break;

  case MACRO_CONTACTTIMEZONE: {
    *output = string::dup(get_contact_timezone(temp_contact->name));
  }
    break ;

  default:
    logger(dbg_macros, basic)
      << "UNHANDLED CONTACT MACRO #" << macro_type
      << "! THIS IS A BUG!";
    return (ERROR);
  }
  return (OK);
}

int grab_standard_contact_macro(
      int macro_type,
      contact* temp_contact,
      char** output) {
  return (grab_standard_contact_macro_r(
            get_global_macros(),
            macro_type,
            temp_contact,
            output));
}

/* computes a contact address macro */
int grab_contact_address_macro(
      unsigned int macro_num,
      contact* temp_contact,
      char** output) {
  if (macro_num >= MAX_CONTACT_ADDRESSES)
    return (ERROR);

  if (temp_contact == NULL || output == NULL)
    return (ERROR);

  /* get the macro */
  if (temp_contact->address[macro_num])
    *output = string::dup(temp_contact->address[macro_num]);
  return (OK);
}

/* computes a contactgroup macro */
int grab_standard_contactgroup_macro(
      int macro_type,
      contactgroup* temp_contactgroup,
      char** output) {
  contactsmember* temp_contactsmember = NULL;

  if (temp_contactgroup == NULL || output == NULL)
    return (ERROR);

  /* get the macro value */
  switch (macro_type) {
  case MACRO_CONTACTGROUPNAME:
    *output = string::dup(temp_contactgroup->group_name);
    break;

  case MACRO_CONTACTGROUPALIAS:
    if (temp_contactgroup->alias)
      *output = string::dup(temp_contactgroup->alias);
    break;

  case MACRO_CONTACTGROUPMEMBERS:
    /* get the member list */
    for (temp_contactsmember = temp_contactgroup->members;
         temp_contactsmember != NULL;
         temp_contactsmember = temp_contactsmember->next) {
      if (temp_contactsmember->contact_name == NULL)
        continue;
      if (*output == NULL)
        *output = string::dup(temp_contactsmember->contact_name);
      else {
        *output = resize_string(
                    *output,
                    strlen(*output) + strlen(temp_contactsmember->contact_name) + 2);
        strcat(*output, ",");
        strcat(*output, temp_contactsmember->contact_name);
      }
    }
    break;

  default:
    logger(dbg_macros, basic)
      << "UNHANDLED CONTACTGROUP MACRO #" << macro_type
      << "! THIS IS A BUG!";
      return (ERROR);
  }
  return (OK);
}

/* computes a custom object macro */
int grab_custom_object_macro_r(
      nagios_macros* mac,
      char* macro_name,
      customvariablesmember* vars,
      char** output) {
  customvariablesmember* temp_customvariablesmember = NULL;
  int result = ERROR;

  (void)mac;

  if (macro_name == NULL || vars == NULL || output == NULL)
    return (ERROR);

  /* get the custom variable */
  for (temp_customvariablesmember = vars;
       temp_customvariablesmember != NULL;
       temp_customvariablesmember = temp_customvariablesmember->next) {

    if (temp_customvariablesmember->variable_name == NULL)
      continue;

    if (!strcmp(macro_name, temp_customvariablesmember->variable_name)) {
      if (temp_customvariablesmember->variable_value)
        *output = string::dup(temp_customvariablesmember->variable_value);
      result = OK;
      break;
    }
  }
  return (result);
}

int grab_custom_object_macro(
      char* macro_name,
      customvariablesmember* vars,
      char** output) {
  return (grab_custom_object_macro_r(
            get_global_macros(),
            macro_name,
            vars,
            output));
}

/******************************************************************/
/********************* MACRO STRING FUNCTIONS *********************/
/******************************************************************/

/* cleans illegal characters in macros before output */
char const* clean_macro_chars(char* macro, int options) {
  if (macro == NULL)
    return ("");

  int len((int)strlen(macro));

  /* strip illegal characters out of macro */
  if (options & STRIP_ILLEGAL_MACRO_CHARS) {
    int y(0);
    for (int x(0); x < len; x++) {
      /*ch=(int)macro[x]; */
      /* allow non-ASCII characters (Japanese, etc) */
      int ch(macro[x] & 0xff);

      /* illegal ASCII characters */
      if (ch < 32 || ch == 127)
        continue;

      /* illegal user-specified characters */
      if (config->illegal_output_chars().find(ch) == std::string::npos)
        macro[y++] = macro[x];
    }

    macro[y++] = '\x0';
  }
  return (macro);
}

/* encodes a string in proper URL format */
char* get_url_encoded_string(char* input) {
  int x = 0;
  int y = 0;
  char* encoded_url_string = NULL;
  char temp_expansion[6] = "";

  /* bail if no input */
  if (input == NULL)
    return (NULL);

  /* allocate enough memory to escape all characters if necessary */
  encoded_url_string = new char[strlen(input) * 3 + 1];

  /* check/encode all characters */
  for (x = 0, y = 0; input[x] != (char)'\x0'; x++) {
    /* alpha-numeric characters and a few other characters don't get encoded */
    if (((char)input[x] >= '0' && (char)input[x] <= '9')
        || ((char)input[x] >= 'A' && (char)input[x] <= 'Z')
        || ((char)input[x] >= (char)'a' && (char)input[x] <= (char)'z')
        || (char)input[x] == (char)'.' || (char)input[x] == (char)'-'
        || (char)input[x] == (char)'_' || (char)input[x] == (char)':'
        || (char)input[x] == (char)'/' || (char)input[x] == (char)'?'
        || (char)input[x] == (char)'=' || (char)input[x] == (char)'&')
      encoded_url_string[y++] = input[x];
    /* spaces are pluses */
    else if (input[x] == ' ')
      encoded_url_string[y++] = '+';
    /* anything else gets represented by its hex value */
    else {
      encoded_url_string[y] = '\x0';
      sprintf(temp_expansion, "%%%02X", (unsigned int)(input[x] & 0xFF));
      strcat(encoded_url_string, temp_expansion);
      y += 3;
    }
  }

  /* terminate encoded string */
  encoded_url_string[y] = '\x0';
  return (encoded_url_string);
}

/******************************************************************/
/***************** MACRO INITIALIZATION FUNCTIONS *****************/
/******************************************************************/

/* initializes global macros */
int init_macros() {
  init_macrox_names();

  /*
   * non-volatile macros are free()'d when they're set.
   * We must do this in order to not lose the constant
   * ones when we get SIGHUP or a RESTART_PROGRAM event
   * from the command fifo. Otherwise a memset() would
   * have been better.
   */
  clear_volatile_macros_r(get_global_macros());

  /* backwards compatibility hack */
  macro_x = get_global_macros()->x;
  return (OK);
}

/*
 * initializes the names of macros, using this nifty little macro
 * which ensures we never add any typos to the list
 */
#define add_macrox_name(name) macro_x_names[MACRO_##name] = string::dup(#name)
int init_macrox_names() {
  unsigned int x = 0;

  /* initialize macro names */
  for (x = 0; x < MACRO_X_COUNT; x++)
    macro_x_names[x] = NULL;

  /* initialize each macro name */
  add_macrox_name(HOSTNAME);
  add_macrox_name(HOSTALIAS);
  add_macrox_name(HOSTADDRESS);
  add_macrox_name(SERVICEDESC);
  add_macrox_name(SERVICESTATE);
  add_macrox_name(SERVICESTATEID);
  add_macrox_name(SERVICEATTEMPT);
  add_macrox_name(SERVICEISVOLATILE);
  add_macrox_name(LONGDATETIME);
  add_macrox_name(SHORTDATETIME);
  add_macrox_name(DATE);
  add_macrox_name(TIME);
  add_macrox_name(TIMET);
  add_macrox_name(LASTHOSTCHECK);
  add_macrox_name(LASTSERVICECHECK);
  add_macrox_name(LASTHOSTSTATECHANGE);
  add_macrox_name(LASTSERVICESTATECHANGE);
  add_macrox_name(HOSTOUTPUT);
  add_macrox_name(SERVICEOUTPUT);
  add_macrox_name(HOSTPERFDATA);
  add_macrox_name(SERVICEPERFDATA);
  add_macrox_name(CONTACTNAME);
  add_macrox_name(CONTACTALIAS);
  add_macrox_name(CONTACTEMAIL);
  add_macrox_name(CONTACTPAGER);
  add_macrox_name(ADMINEMAIL);
  add_macrox_name(ADMINPAGER);
  add_macrox_name(HOSTSTATE);
  add_macrox_name(HOSTSTATEID);
  add_macrox_name(HOSTATTEMPT);
  add_macrox_name(NOTIFICATIONTYPE);
  add_macrox_name(NOTIFICATIONNUMBER);
  add_macrox_name(NOTIFICATIONISESCALATED);
  add_macrox_name(HOSTEXECUTIONTIME);
  add_macrox_name(SERVICEEXECUTIONTIME);
  add_macrox_name(HOSTLATENCY);
  add_macrox_name(SERVICELATENCY);
  add_macrox_name(HOSTDURATION);
  add_macrox_name(SERVICEDURATION);
  add_macrox_name(HOSTDURATIONSEC);
  add_macrox_name(SERVICEDURATIONSEC);
  add_macrox_name(HOSTDOWNTIME);
  add_macrox_name(SERVICEDOWNTIME);
  add_macrox_name(HOSTSTATETYPE);
  add_macrox_name(SERVICESTATETYPE);
  add_macrox_name(HOSTPERCENTCHANGE);
  add_macrox_name(SERVICEPERCENTCHANGE);
  add_macrox_name(HOSTGROUPNAME);
  add_macrox_name(HOSTGROUPALIAS);
  add_macrox_name(SERVICEGROUPNAME);
  add_macrox_name(SERVICEGROUPALIAS);
  add_macrox_name(HOSTACKAUTHOR);
  add_macrox_name(HOSTACKCOMMENT);
  add_macrox_name(SERVICEACKAUTHOR);
  add_macrox_name(SERVICEACKCOMMENT);
  add_macrox_name(LASTSERVICEOK);
  add_macrox_name(LASTSERVICEWARNING);
  add_macrox_name(LASTSERVICEUNKNOWN);
  add_macrox_name(LASTSERVICECRITICAL);
  add_macrox_name(LASTHOSTUP);
  add_macrox_name(LASTHOSTDOWN);
  add_macrox_name(LASTHOSTUNREACHABLE);
  add_macrox_name(SERVICECHECKCOMMAND);
  add_macrox_name(HOSTCHECKCOMMAND);
  add_macrox_name(MAINCONFIGFILE);
  add_macrox_name(STATUSDATAFILE);
  add_macrox_name(HOSTDISPLAYNAME);
  add_macrox_name(SERVICEDISPLAYNAME);
  add_macrox_name(RETENTIONDATAFILE);
  add_macrox_name(OBJECTCACHEFILE);
  add_macrox_name(TEMPFILE);
  add_macrox_name(LOGFILE);
  add_macrox_name(RESOURCEFILE);
  add_macrox_name(COMMANDFILE);
  add_macrox_name(HOSTPERFDATAFILE);
  add_macrox_name(SERVICEPERFDATAFILE);
  add_macrox_name(HOSTACTIONURL);
  add_macrox_name(HOSTNOTESURL);
  add_macrox_name(HOSTNOTES);
  add_macrox_name(SERVICEACTIONURL);
  add_macrox_name(SERVICENOTESURL);
  add_macrox_name(SERVICENOTES);
  add_macrox_name(TOTALHOSTSUP);
  add_macrox_name(TOTALHOSTSDOWN);
  add_macrox_name(TOTALHOSTSUNREACHABLE);
  add_macrox_name(TOTALHOSTSDOWNUNHANDLED);
  add_macrox_name(TOTALHOSTSUNREACHABLEUNHANDLED);
  add_macrox_name(TOTALHOSTPROBLEMS);
  add_macrox_name(TOTALHOSTPROBLEMSUNHANDLED);
  add_macrox_name(TOTALSERVICESOK);
  add_macrox_name(TOTALSERVICESWARNING);
  add_macrox_name(TOTALSERVICESCRITICAL);
  add_macrox_name(TOTALSERVICESUNKNOWN);
  add_macrox_name(TOTALSERVICESWARNINGUNHANDLED);
  add_macrox_name(TOTALSERVICESCRITICALUNHANDLED);
  add_macrox_name(TOTALSERVICESUNKNOWNUNHANDLED);
  add_macrox_name(TOTALSERVICEPROBLEMS);
  add_macrox_name(TOTALSERVICEPROBLEMSUNHANDLED);
  add_macrox_name(PROCESSSTARTTIME);
  add_macrox_name(HOSTCHECKTYPE);
  add_macrox_name(SERVICECHECKTYPE);
  add_macrox_name(LONGHOSTOUTPUT);
  add_macrox_name(LONGSERVICEOUTPUT);
  add_macrox_name(TEMPPATH);
  add_macrox_name(HOSTNOTIFICATIONNUMBER);
  add_macrox_name(SERVICENOTIFICATIONNUMBER);
  add_macrox_name(HOSTNOTIFICATIONID);
  add_macrox_name(SERVICENOTIFICATIONID);
  add_macrox_name(HOSTEVENTID);
  add_macrox_name(LASTHOSTEVENTID);
  add_macrox_name(SERVICEEVENTID);
  add_macrox_name(LASTSERVICEEVENTID);
  add_macrox_name(HOSTGROUPNAMES);
  add_macrox_name(SERVICEGROUPNAMES);
  add_macrox_name(HOSTACKAUTHORNAME);
  add_macrox_name(HOSTACKAUTHORALIAS);
  add_macrox_name(SERVICEACKAUTHORNAME);
  add_macrox_name(SERVICEACKAUTHORALIAS);
  add_macrox_name(MAXHOSTATTEMPTS);
  add_macrox_name(MAXSERVICEATTEMPTS);
  add_macrox_name(TOTALHOSTSERVICES);
  add_macrox_name(TOTALHOSTSERVICESOK);
  add_macrox_name(TOTALHOSTSERVICESWARNING);
  add_macrox_name(TOTALHOSTSERVICESUNKNOWN);
  add_macrox_name(TOTALHOSTSERVICESCRITICAL);
  add_macrox_name(HOSTGROUPNOTES);
  add_macrox_name(HOSTGROUPNOTESURL);
  add_macrox_name(HOSTGROUPACTIONURL);
  add_macrox_name(SERVICEGROUPNOTES);
  add_macrox_name(SERVICEGROUPNOTESURL);
  add_macrox_name(SERVICEGROUPACTIONURL);
  add_macrox_name(HOSTGROUPMEMBERS);
  add_macrox_name(SERVICEGROUPMEMBERS);
  add_macrox_name(CONTACTGROUPNAME);
  add_macrox_name(CONTACTGROUPALIAS);
  add_macrox_name(CONTACTGROUPMEMBERS);
  add_macrox_name(CONTACTGROUPNAMES);
  add_macrox_name(NOTIFICATIONRECIPIENTS);
  add_macrox_name(NOTIFICATIONAUTHOR);
  add_macrox_name(NOTIFICATIONAUTHORNAME);
  add_macrox_name(NOTIFICATIONAUTHORALIAS);
  add_macrox_name(NOTIFICATIONCOMMENT);
  add_macrox_name(EVENTSTARTTIME);
  add_macrox_name(HOSTPROBLEMID);
  add_macrox_name(LASTHOSTPROBLEMID);
  add_macrox_name(SERVICEPROBLEMID);
  add_macrox_name(LASTSERVICEPROBLEMID);
  add_macrox_name(ISVALIDTIME);
  add_macrox_name(NEXTVALIDTIME);
  add_macrox_name(LASTHOSTSTATE);
  add_macrox_name(LASTHOSTSTATEID);
  add_macrox_name(LASTSERVICESTATE);
  add_macrox_name(LASTSERVICESTATEID);
  add_macrox_name(HOSTPARENTS);
  add_macrox_name(HOSTCHILDREN);
<<<<<<< HEAD
  add_macrox_name(HOSTID);
  add_macrox_name(SERVICEID);
=======
  add_macrox_name(HOSTTIMEZONE);
  add_macrox_name(SERVICETIMEZONE);
  add_macrox_name(CONTACTTIMEZONE);
>>>>>>> d24fd578

  return (OK);
}

/******************************************************************/
/********************* MACRO CLEANUP FUNCTIONS ********************/
/******************************************************************/

/* free memory associated with the macrox names */
int free_macrox_names() {
  unsigned int x = 0;

  /* free each macro name */
  for (x = 0; x < MACRO_X_COUNT; x++) {
    delete[] macro_x_names[x];
    macro_x_names[x] = NULL;
  }
  return (OK);
}

/* clear argv macros - used in commands */
int clear_argv_macros_r(nagios_macros* mac) {
  unsigned int x = 0;

  /* command argument macros */
  for (x = 0; x < MAX_COMMAND_ARGUMENTS; x++) {
    delete[] mac->argv[x];
    mac->argv[x] = NULL;
  }
  return (OK);
}

int clear_argv_macros() {
  return (clear_argv_macros_r(get_global_macros()));
}

/*
 * copies non-volatile macros from global macro_x to **dest, which
 * must be large enough to hold at least MACRO_X_COUNT entries.
 * We use a shortlived macro to save up on typing
 */
#define cp_macro(name) dest[MACRO_##name] = get_global_macros()->x[MACRO_##name]
void copy_constant_macros(char** dest) {
  cp_macro(ADMINEMAIL);
  cp_macro(ADMINPAGER);
  cp_macro(MAINCONFIGFILE);
  cp_macro(STATUSDATAFILE);
  cp_macro(RETENTIONDATAFILE);
  cp_macro(OBJECTCACHEFILE);
  cp_macro(TEMPFILE);
  cp_macro(LOGFILE);
  cp_macro(RESOURCEFILE);
  cp_macro(COMMANDFILE);
  cp_macro(HOSTPERFDATAFILE);
  cp_macro(SERVICEPERFDATAFILE);
  cp_macro(PROCESSSTARTTIME);
  cp_macro(TEMPPATH);
  cp_macro(EVENTSTARTTIME);
  return;
}
#undef cp_macro

/* clear all macros that are not "constant" (i.e. they change throughout the course of monitoring) */
int clear_volatile_macros_r(nagios_macros* mac) {
  customvariablesmember* this_customvariablesmember = NULL;
  customvariablesmember* next_customvariablesmember = NULL;
  unsigned int x = 0;

  for (x = 0; x < MACRO_X_COUNT; x++) {
    switch (x) {

    case MACRO_ADMINEMAIL:
    case MACRO_ADMINPAGER:
    case MACRO_MAINCONFIGFILE:
    case MACRO_STATUSDATAFILE:
    case MACRO_RETENTIONDATAFILE:
    case MACRO_OBJECTCACHEFILE:
    case MACRO_TEMPFILE:
    case MACRO_LOGFILE:
    case MACRO_RESOURCEFILE:
    case MACRO_COMMANDFILE:
    case MACRO_HOSTPERFDATAFILE:
    case MACRO_SERVICEPERFDATAFILE:
    case MACRO_PROCESSSTARTTIME:
    case MACRO_TEMPPATH:
    case MACRO_EVENTSTARTTIME:
      /* these don't change during the course of monitoring, so no need to free them */
      break;

    default:
      delete[] mac->x[x];
      mac->x[x] = NULL;
      break;
    }
  }

  /* contact address macros */
  for (x = 0; x < MAX_CONTACT_ADDRESSES; x++) {
    delete[] mac->contactaddress[x];
    mac->contactaddress[x] = NULL;
  }

  /* clear macro pointers */
  mac->host_ptr = NULL;
  mac->hostgroup_ptr = NULL;
  mac->service_ptr = NULL;
  mac->servicegroup_ptr = NULL;
  mac->contact_ptr = NULL;
  mac->contactgroup_ptr = NULL;

  /* clear on-demand macro */
  delete[] mac->ondemand;
  mac->ondemand = NULL;

  /* clear ARGx macros */
  clear_argv_macros_r(mac);

  /* clear custom host variables */
  for (this_customvariablesmember = mac->custom_host_vars;
       this_customvariablesmember != NULL;
       this_customvariablesmember = next_customvariablesmember) {
    next_customvariablesmember = this_customvariablesmember->next;
    delete[] this_customvariablesmember->variable_name;
    delete[] this_customvariablesmember->variable_value;
    delete this_customvariablesmember;
  }
  mac->custom_host_vars = NULL;

  /* clear custom service variables */
  for (this_customvariablesmember = mac->custom_service_vars;
       this_customvariablesmember != NULL;
       this_customvariablesmember = next_customvariablesmember) {
    next_customvariablesmember = this_customvariablesmember->next;
    delete[] this_customvariablesmember->variable_name;
    delete[] this_customvariablesmember->variable_value;
    delete this_customvariablesmember;
  }
  mac->custom_service_vars = NULL;

  /* clear custom contact variables */
  for (this_customvariablesmember = mac->custom_contact_vars;
       this_customvariablesmember != NULL;
       this_customvariablesmember = next_customvariablesmember) {
    next_customvariablesmember = this_customvariablesmember->next;
    delete[] this_customvariablesmember->variable_name;
    delete[] this_customvariablesmember->variable_value;
    delete this_customvariablesmember;
  }
  mac->custom_contact_vars = NULL;

  return (OK);
}

int clear_volatile_macros() {
  return (clear_volatile_macros_r(get_global_macros()));
}

/* clear contact macros */
int clear_contact_macros_r(nagios_macros* mac) {
  unsigned int x;
  customvariablesmember* this_customvariablesmember = NULL;
  customvariablesmember* next_customvariablesmember = NULL;

  for (x = 0; x < MACRO_X_COUNT; x++) {
    switch (x) {
    case MACRO_CONTACTNAME:
    case MACRO_CONTACTALIAS:
    case MACRO_CONTACTEMAIL:
    case MACRO_CONTACTPAGER:
    case MACRO_CONTACTGROUPNAMES:
      delete[] mac->x[x];
      mac->x[x] = NULL;
      break;

    default:
      break;
    }
  }

  /* clear contact addresses */
  for (x = 0; x < MAX_CONTACT_ADDRESSES; x++) {
    delete[] mac->contactaddress[x];
    mac->contactaddress[x] = NULL;
  }

  /* clear custom contact variables */
  for (this_customvariablesmember = mac->custom_contact_vars;
       this_customvariablesmember != NULL;
       this_customvariablesmember = next_customvariablesmember) {
    next_customvariablesmember = this_customvariablesmember->next;
    delete[] this_customvariablesmember->variable_name;
    delete[] this_customvariablesmember->variable_value;
    delete this_customvariablesmember;
  }
  mac->custom_contact_vars = NULL;

  /* clear pointers */
  mac->contact_ptr = NULL;

  return (OK);
}

int clear_contact_macros() {
  return (clear_contact_macros_r(get_global_macros()));
}

/* clear contactgroup macros */
int clear_contactgroup_macros_r(nagios_macros* mac) {
  unsigned int x;

  for (x = 0; x < MACRO_X_COUNT; x++) {
    switch (x) {
    case MACRO_CONTACTGROUPNAME:
    case MACRO_CONTACTGROUPALIAS:
    case MACRO_CONTACTGROUPMEMBERS:
      delete[] mac->x[x];
      mac->x[x] = NULL;
      break;

    default:
      break;
    }
  }

  /* clear pointers */
  mac->contactgroup_ptr = NULL;

  return (OK);
}

int clear_contactgroup_macros() {
  return (clear_contactgroup_macros_r(get_global_macros()));
}

/* clear summary macros */
int clear_summary_macros_r(nagios_macros* mac) {
  unsigned int x;

  for (x = MACRO_TOTALHOSTSUP;
       x <= MACRO_TOTALSERVICEPROBLEMSUNHANDLED;
       x++) {
    delete[] mac->x[x];
    mac->x[x] = NULL;
  }

  return (OK);
}

int clear_summary_macros() {
  return (clear_summary_macros_r(get_global_macros()));
}

/******************************************************************/
/****************** ENVIRONMENT MACRO FUNCTIONS *******************/
/******************************************************************/

/* sets or unsets all macro environment variables */
int set_all_macro_environment_vars_r(nagios_macros* mac, int set) {
  if (config->enable_environment_macros() == false)
    return (ERROR);

  set_macrox_environment_vars_r(mac, set);
  set_argv_macro_environment_vars_r(mac, set);
  set_custom_macro_environment_vars_r(mac, set);
  set_contact_address_environment_vars_r(mac, set);

  return (OK);
}

int set_all_macro_environment_vars(int set) {
  return (set_all_macro_environment_vars_r(get_global_macros(), set));
}

/* sets or unsets macrox environment variables */
int set_macrox_environment_vars_r(nagios_macros* mac, int set) {
  unsigned int x = 0;
  int free_macro = false;
  int generate_macro = true;

  /* set each of the macrox environment variables */
  for (x = 0; x < MACRO_X_COUNT; x++) {
    free_macro = false;

    /* generate the macro value if it hasn't already been done */
    /* THIS IS EXPENSIVE */
    if (set == true) {
      generate_macro = true;

      /* skip summary macro generation if lage installation tweaks are enabled */
      if ((x >= MACRO_TOTALHOSTSUP
           && x <= MACRO_TOTALSERVICEPROBLEMSUNHANDLED)
          && config->use_large_installation_tweaks() == true)
        generate_macro = false;

      if (mac->x[x] == NULL && generate_macro == true)
        grab_macrox_value_r(
          mac,
          x,
          NULL,
          NULL,
          &mac->x[x],
          &free_macro);
    }

    /* set the value */
    set_macro_environment_var(macro_x_names[x], mac->x[x], set);
  }

  return (OK);
}

int set_macrox_environment_vars(int set) {
  return (set_macrox_environment_vars_r(get_global_macros(), set));
}

/* sets or unsets argv macro environment variables */
int set_argv_macro_environment_vars_r(nagios_macros* mac, int set) {
  /* set each of the argv macro environment variables */
  for (unsigned int x(0); x < MAX_COMMAND_ARGUMENTS; x++) {
    std::ostringstream oss;
    oss << "ARG" << x + 1;
    set_macro_environment_var(oss.str().c_str(), mac->argv[x], set);
  }

  return (OK);
}

int set_argv_macro_environment_vars(int set) {
  return (set_argv_macro_environment_vars_r(get_global_macros(), set));
}

/* sets or unsets custom host/service/contact macro environment variables */
int set_custom_macro_environment_vars_r(nagios_macros* mac, int set) {
  customvariablesmember* temp_customvariablesmember = NULL;
  host* temp_host = NULL;
  service* temp_service = NULL;
  contact* temp_contact = NULL;

  /***** CUSTOM HOST VARIABLES *****/
  /* generate variables and save them for later */
  if ((temp_host = mac->host_ptr) && set == true) {
    for (temp_customvariablesmember = temp_host->custom_variables;
         temp_customvariablesmember != NULL;
         temp_customvariablesmember = temp_customvariablesmember->next) {
      std::string var("_HOST");
      var.append(temp_customvariablesmember->variable_name);
      add_custom_variable_to_object(
        &mac->custom_host_vars,
        var.c_str(),
        temp_customvariablesmember->variable_value);
    }
  }
  /* set variables */
  for (temp_customvariablesmember = mac->custom_host_vars;
       temp_customvariablesmember != NULL;
       temp_customvariablesmember = temp_customvariablesmember->next) {
    set_macro_environment_var(
      temp_customvariablesmember->variable_name,
      clean_macro_chars(
        temp_customvariablesmember->variable_value,
        STRIP_ILLEGAL_MACRO_CHARS | ESCAPE_MACRO_CHARS),
      set);
  }

  /***** CUSTOM SERVICE VARIABLES *****/
  /* generate variables and save them for later */
  if ((temp_service = mac->service_ptr) && set == true) {
    for (temp_customvariablesmember = temp_service->custom_variables;
         temp_customvariablesmember != NULL;
         temp_customvariablesmember = temp_customvariablesmember->next) {
      std::string var("_SERVICE");
      var.append(temp_customvariablesmember->variable_name);
      add_custom_variable_to_object(
        &mac->custom_service_vars,
        var.c_str(),
        temp_customvariablesmember->variable_value);
    }
  }
  /* set variables */
  for (temp_customvariablesmember = mac->custom_service_vars;
       temp_customvariablesmember != NULL;
       temp_customvariablesmember = temp_customvariablesmember->next)
    set_macro_environment_var(
      temp_customvariablesmember->variable_name,
      clean_macro_chars(
        temp_customvariablesmember->variable_value,
        STRIP_ILLEGAL_MACRO_CHARS | ESCAPE_MACRO_CHARS),
      set);

  /***** CUSTOM CONTACT VARIABLES *****/
  /* generate variables and save them for later */
  if ((temp_contact = mac->contact_ptr) && set == true) {
    for (temp_customvariablesmember = temp_contact->custom_variables;
         temp_customvariablesmember != NULL;
         temp_customvariablesmember = temp_customvariablesmember->next) {
      std::string var("_CONTACT");
      var.append(temp_customvariablesmember->variable_name);
      add_custom_variable_to_object(
        &mac->custom_contact_vars,
        var.c_str(),
        temp_customvariablesmember->variable_value);
    }
  }
  /* set variables */
  for (temp_customvariablesmember = mac->custom_contact_vars;
       temp_customvariablesmember != NULL;
       temp_customvariablesmember = temp_customvariablesmember->next)
    set_macro_environment_var(
      temp_customvariablesmember->variable_name,
      clean_macro_chars(
        temp_customvariablesmember->variable_value,
        STRIP_ILLEGAL_MACRO_CHARS | ESCAPE_MACRO_CHARS),
      set);

  return (OK);
}

int set_custom_macro_environment_vars(int set) {
  return (set_custom_macro_environment_vars_r(
            get_global_macros(),
            set));
}

/* sets or unsets contact address environment variables */
int set_contact_address_environment_vars_r(
      nagios_macros* mac,
      int set) {
  /* these only get set during notifications */
  if (mac->contact_ptr == NULL)
    return (OK);

  for (unsigned int x(0); x < MAX_CONTACT_ADDRESSES; x++) {
    std::ostringstream oss;
    oss << "CONTACTADDRESS" << x;
    set_macro_environment_var(
      oss.str().c_str(),
      mac->contact_ptr->address[x],
      set);
  }

  return (OK);
}

int set_contact_address_environment_vars(int set) {
  return (set_contact_address_environment_vars_r(
            get_global_macros(),
            set));
}

/* sets or unsets a macro environment variable */
int set_macro_environment_var(
      char const* name,
      char const* value,
      int set) {
  /* we won't mess with null variable names */
  if (name == NULL)
    return (ERROR);

  /* create environment var name */
  std::string var(MACRO_ENV_VAR_PREFIX);
  var.append(name);

  /* set or unset the environment variable */
  set_environment_var(var.c_str(), value, set);

  return (OK);
}<|MERGE_RESOLUTION|>--- conflicted
+++ resolved
@@ -1,6 +1,6 @@
 /*
-** Copyright 1999-2010 Ethan Galstad
-** Copyright 2011-2013 Merethis
+** Copyright 1999-2010      Ethan Galstad
+** Copyright 2011-2013,2016 Centreon
 **
 ** This file is part of Centreon Engine.
 **
@@ -1156,14 +1156,11 @@
   add_macrox_name(LASTSERVICESTATEID);
   add_macrox_name(HOSTPARENTS);
   add_macrox_name(HOSTCHILDREN);
-<<<<<<< HEAD
   add_macrox_name(HOSTID);
   add_macrox_name(SERVICEID);
-=======
   add_macrox_name(HOSTTIMEZONE);
   add_macrox_name(SERVICETIMEZONE);
   add_macrox_name(CONTACTTIMEZONE);
->>>>>>> d24fd578
 
   return (OK);
 }
