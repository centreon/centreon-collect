--- conflicted
+++ resolved
@@ -27,39 +27,8 @@
 #include "utils.hh"
 #include "shared.hh"
 #include "logging.hh"
-#include "configuration/states.hh"
 #include "macros.hh"
 
-using namespace com::centreon::engine;
-
-<<<<<<< HEAD
-extern configuration::states config;
-
-extern contact*              contact_list;
-extern contactgroup*         contactgroup_list;
-extern host*                 host_list;
-extern hostgroup*            hostgroup_list;
-extern service*              service_list;
-extern servicegroup*         servicegroup_list;
-extern command*              command_list;
-extern timeperiod*           timeperiod_list;
-
-char*                        macro_x_names[MACRO_X_COUNT];     /* the macro names */
-char*                        macro_user[MAX_USER_MACROS];      /* $USERx$ macros */
-
-/*
- * These point to their corresponding pointer arrays in global_macros
- * AFTER macros have been initialized.
- *
- * They really only exist so that eventbroker modules that reference
- * them won't need to be re-compiled, although modules that rely
- * on their values after having run a certain command will require an
- * update
- */
-char**               macro_x = NULL;
-
-=======
->>>>>>> 7834bc45
 /*
  * scoped to this file to prevent (unintentional) mischief,
  * but see base/notifications.c for how to use it
