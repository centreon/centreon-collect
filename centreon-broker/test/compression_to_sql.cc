--- conflicted
+++ resolved
@@ -100,13 +100,8 @@
     {
       std::ostringstream query;
       query << "SELECT COUNT(host_id)"
-<<<<<<< HEAD
             << "  FROM rt_hosts";
-      QSqlQuery q(db);
-=======
-            << "  FROM hosts";
       QSqlQuery q(*db.storage_db());
->>>>>>> 85fcd66b
       if (!q.exec(query.str().c_str()))
         throw (exceptions::msg() << "cannot read host count from DB: "
                << q.lastError().text().toStdString().c_str());
@@ -120,13 +115,8 @@
     {
       std::ostringstream query;
       query << "SELECT COUNT(service_id)"
-<<<<<<< HEAD
             << "  FROM rt_services";
-      QSqlQuery q(db);
-=======
-            << "  FROM services";
       QSqlQuery q(*db.storage_db());
->>>>>>> 85fcd66b
       if (!q.exec(query.str().c_str()))
         throw (exceptions::msg()
                << "cannot read service count from DB: "
