/*
** Copyright 2013-2014 Merethis
**
** This file is part of Centreon Broker.
**
** Centreon Broker is free software: you can redistribute it and/or
** modify it under the terms of the GNU General Public License version 2
** as published by the Free Software Foundation.
**
** Centreon Broker is distributed in the hope that it will be useful,
** but WITHOUT ANY WARRANTY; without even the implied warranty of
** MERCHANTABILITY or FITNESS FOR A PARTICULAR PURPOSE. See the GNU
** General Public License for more details.
**
** You should have received a copy of the GNU General Public License
** along with Centreon Broker. If not, see
** <http://www.gnu.org/licenses/>.
*/

#include <cstdio>
#include <cstdlib>
#include <iostream>
#include <QSqlError>
#include <QSqlQuery>
#include <QVariant>
#include <sstream>
#include <string>
#include "com/centreon/broker/exceptions/msg.hh"
#include "test/config.hh"
#include "test/engine.hh"
#include "test/generate.hh"
#include "test/misc.hh"
#include "test/vars.hh"

using namespace com::centreon::broker;

#define DB_NAME "broker_groups_to_sql"
#define HOST_COUNT 6
#define SERVICES_BY_HOST 5

/**
 *  Check that groups and associated memberships are properly inserted
 *  in SQL database.
 *
 *  @return EXIT_SUCCESS on success.
 */
int main() {
  // Error flag.
  bool error(true);

  // Variables that need cleaning.
  std::list<host> hosts;
  std::list<service> services;
  std::list<hostgroup> host_groups;
  std::list<servicegroup> service_groups;
  std::string engine_config_path(tmpnam(NULL));
  engine daemon;
  test_db db;

  try {
    // Prepare database.
    db.open(DB_NAME);

    // Group data.
    struct {
      std::string action_url;
      std::string alias;
      std::string notes;
      std::string notes_url;
    } host_groups_entries[] = {
      {
        "http://www.centreon.com #1",
        "MyHostGroup#1",
        "Some notes about this host group #1",
        "http://www.merethis.com #1"
      },
      {
        "http://www.centreon.com #2",
        "MyHostGroup#2",
        "Some notes about this host group #2",
        "http://www.merethis.com #2"
      }
    },
      service_groups_entries[] = {
      {
        "http://www.merethis.com/?=1",
        "MyServiceGroup#1",
        "Some useful comment about this service group #1",
        "http://www.centreon.com/?=1"
      },
      {
        "http://www.merethis.com/?=2",
        "MyServiceGroup#2",
        "Some useful comment about this service group #2",
        "http://www.centreon.com/?=2"
      },
      {
        "http://www.merethis.com/?=3",
        "MyServiceGroup#3",
        "Some useful comment about this service group #3",
        "http://www.centreon.com/?=3"
      },
      {
        "http://www.merethis.com/?=4",
        "MyServiceGroup#4",
        "Some useful comment about this service group #4",
        "http://www.centreon.com/?=4"
      },
      {
        "http://www.merethis.com/?=5",
        "MyServiceGroup#5",
        "Some useful comment about this service group #5",
        "http://www.centreon.com/?=5"
      },
      {
        "http://www.merethis.com/?=6",
        "MyServiceGroup#6",
        "Some useful comment about this service group #6",
        "http://www.centreon.com/?=6"
      },
    };

    // Prepare monitoring engine configuration parameters.
    generate_hosts(hosts, HOST_COUNT);
    generate_services(services, hosts, SERVICES_BY_HOST);
    generate_host_groups(host_groups, 2);
    generate_service_groups(service_groups, HOST_COUNT);
    {
      std::list<hostgroup>::iterator
        hg(host_groups.begin()),
        hg_end(host_groups.end());
      unsigned int i(0);
      for (std::list<host>::iterator
             it(hosts.begin()),
             end(hosts.end());
           it != end;
           ++it) {
        hg->action_url = new char[host_groups_entries[i].action_url.size() + 1];
        strcpy(hg->action_url, host_groups_entries[i].action_url.c_str());
        hg->alias = new char[host_groups_entries[i].alias.size() + 1];
        strcpy(hg->alias, host_groups_entries[i].alias.c_str());
        hg->notes = new char[host_groups_entries[i].notes.size() + 1];
        strcpy(hg->notes, host_groups_entries[i].notes.c_str());
        hg->notes_url = new char[host_groups_entries[i].notes_url.size() + 1];
        strcpy(hg->notes_url, host_groups_entries[i].notes_url.c_str());
        link(*it, *hg);
        if (++hg == hg_end)
          hg = host_groups.begin();
        if ((sizeof(host_groups_entries) / sizeof(*host_groups_entries))
            == ++i)
          i = 0;
      }
    }
    {
      std::list<servicegroup>::iterator
        sg(service_groups.begin()),
        sg_end(service_groups.end());
      unsigned int i(0);
      for (std::list<service>::iterator
             it(services.begin()),
             end(services.end());
           it != end;
           ++it) {
        sg->action_url = new char[service_groups_entries[i].action_url.size() + 1];
        strcpy(sg->action_url, service_groups_entries[i].action_url.c_str());
        sg->alias = new char[service_groups_entries[i].alias.size() + 1];
        strcpy(sg->alias, service_groups_entries[i].alias.c_str());
        sg->notes = new char[service_groups_entries[i].notes.size() + 1];
        strcpy(sg->notes, service_groups_entries[i].notes.c_str());
        sg->notes_url = new char[service_groups_entries[i].notes_url.size() + 1];
        strcpy(sg->notes_url, service_groups_entries[i].notes_url.c_str());
        link(*it, *sg);
        if (++sg == sg_end)
          sg = service_groups.begin();
        if ((sizeof(service_groups_entries)
             / sizeof(*service_groups_entries))
            == ++i)
          i = 0;
      }
    }
    std::string additional_config;
    {
      std::ostringstream oss;
      oss << "broker_module=" << CBMOD_PATH << " "
          << PROJECT_SOURCE_DIR << "/test/cfg/groups_to_sql.xml\n";
      additional_config = oss.str();
    }

    // Generate monitoring engine configuration files.
    config_write(
      engine_config_path.c_str(),
      additional_config.c_str(),
      &hosts,
      &services,
      NULL,
      &host_groups,
      &service_groups);

    // Start monitoring engine.
    std::string engine_config_file(engine_config_path);
    engine_config_file.append("/nagios.cfg");
    daemon.set_config_file(engine_config_file);
    daemon.start();
    sleep_for(16 * MONITORING_ENGINE_INTERVAL_LENGTH);

    // Check the 'hostgroups' table.
    std::list<unsigned int> host_groups_id;
    {
      std::ostringstream query;
      query << "SELECT hostgroup_id, name, instance_id, action_url, alias, notes, notes_url"
            << "  FROM rt_hostgroups"
            << "  ORDER BY name";
      QSqlQuery q(*db.storage_db());
      if (!q.exec(query.str().c_str()))
        throw (exceptions::msg() << "cannot read hostgroups from DB: "
               << qPrintable(q.lastError().text()));
      for (unsigned int i(0);
           i < sizeof(host_groups_entries) / sizeof(*host_groups_entries);
           ++i) {
        if (!q.next())
          throw (exceptions::msg()
                 << "not enough host group entries: got " << i
                 << ", expected "
                 << sizeof(host_groups_entries) / sizeof(*host_groups_entries));
        host_groups_id.push_back(q.value(0).toUInt());
        if ((q.value(1).toUInt() != (i + 1))
            || (q.value(2).toUInt() != 42)
            || (q.value(3).toString()
                != host_groups_entries[i].action_url.c_str())
            || (q.value(4).toString()
                != host_groups_entries[i].alias.c_str())
            || (q.value(5).toString()
                != host_groups_entries[i].notes.c_str())
            || (q.value(6).toString()
                != host_groups_entries[i].notes_url.c_str()))
          throw (exceptions::msg()
                 << "invalid host group entry: got (name "
                 << q.value(1).toUInt() << ", instance_id "
                 << q.value(2).toUInt() << ", action_url "
                 << q.value(3).toString() << ", alias "
                 << q.value(4).toString() << ", notes "
                 << q.value(5).toString() << ", notes_url "
                 << q.value(6).toString() << "), expected ("
                 << (i + 1) << ", 42 "
                 << host_groups_entries[i].action_url.c_str() << ", "
                 << host_groups_entries[i].alias.c_str() << ", "
                 << host_groups_entries[i].notes.c_str() << ", "
                 << host_groups_entries[i].notes_url.c_str() << ")");
      }
      if (q.next())
        throw (exceptions::msg() << "too much host group entries");
    }

    // Check the 'servicegroups' table.
    std::list<unsigned int> service_groups_id;
    {
      std::ostringstream query;
      query << "SELECT servicegroup_id, name, instance_id, action_url, alias, notes, notes_url"
            << "  FROM rt_servicegroups"
            << "  ORDER BY name";
      QSqlQuery q(*db.storage_db());
      if (!q.exec(query.str().c_str()))
        throw (exceptions::msg() << "cannot read servicegroups from DB: "
               << qPrintable(q.lastError().text()));
      for (unsigned int i(0);
           i < sizeof(service_groups_entries) / sizeof(*service_groups_entries);
           ++i) {
        if (!q.next())
          throw (exceptions::msg()
                 << "not enough service group entries: got " << i
                 << ", expected "
                 << sizeof(service_groups_entries) / sizeof(*service_groups_entries));
        service_groups_id.push_back(q.value(0).toUInt());
        if ((q.value(1).toUInt() != (i + 1))
            || (q.value(2).toUInt() != 42)
            || (q.value(3).toString()
                != service_groups_entries[i].action_url.c_str())
            || (q.value(4).toString()
                != service_groups_entries[i].alias.c_str())
            || (q.value(5).toString()
                != service_groups_entries[i].notes.c_str())
            || (q.value(6).toString()
                != service_groups_entries[i].notes_url.c_str()))
          throw (exceptions::msg()
                 << "invalid service group entry: got (name "
                 << q.value(1).toUInt() << ", instance_id "
                 << q.value(2).toUInt() << ", action_url "
                 << q.value(3).toString() << ", alias "
                 << q.value(4).toString() << ", notes "
                 << q.value(5).toString() << ", notes_url "
                 << q.value(6).toString() << "), expected ("
                 << (i + 1) << ", 42 "
                 << service_groups_entries[i].action_url.c_str() << ", "
                 << service_groups_entries[i].alias.c_str() << ", "
                 << service_groups_entries[i].notes.c_str() << ", "
                 << service_groups_entries[i].notes_url.c_str() << ")");
      }
      if (q.next())
        throw (exceptions::msg() << "too much service group entries");
    }

    // Check hosts/hostgroups links.
    {
      unsigned int i(0);
      for (std::list<unsigned int>::iterator
             it(host_groups_id.begin()),
             end(host_groups_id.end());
           it != end;
           ++it, ++i) {
        std::ostringstream oss;
        oss << "SELECT host_id"
            << " FROM rt_hosts_hostgroups"
            << " WHERE hostgroup_id=" << *it
            << " ORDER BY host_id ASC";
        QSqlQuery q(*db.storage_db());
        if (!q.exec(oss.str().c_str()))
          throw (exceptions::msg()
                 << "cannot get hosts/hostgroups links: "
                 << qPrintable(q.lastError().text()));
        for (unsigned int j(0); j < HOST_COUNT / 2; ++j) {
          if (!q.next())
            throw (exceptions::msg()
                   << "not enough hosts linked to host group #" << i
                   << " (id " << *it << "): got " << i
                   << ", expected " << HOST_COUNT / 2);
          if (q.value(0).toUInt() != (j * 2 + i + 1))
            throw (exceptions::msg()
                   << "invalid host link to host group #" << i
                   << " (id " << *it << "): got host id "
                   << q.value(0).toUInt() << ", expected "
                   << (j * 2 + i + 1));
        }
        if (q.next())
          throw (exceptions::msg()
                 << "too much hosts linked to host group #" << i
                 << " (id " << *it << ")");
      }
    }

    // Check services/servicegroups links.
    {
      unsigned int i(0);
      for (std::list<unsigned int>::iterator
             it(service_groups_id.begin()),
             end(service_groups_id.end());
           it != end;
           ++it, ++i) {
        std::ostringstream oss;
        oss << "SELECT service_id"
            << " FROM rt_services_servicegroups"
            << " WHERE servicegroup_id=" << *it
            << " ORDER BY service_id ASC";
        QSqlQuery q(*db.storage_db());
        if (!q.exec(oss.str().c_str()))
          throw (exceptions::msg()
                 << "cannot get services/servicegroups links: "
                 << qPrintable(q.lastError().text()));
        for (unsigned int j(0);
             j < SERVICES_BY_HOST;
             ++j) {
          if (!q.next())
            throw (exceptions::msg()
                   << "not enough services linked to service group #"
                   << i << " (id " << *it << "): got " << i
                   << ", expected " << SERVICES_BY_HOST);
          if (q.value(0).toUInt() != (j * HOST_COUNT + i + 1))
            throw (exceptions::msg()
                   << "invalid host link to host group #" << i
                   << " (id " << *it << "): got host id "
                   << q.value(0).toUInt() << ", expected "
                   << (j * HOST_COUNT + i + 1));
        }
        if (q.next())
          throw (exceptions::msg()
                 << "too much hosts linked to host group #" << i
                 << " (id " << *it << ")");
      }
    }

    // Stop engine.
    daemon.stop();
    sleep_for(8 * MONITORING_ENGINE_INTERVAL_LENGTH);

    // Check that host groups were deleted from DB.
    {
<<<<<<< HEAD
      QSqlQuery q(db);
      if (!q.exec("SELECT COUNT(*) FROM rt_hostgroups WHERE enabled=1")
=======
      QSqlQuery q(*db.storage_db());
      if (!q.exec("SELECT COUNT(*) FROM hostgroups WHERE enabled=1")
>>>>>>> 85fcd66b
          || !q.next())
        throw (exceptions::msg()
               << "cannot get host group count from DB: "
               << qPrintable(q.lastError().text()));
      if (q.value(0).toUInt())
        throw (exceptions::msg() << q.value(0).toUInt()
               << " host groups remain in DB after shutdown");
    }

    // Check that service groups were deleted from DB.
    {
<<<<<<< HEAD
      QSqlQuery q(db);
      if (!q.exec("SELECT COUNT(*) FROM rt_servicegroups WHERE enabled=1")
=======
      QSqlQuery q(*db.storage_db());
      if (!q.exec("SELECT COUNT(*) FROM servicegroups WHERE enabled=1")
>>>>>>> 85fcd66b
          || !q.next())
        throw (exceptions::msg()
               << "cannot get service group count from DB: "
               << qPrintable(q.lastError().text()));
      if (q.value(0).toUInt())
        throw (exceptions::msg() << q.value(0).toUInt()
               << " service groups remain in DB after shutdown");
    }

    // Success.
    error = false;
  }
  catch (std::exception const& e) {
    std::cerr << e.what() << std::endl;
  }
  catch (...) {
    std::cerr << "unknown exception" << std::endl;
  }

  // Cleanup.
  daemon.stop();
  config_remove(engine_config_path.c_str());
  free_hosts(hosts);
  free_services(services);
  free_host_groups(host_groups);
  free_service_groups(service_groups);

  // Return check result.
  return (error ? EXIT_FAILURE : EXIT_SUCCESS);
}<|MERGE_RESOLUTION|>--- conflicted
+++ resolved
@@ -383,13 +383,8 @@
 
     // Check that host groups were deleted from DB.
     {
-<<<<<<< HEAD
-      QSqlQuery q(db);
+      QSqlQuery q(*db.storage_db());
       if (!q.exec("SELECT COUNT(*) FROM rt_hostgroups WHERE enabled=1")
-=======
-      QSqlQuery q(*db.storage_db());
-      if (!q.exec("SELECT COUNT(*) FROM hostgroups WHERE enabled=1")
->>>>>>> 85fcd66b
           || !q.next())
         throw (exceptions::msg()
                << "cannot get host group count from DB: "
@@ -401,13 +396,8 @@
 
     // Check that service groups were deleted from DB.
     {
-<<<<<<< HEAD
-      QSqlQuery q(db);
+      QSqlQuery q(*db.storage_db());
       if (!q.exec("SELECT COUNT(*) FROM rt_servicegroups WHERE enabled=1")
-=======
-      QSqlQuery q(*db.storage_db());
-      if (!q.exec("SELECT COUNT(*) FROM servicegroups WHERE enabled=1")
->>>>>>> 85fcd66b
           || !q.next())
         throw (exceptions::msg()
                << "cannot get service group count from DB: "
