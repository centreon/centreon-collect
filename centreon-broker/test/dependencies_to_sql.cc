/*
** Copyright 2013-2014 Merethis
**
** This file is part of Centreon Broker.
**
** Centreon Broker is free software: you can redistribute it and/or
** modify it under the terms of the GNU General Public License version 2
** as published by the Free Software Foundation.
**
** Centreon Broker is distributed in the hope that it will be useful,
** but WITHOUT ANY WARRANTY; without even the implied warranty of
** MERCHANTABILITY or FITNESS FOR A PARTICULAR PURPOSE. See the GNU
** General Public License for more details.
**
** You should have received a copy of the GNU General Public License
** along with Centreon Broker. If not, see
** <http://www.gnu.org/licenses/>.
*/

#include <cstdio>
#include <cstdlib>
#include <iostream>
#include <QSqlError>
#include <QSqlQuery>
#include <QVariant>
#include <sstream>
#include <string>
#include "com/centreon/broker/exceptions/msg.hh"
#include "test/config.hh"
#include "test/engine.hh"
#include "test/generate.hh"
#include "test/misc.hh"
#include "test/vars.hh"

using namespace com::centreon::broker;

#define DB_NAME "broker_dependencies_to_sql"
#define HOST_COUNT 6
#define SERVICES_BY_HOST 1

/**
 *  Check that dependencies are properly inserted in SQL database.
 *
 *  @return EXIT_SUCCESS on success.
 */
int main() {
  // Error flag.
  bool error(true);

  // Variables that need cleaning.
  std::list<host> hosts;
  std::list<service> services;
  std::list<hostdependency> host_deps;
  std::list<servicedependency> service_deps;
  std::string engine_config_path(tmpnam(NULL));
  engine daemon;
  test_db db;

  try {
    // Prepare database.
    db.open(DB_NAME);

    // Prepare monitoring engine configuration parameters.
    generate_hosts(hosts, HOST_COUNT);
    generate_services(services, hosts, SERVICES_BY_HOST);
    generate_host_dependencies(host_deps, HOST_COUNT - 2);
    generate_service_dependencies(
      service_deps,
      HOST_COUNT * SERVICES_BY_HOST - 2);
    {
      std::list<hostdependency>::iterator dep(host_deps.begin());
      std::list<host>::iterator
        next(hosts.begin()),
        current(next++),
        previous,
        end(hosts.end());
      ++next;
      while (next != end) {
        previous = current;
        current = next;
        depends_on(*(dep++), *previous, *current);
        ++(++next);
      }
      next = ++hosts.begin();
      current = next++;
      while (next != end) {
        previous = current;
        current = ++next;
        depends_on(*(dep++), *previous, *current);
        ++next;
      }
    }
    {
      for (std::list<host>::iterator
             next(hosts.begin()),
             previous(next++),
             end(hosts.end());
           next != end;
           ) {
        parent_of(*previous, *next);
        previous = next++;
      }
    }
    {
      std::list<servicedependency>::iterator dep(service_deps.begin());
      std::list<service>::iterator
        next(services.begin()),
        current(next++),
        previous,
        end(services.end());
      ++next;
      while (next != end) {
        previous = current;
        current = next;
        depends_on(*(dep++), *previous, *current);
        ++(++next);
      }
      next = ++services.begin();
      current = next++;
      while (next != end) {
        previous = current;
        current = ++next;
        depends_on(*(dep++), *previous, *current);
        ++next;
      }
    }
    std::string additional_config;
    {
      std::ostringstream oss;
      oss << "broker_module=" << CBMOD_PATH << " " << PROJECT_SOURCE_DIR
          << "/test/cfg/dependencies_to_sql.xml\n";
      additional_config = oss.str();
    }

    // Generate monitoring engine configuration file.
    config_write(
      engine_config_path.c_str(),
      additional_config.c_str(),
      &hosts,
      &services,
      NULL,
      NULL,
      NULL,
      &host_deps,
      &service_deps);

    // Start monitoring engine.
    std::string engine_config_file(engine_config_path);
    engine_config_file.append("/nagios.cfg");
    daemon.set_config_file(engine_config_file);
    daemon.start();
    sleep_for(16 * MONITORING_ENGINE_INTERVAL_LENGTH);

    // Check the 'hosts_hosts_dependencies' table.
    {
      struct {
        unsigned int dependent_host_id;
        unsigned int host_id;
      } const entries[] = {
        { 1, 3 }, { 2, 4 }, { 3, 5 }, { 4, 6 }
      };
      std::ostringstream query;
      query << "SELECT dependent_host_id, host_id"
            << "  FROM rt_hosts_hosts_dependencies"
            << "  ORDER BY dependent_host_id, host_id";
      QSqlQuery q(*db.storage_db());
      if (!q.exec(query.str().c_str()))
        throw (exceptions::msg()
               << "cannot read host dependencies from DB: "
               << qPrintable(q.lastError().text()));
      for (unsigned int i(0);
           i < sizeof(entries) / sizeof(*entries);
           ++i) {
        if (!q.next())
          throw (exceptions::msg()
                 << "not enough host dependencies: got " << i
                 << ", expected "
                 << sizeof(entries) / sizeof(*entries));
        if ((q.value(0).toUInt() != entries[i].dependent_host_id)
            || (q.value(1).toUInt() != entries[i].host_id))
          throw (exceptions::msg() << "invalid host dependency entry: "
                 << "got (dependent host id " << q.value(0).toUInt()
                 << ", host id " << q.value(1).toUInt()
                 << "), expected (" << entries[i].dependent_host_id
                 << ", " << entries[i].host_id << ")");
      }
      if (q.next())
        throw (exceptions::msg() << "too much host dependencies");
    }

    // Check the 'services_services_dependencies' table.
    {
      struct {
        unsigned int dependent_host_id;
        unsigned int dependent_service_id;
        unsigned int host_id;
        unsigned int service_id;
      } const entries[] = {
        { 1, 1, 3, 3 }, { 2, 2, 4, 4 }, { 3, 3, 5, 5 }, { 4, 4, 6, 6 }
      };
      std::ostringstream query;
      query << "SELECT dependent_host_id, dependent_service_id,"
            << "       host_id, service_id"
            << "  FROM rt_services_services_dependencies"
            << "  ORDER BY dependent_host_id, dependent_service_id,"
            << "           host_id, service_id";
      QSqlQuery q(*db.storage_db());
      if (!q.exec(query.str().c_str()))
        throw (exceptions::msg()
               << "cannot read service dependencies from DB: "
               << qPrintable(q.lastError().text()));
      for (unsigned int i(0);
           i < sizeof(entries) / sizeof(*entries);
           ++i) {
        if (!q.next())
          throw (exceptions::msg()
                 << "not enough service dependencies: got " << i
                 << ", expected "
                 << sizeof(entries) / sizeof(*entries));
        if ((q.value(0).toUInt() != entries[i].dependent_host_id)
            || (q.value(1).toUInt() != entries[i].dependent_service_id)
            || (q.value(2).toUInt() != entries[i].host_id)
            || (q.value(3).toUInt() != entries[i].service_id))
          throw (exceptions::msg() << "invalid service dependency "
                 << "entry: got (dependent host id "
                 << q.value(0).toUInt() << ", dependent service id "
                 << q.value(1).toUInt() << ", host id "
                 << q.value(2).toUInt() << ", service id "
                 << q.value(3).toUInt() << "), expected ("
                 << entries[i].dependent_host_id << ", "
                 << entries[i].dependent_service_id << ", "
                 << entries[i].host_id << ", " << entries[i].service_id
                 << ")");
      }
      if (q.next())
        throw (exceptions::msg() << "too much service dependencies");
    }

    // Check the 'hosts_hosts_parents' table.
    {
      struct {
        unsigned int child_id;
        unsigned int parent_id;
      } const entries[] = {
        { 2, 1 },
        { 3, 2 },
        { 4, 3 },
        { 5, 4 },
        { 6, 5 }
      };
      std::ostringstream query;
<<<<<<< HEAD
      query << "SELECT child_id, parent_id FROM rt_hosts_hosts_parents";
      QSqlQuery q(db);
=======
      query << "SELECT child_id, parent_id FROM hosts_hosts_parents";
      QSqlQuery q(*db.storage_db());
>>>>>>> 85fcd66b
      if (!q.exec(query.str().c_str()))
        throw (exceptions::msg() << "cannot read host parents from DB: "
               << qPrintable(q.lastError().text()));
      for (unsigned int i(0);
           i < sizeof(entries) / sizeof(*entries);
           ++i) {
        if (!q.next())
          throw (exceptions::msg()
                 << "not enough host parents: got " << i
                 << ", expected "
                 << sizeof(entries) / sizeof(*entries));
        if ((q.value(0).toUInt() != entries[i].child_id)
            || (q.value(1).toUInt() != entries[i].parent_id))
          throw (exceptions::msg() << "invalid host parent entry: got ("
                 << "child id " << q.value(0).toUInt() << ", parent id "
                 << q.value(1).toUInt() << "), expected ("
                 << entries[i].child_id << ", " << entries[i].parent_id
                 << ")");
      }
      if (q.next())
        throw (exceptions::msg() << "too much host parents in DB");
    }

    // Stop the monitoring engine.
    daemon.stop();
    sleep_for(6 * MONITORING_ENGINE_INTERVAL_LENGTH);

    // Check that host dependencies were deleted.
    {
<<<<<<< HEAD
      QSqlQuery q(db);
      if (!q.exec("SELECT COUNT(*) FROM rt_hosts_hosts_dependencies")
=======
      QSqlQuery q(*db.storage_db());
      if (!q.exec("SELECT COUNT(*) FROM hosts_hosts_dependencies")
>>>>>>> 85fcd66b
          || !q.next()
          || q.value(0).toUInt())
        throw (exceptions::msg() << "host dependencies were not deleted"
               << " after engine shutdown: "
               << qPrintable(q.lastError().text()));
    }

    // Check that service dependencies were deleted.
    {
<<<<<<< HEAD
      QSqlQuery q(db);
      if (!q.exec("SELECT COUNT(*) FROM rt_services_services_dependencies")
=======
      QSqlQuery q(*db.storage_db());
      if (!q.exec("SELECT COUNT(*) FROM services_services_dependencies")
>>>>>>> 85fcd66b
          || !q.next()
          || q.value(0).toUInt())
        throw (exceptions::msg() << "service dependencies were not "
               << "deleted after engine shutdown: "
               << qPrintable(q.lastError().text()));
    }

    // Check that host parents were deleted.
    {
<<<<<<< HEAD
      QSqlQuery q(db);
      if (!q.exec("SELECT COUNT(*) FROM rt_hosts_hosts_parents")
=======
      QSqlQuery q(*db.storage_db());
      if (!q.exec("SELECT COUNT(*) FROM hosts_hosts_parents")
>>>>>>> 85fcd66b
          || !q.next()
          || q.value(0).toUInt())
        throw (exceptions::msg() << "host parents were not deleted "
               << "after engine shutdown: "
               << qPrintable(q.lastError().text()));
    }

    // Success.
    error = false;
  }
  catch (std::exception const& e) {
    std::cerr << e.what() << std::endl;
  }
  catch (...) {
    std::cerr << "unknown exception" << std::endl;
  }

  // Cleanup.
  daemon.stop();
  config_remove(engine_config_path.c_str());
  free_hosts(hosts);
  free_services(services);
  free_host_dependencies(host_deps);
  free_service_dependencies(service_deps);

  // Return check result.
  return (error ? EXIT_FAILURE : EXIT_SUCCESS);
}<|MERGE_RESOLUTION|>--- conflicted
+++ resolved
@@ -249,13 +249,8 @@
         { 6, 5 }
       };
       std::ostringstream query;
-<<<<<<< HEAD
       query << "SELECT child_id, parent_id FROM rt_hosts_hosts_parents";
-      QSqlQuery q(db);
-=======
-      query << "SELECT child_id, parent_id FROM hosts_hosts_parents";
-      QSqlQuery q(*db.storage_db());
->>>>>>> 85fcd66b
+      QSqlQuery q(*db.storage_db());
       if (!q.exec(query.str().c_str()))
         throw (exceptions::msg() << "cannot read host parents from DB: "
                << qPrintable(q.lastError().text()));
@@ -285,13 +280,8 @@
 
     // Check that host dependencies were deleted.
     {
-<<<<<<< HEAD
-      QSqlQuery q(db);
+      QSqlQuery q(*db.storage_db());
       if (!q.exec("SELECT COUNT(*) FROM rt_hosts_hosts_dependencies")
-=======
-      QSqlQuery q(*db.storage_db());
-      if (!q.exec("SELECT COUNT(*) FROM hosts_hosts_dependencies")
->>>>>>> 85fcd66b
           || !q.next()
           || q.value(0).toUInt())
         throw (exceptions::msg() << "host dependencies were not deleted"
@@ -301,13 +291,8 @@
 
     // Check that service dependencies were deleted.
     {
-<<<<<<< HEAD
-      QSqlQuery q(db);
+      QSqlQuery q(*db.storage_db());
       if (!q.exec("SELECT COUNT(*) FROM rt_services_services_dependencies")
-=======
-      QSqlQuery q(*db.storage_db());
-      if (!q.exec("SELECT COUNT(*) FROM services_services_dependencies")
->>>>>>> 85fcd66b
           || !q.next()
           || q.value(0).toUInt())
         throw (exceptions::msg() << "service dependencies were not "
@@ -317,13 +302,8 @@
 
     // Check that host parents were deleted.
     {
-<<<<<<< HEAD
-      QSqlQuery q(db);
+      QSqlQuery q(*db.storage_db());
       if (!q.exec("SELECT COUNT(*) FROM rt_hosts_hosts_parents")
-=======
-      QSqlQuery q(*db.storage_db());
-      if (!q.exec("SELECT COUNT(*) FROM hosts_hosts_parents")
->>>>>>> 85fcd66b
           || !q.next()
           || q.value(0).toUInt())
         throw (exceptions::msg() << "host parents were not deleted "
