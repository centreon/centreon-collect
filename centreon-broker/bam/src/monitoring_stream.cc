--- conflicted
+++ resolved
@@ -146,13 +146,10 @@
 
     // Apply configuration.
     _applier.apply(s);
-<<<<<<< HEAD
     _ba_mapping = s.get_ba_svc_mapping();
-=======
 
     // Check if we need to rebuild something.
     _rebuild();
->>>>>>> 84fad07f
   }
   catch (...) {
     {
@@ -245,12 +242,9 @@
   //   r.read(s);
   // }
   // _applier.apply(s);
-<<<<<<< HEAD
   // _ba_mapping = s.get_ba_svc_mapping();
-=======
   // Check if we need to rebuild something.
   // _rebuild();
->>>>>>> 84fad07f
   return ;
 }
 
