--- conflicted
+++ resolved
@@ -51,24 +51,9 @@
     misc::shared_ptr<persistent_cache> cache,
     std::string const& config_file)
   : _cache(cache),
-<<<<<<< HEAD
-    _conf(conf),
-    _with_timeperiods(with_timeperiods),
-    _actual_downtime_id(0) {
-
-  if (_with_timeperiods) {
-    // Load the timeperiods.
-    _load_timeperiods();
-    // Check tp coherency.
-    _check_downtime_timeperiod_consistency();
-  }
-=======
-    _config_file(config_file),
-    _process_out(true) {
-
+    _config_file(config_file) {
   // Load the config file.
   _load_config_file();
->>>>>>> cd8bdd2f
 
   // Load the cache.
   _load_cache();
@@ -318,17 +303,10 @@
 
   // Downtime removal.
   if (!dwn.actual_end_time.is_null()) {
-<<<<<<< HEAD
-    _downtimes.erase(found);
-    _downtime_id_by_nodes.remove(
-      node_id(dwn.host_id, dwn.service_id),
-      dwn.internal_id);
-=======
     _downtimes.delete_downtime(dwn);
->>>>>>> cd8bdd2f
     // Recurring downtimes.
     if (dwn.triggered_by != 0
-          && _downtimes.is_recurring(dwn.triggered_by))
+        && _downtimes.is_recurring(dwn.triggered_by))
       _spawn_recurring_downtime(
         dwn.actual_end_time,
         *_downtimes.get_downtime(dwn.triggered_by));
