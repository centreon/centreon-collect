##
## Copyright 2009-2015 Merethis
##
## This file is part of Centreon Broker.
##
## Centreon Broker is free software: you can redistribute it and/or
## modify it under the terms of the GNU General Public License version 2
## as published by the Free Software Foundation.
##
## Centreon Broker is distributed in the hope that it will be useful,
## but WITHOUT ANY WARRANTY; without even the implied warranty of
## MERCHANTABILITY or FITNESS FOR A PARTICULAR PURPOSE. See the GNU
## General Public License for more details.
##
## You should have received a copy of the GNU General Public License
## along with Centreon Broker. If not, see
## <http://www.gnu.org/licenses/>.
##

#
# Global settings.
#

# Set necessary settings.
cmake_minimum_required(VERSION 2.8)
project("Centreon Broker" C CXX)
set(PROJECT_SOURCE_DIR "${PROJECT_SOURCE_DIR}/..")
set(INC_DIR "${PROJECT_SOURCE_DIR}/core/inc")
include_directories("${INC_DIR}")
set(INC_DIR "${PROJECT_SOURCE_DIR}/core/inc/com/centreon/broker")
set(SRC_DIR "${PROJECT_SOURCE_DIR}/core/src")
set(TEST_DIR "${PROJECT_SOURCE_DIR}/core/test")

# Version.
set(CENTREON_BROKER_MAJOR 3)
set(CENTREON_BROKER_MINOR 0)
set(CENTREON_BROKER_PATCH 0)
set(CENTREON_BROKER_VERSION "${CENTREON_BROKER_MAJOR}.${CENTREON_BROKER_MINOR}.${CENTREON_BROKER_PATCH}")
add_definitions(-DCENTREON_BROKER_VERSION=\"${CENTREON_BROKER_VERSION}\")

#
# Check and/or find required components.
#

# Find Qt.
find_package(Qt4 4.7.4 COMPONENTS QtCore QtNetwork QtSql QtXml REQUIRED)
include(${QT_USE_FILE})
set(QT_VERSION "${QT_VERSION_MAJOR}.${QT_VERSION_MINOR}.${QT_VERSION_PATCH}")
if (("${QT_VERSION}" VERSION_EQUAL "4.7.0")
    OR ("${QT_VERSION}" VERSION_EQUAL "4.7.1"))
  message(WARNING "Qt versions 4.7.0 and 4.7.1 contain a bug that might prevent Centreon Broker from working properly.")
endif ()

#
# Get distributions name
#
if (CMAKE_SYSTEM_NAME STREQUAL "Linux")
  message(STATUS "Attempting to determine OS distributor.")
  execute_process(COMMAND "lsb_release" "--short" "--id"
    RESULT_VARIABLE RETCODE
    OUTPUT_VARIABLE OS_DISTRIBUTOR
    ERROR_QUIET)
  if (RETCODE EQUAL 0)
    string(REGEX REPLACE "\n$" "" OS_DISTRIBUTOR "${OS_DISTRIBUTOR}")
  else ()
    message(WARNING "lsb_release in not installed")
    set(OS_DISTRIBUTOR "${CMAKE_SYSTEM_NAME}")
  endif ()
elseif ()
  set(OS_DISTRIBUTOR "${CMAKE_SYSTEM_NAME}")
endif ()


#
# Options.
#

# Main directory.
if (WITH_PREFIX)
  set(CMAKE_INSTALL_PREFIX "${WITH_PREFIX}")
endif ()

# Executable directory.
if (WITH_PREFIX_BIN)
  set(PREFIX_BIN "${WITH_PREFIX_BIN}")
else ()
  set(PREFIX_BIN "${CMAKE_INSTALL_PREFIX}/bin")
endif ()

# Configuration directory.
if (WITH_PREFIX_CONF)
  set(PREFIX_CONF "${WITH_PREFIX_CONF}")
else ()
  set(PREFIX_CONF "${CMAKE_INSTALL_PREFIX}/etc")
endif ()

# Library directory.
if (WITH_PREFIX_LIB)
  set(PREFIX_LIB "${WITH_PREFIX_LIB}")
else ()
  set(PREFIX_LIB "${CMAKE_INSTALL_PREFIX}/lib")
endif ()

# Modules directory.
if (WITH_PREFIX_MODULES)
  set(PREFIX_MODULES "${WITH_PREFIX_MODULES}")
else ()
  set(PREFIX_MODULES "${PREFIX_LIB}/centreon-broker")
endif ()

# Development headers directory.
if (WITH_PREFIX_INC)
  set(PREFIX_INC "${WITH_PREFIX_INC}")
else ()
  set(PREFIX_INC "${CMAKE_INSTALL_PREFIX}/include/centreon-broker")
endif ()

# Unit tests.
option(WITH_TESTING "Build unit tests." OFF)
if (WITH_TESTING)
  include(CTest)
  enable_testing()
  include_directories("${PROJECT_SOURCE_DIR}/core")
  include_directories("${PROJECT_SOURCE_DIR}/compression/inc")
  include_directories("${PROJECT_SOURCE_DIR}/storage/inc")
endif ()

# User.
if (WITH_USER)
  set(USER "${WITH_USER}")
else ()
  set(USER "root")
endif ()

# Group.
if (WITH_GROUP)
  set(GROUP "${WITH_GROUP}")
else ()
  set(GROUP "root")
endif ()

# Set startup script to auto if not defined.
if (NOT WITH_STARTUP_SCRIPT)
  set(WITH_STARTUP_SCRIPT "auto")
endif ()

# Check which startup script to use.
if (WITH_STARTUP_SCRIPT STREQUAL "auto")
  if (CMAKE_SYSTEM_NAME STREQUAL "Linux")
    set(WITH_STARTUP_SCRIPT "sysv")
  else ()
    message(STATUS "Centreon Broker does not provide startup script for ${CMAKE_SYSTEM_NAME}.")
    set(WITH_STARTUP_SCRIPT "no")
  endif ()
else ()
  set(WITH_STARTUP_SCRIPT "no")
endif ()

# Startup dir.
if (WITH_STARTUP_SCRIPT STREQUAL "sysv")
  # Set destination directory.
  if (WITH_STARTUP_DIR)
    set(STARTUP_DIR "${WITH_STARTUP_DIR}")
  else ()
    set(STARTUP_DIR "/etc/init.d")
  endif ()
endif ()

# Configure files.
if (WITH_DAEMONS)
  if (OS_DISTRIBUTOR STREQUAL "CentOS" OR OS_DISTRIBUTOR STREQUAL "RedHat")
    configure_file("${PROJECT_SOURCE_DIR}/script/redhat/cbd.init.d.in"
      "${PROJECT_SOURCE_DIR}/script/cbd.init"
      @ONLY)
  elseif (OS_DISTRIBUTOR STREQUAL "Debian" OR OS_DISTRIBUTOR STREQUAL "Ubuntu")
    configure_file("${PROJECT_SOURCE_DIR}/script/debian/cbd.init.d.in"
      "${PROJECT_SOURCE_DIR}/script/cbd.init"
      @ONLY)
    configure_file("${PROJECT_SOURCE_DIR}/script/debian/cbd.default.in"
      "${PROJECT_SOURCE_DIR}/script/cbd.default"
      @ONLY)
    install(FILES "${PROJECT_SOURCE_DIR}/script/cbd.default"
      DESTINATION "/etc/default"
      RENAME "cbd")
  else ()
    configure_file("${PROJECT_SOURCE_DIR}/script/other/cbd.init.d.in"
      "${PROJECT_SOURCE_DIR}/script/cbd.init"
      @ONLY)
  endif ()

  set(DAEMONS_CONFIGURATION "")
  foreach (DAEMON_NAME IN LISTS WITH_DAEMONS)
    set(DAEMONS_CONFIGURATION
      "${DAEMONS_CONFIGURATION}${DAEMON_NAME}\t${DAEMON_NAME}.xml\ty\ty\n")
  endforeach ()

  configure_file("${PROJECT_SOURCE_DIR}/script/master.run.in"
    "${PROJECT_SOURCE_DIR}/script/master.run"
    @ONLY)
  install(FILES "${PROJECT_SOURCE_DIR}/script/master.run"
    DESTINATION "${PREFIX_CONF}")
  install(PROGRAMS "${PROJECT_SOURCE_DIR}/script/cbd.init"
    DESTINATION "${STARTUP_DIR}"
    RENAME "cbd")
endif ()

# Monitoring engine (for testing).
if (WITH_MONITORING_ENGINE)
  set(MONITORING_ENGINE_ADDITIONAL "")
  set(MONITORING_ENGINE "${WITH_MONITORING_ENGINE}")
  if (WITH_MONITORING_ENGINE_MODULES)
    foreach (MODULE IN LISTS WITH_MONITORING_ENGINE_MODULES)
      set(MONITORING_ENGINE_ADDITIONAL
          "${MONITORING_ENGINE_ADDITIONAL}broker_module=${MODULE}\\n")
    endforeach ()
  endif ()
  if (WITH_MONITORING_ENGINE_INTERVAL_LENGTH)
    set(MONITORING_ENGINE_INTERVAL_LENGTH "${WITH_MONITORING_ENGINE_INTERVAL_LENGTH}")
  else ()
    set(MONITORING_ENGINE_INTERVAL_LENGTH 1)
  endif ()
endif ()

# DB parameters.
if (WITH_DB_TYPE)
  set(DB_TYPE "${WITH_DB_TYPE}")
  if (WITH_DB_HOST)
    set(DB_HOST "${WITH_DB_HOST}")
  else ()
    set(DB_HOST "localhost")
  endif ()
  if (WITH_DB_PORT)
    set(DB_PORT "${WITH_DB_PORT}")
  else ()
    set(DB_PORT "3306")
  endif ()
  if (WITH_DB_USER)
    set(DB_USER "${WITH_DB_USER}")
  else ()
    message(FATAL_ERROR "WITH_DB_USER is not specified.")
  endif ()
  if (WITH_DB_PASSWORD)
    set(DB_PASSWORD "${WITH_DB_PASSWORD}")
  else ()
    set(DB_PASSWORD "")
  endif ()
endif ()

#
# Targets.
#

# Some files must be processed by Qt's moc.
qt4_wrap_cpp(QT_WRAPPED_SOURCES
  "${INC_DIR}/bbdo/acceptor.hh"
  "${INC_DIR}/config/applier/endpoint.hh"
  "${INC_DIR}/logging/backend.hh"
  "${INC_DIR}/logging/manager.hh"
  "${INC_DIR}/multiplexing/engine.hh"
  "${INC_DIR}/multiplexing/hooker.hh"
  "${INC_DIR}/processing/failover.hh"
  "${INC_DIR}/processing/feeder.hh"
)

# Core library.
set(LIBROKER_SOURCES
  # Sources.
  "${SRC_DIR}/bbdo/acceptor.cc"
  "${SRC_DIR}/bbdo/connector.cc"
  "${SRC_DIR}/bbdo/factory.cc"
  "${SRC_DIR}/bbdo/input.cc"
  "${SRC_DIR}/bbdo/internal.cc"
  "${SRC_DIR}/bbdo/output.cc"
  "${SRC_DIR}/bbdo/stream.cc"
  "${SRC_DIR}/bbdo/version_response.cc"
  "${SRC_DIR}/config/applier/endpoint.cc"
  "${SRC_DIR}/config/applier/modules.cc"
  "${SRC_DIR}/config/applier/state.cc"
  "${SRC_DIR}/config/applier/temporary.cc"
  "${SRC_DIR}/config/endpoint.cc"
  "${SRC_DIR}/config/logger.cc"
  "${SRC_DIR}/config/parser.cc"
  "${SRC_DIR}/config/state.cc"
  "${SRC_DIR}/database.cc"
  "${SRC_DIR}/database_config.cc"
  "${SRC_DIR}/database_query.cc"
  "${SRC_DIR}/exceptions/msg.cc"
  "${SRC_DIR}/exceptions/with_pointer.cc"
  "${SRC_DIR}/file/cfile.cc"
  "${SRC_DIR}/file/factory.cc"
  "${SRC_DIR}/file/internal.cc"
  "${SRC_DIR}/file/opener.cc"
  "${SRC_DIR}/file/stream.cc"
# #	../src/interface/xml/destination.cc
# #	../src/interface/xml/internal.cc
# #	../src/interface/xml/source.cc
  "${SRC_DIR}/io/data.cc"
  "${SRC_DIR}/io/endpoint.cc"
  "${SRC_DIR}/io/event_info.cc"
  "${SRC_DIR}/io/events.cc"
  "${SRC_DIR}/io/exceptions/shutdown.cc"
  "${SRC_DIR}/io/factory.cc"
  "${SRC_DIR}/io/properties.cc"
  "${SRC_DIR}/io/property.cc"
  "${SRC_DIR}/io/protocols.cc"
  "${SRC_DIR}/io/raw.cc"
  "${SRC_DIR}/io/stream.cc"
  "${SRC_DIR}/io/temporary.cc"
  "${SRC_DIR}/logging/backend.cc"
  "${SRC_DIR}/logging/file.cc"
  "${SRC_DIR}/logging/logger.cc"
  "${SRC_DIR}/logging/logging.cc"
  "${SRC_DIR}/logging/manager.cc"
  "${SRC_DIR}/logging/syslogger.cc"
  "${SRC_DIR}/logging/temp_logger.cc"
  "${SRC_DIR}/mapping/entry.cc"
  "${SRC_DIR}/mapping/source.cc"
  "${SRC_DIR}/misc/diagnostic.cc"
  "${SRC_DIR}/misc/stringifier.cc"
  "${SRC_DIR}/misc/global_lock.cc"
  "${SRC_DIR}/modules/handle.cc"
  "${SRC_DIR}/modules/loader.cc"
  "${SRC_DIR}/multiplexing/engine.cc"
  "${SRC_DIR}/multiplexing/hooker.cc"
  "${SRC_DIR}/multiplexing/internal.cc"
  "${SRC_DIR}/multiplexing/publisher.cc"
  "${SRC_DIR}/multiplexing/subscriber.cc"
  "${SRC_DIR}/persistent_cache.cc"
  "${SRC_DIR}/processing/failover.cc"
  "${SRC_DIR}/processing/feeder.cc"
  "${SRC_DIR}/processing/multiple_writer.cc"
  ${QT_WRAPPED_SOURCES}
  # Headers.
  "${INC_DIR}/bbdo/acceptor.hh"
  "${INC_DIR}/bbdo/connector.hh"
  "${INC_DIR}/bbdo/factory.hh"
  "${INC_DIR}/bbdo/input.hh"
  "${INC_DIR}/bbdo/internal.hh"
  "${INC_DIR}/bbdo/output.hh"
  "${INC_DIR}/bbdo/stream.hh"
  "${INC_DIR}/bbdo/version_response.hh"
  "${INC_DIR}/config/applier/endpoint.hh"
  "${INC_DIR}/config/applier/init.hh"
  "${INC_DIR}/config/applier/logger.hh"
  "${INC_DIR}/config/applier/modules.hh"
  "${INC_DIR}/config/applier/state.hh"
  "${INC_DIR}/config/applier/temporary.hh"
  "${INC_DIR}/config/endpoint.hh"
  "${INC_DIR}/config/logger.hh"
  "${INC_DIR}/config/parser.hh"
  "${INC_DIR}/config/state.hh"
  "${INC_DIR}/database.hh"
  "${INC_DIR}/database_config.hh"
  "${INC_DIR}/database_query.hh"
  "${INC_DIR}/exceptions/msg.hh"
  "${INC_DIR}/exceptions/with_pointer.hh"
  "${INC_DIR}/file/cfile.hh"
  "${INC_DIR}/file/factory.hh"
  "${INC_DIR}/file/internal.hh"
  "${INC_DIR}/file/opener.hh"
  "${INC_DIR}/file/stream.hh"
  "${INC_DIR}/io/data.hh"
  "${INC_DIR}/io/endpoint.hh"
  "${INC_DIR}/io/event_info.hh"
  "${INC_DIR}/io/events.hh"
  "${INC_DIR}/io/exceptions/shutdown.hh"
  "${INC_DIR}/io/factory.hh"
  "${INC_DIR}/io/properties.hh"
  "${INC_DIR}/io/property.hh"
  "${INC_DIR}/io/protocols.hh"
  "${INC_DIR}/io/raw.hh"
  "${INC_DIR}/io/stream.hh"
  "${INC_DIR}/io/temporary.hh"
  "${INC_DIR}/logging/backend.hh"
  "${INC_DIR}/logging/defines.hh"
  "${INC_DIR}/logging/file.hh"
  "${INC_DIR}/logging/logger.hh"
  "${INC_DIR}/logging/logging.hh"
  "${INC_DIR}/logging/manager.hh"
  "${INC_DIR}/logging/syslogger.hh"
  "${INC_DIR}/logging/temp_logger.hh"
  "${INC_DIR}/mapping/entry.hh"
  "${INC_DIR}/mapping/property.hh"
  "${INC_DIR}/mapping/source.hh"
  "${INC_DIR}/misc/diagnostic.hh"
  "${INC_DIR}/misc/string.hh"
  "${INC_DIR}/misc/stringifier.hh"
  "${INC_DIR}/misc/global_lock.hh"
  "${INC_DIR}/misc/shared_ptr.hh"
  "${INC_DIR}/modules/handle.hh"
  "${INC_DIR}/modules/loader.hh"
  "${INC_DIR}/multiplexing/engine.hh"
  "${INC_DIR}/multiplexing/hooker.hh"
  "${INC_DIR}/multiplexing/internal.hh"
  "${INC_DIR}/multiplexing/publisher.hh"
  "${INC_DIR}/multiplexing/subscriber.hh"
  "${INC_DIR}/persistent_cache.hh"
  "${INC_DIR}/processing/failover.hh"
  "${INC_DIR}/processing/feeder.hh"
  "${INC_DIR}/processing/multiple_writer.hh"
  "${INC_DIR}/timestamp.hh"
)

# Static libraries.
add_library("rokerbase" STATIC ${LIBROKER_SOURCES})
include(CheckCXXCompilerFlag)
check_cxx_compiler_flag("-fPIC" COMPILER_HAS_FPIC)
if (COMPILER_HAS_FPIC)
  get_property(ROKER_CXXFLAGS
    TARGET "rokerbase"
    PROPERTY COMPILE_FLAGS)
  if (ROKER_CXXFLAGS)
    set(ROKER_CXXFLAGS "${ROKER_CXXFLAGS} -fPIC")
  else ()
    set(ROKER_CXXFLAGS "-fPIC")
  endif ()
  set_property(TARGET "rokerbase"
    PROPERTY COMPILE_FLAGS "${ROKER_CXXFLAGS}")
endif ()
target_link_libraries("rokerbase" ${QT_LIBRARIES})
add_library("roker" STATIC
  "${SRC_DIR}/config/applier/init.cc"
  "${SRC_DIR}/config/applier/logger.cc")
target_link_libraries("roker" "rokerbase")

# Standalone binary.
set(DAEMON "cbd")
add_executable("${DAEMON}"
  # Sources.
  "${SRC_DIR}/main.cc"
)
if (CMAKE_COMPILER_IS_GNUCXX)
  # Flags needed to include all symbols in binary.
  target_link_libraries("${DAEMON}"
    "-Wl,--whole-archive" "rokerbase" "roker" "-Wl,--no-whole-archive")
else ()
  target_link_libraries("${DAEMON}" "roker")
endif ()
get_property(CBD_PATH
  TARGET "cbd"
  PROPERTY LOCATION)

# Module list.
unset(MODULE_LIST)

# Stats module.
option(WITH_MODULE_STATS "Build stats module." ON)
if (WITH_MODULE_STATS)
  add_subdirectory("stats")
  list(APPEND MODULE_LIST "stats")
endif()

# NEB module.
option(WITH_MODULE_NEB "Build NEB module." ON)
if (WITH_MODULE_NEB)
  add_subdirectory("neb")
  list(APPEND MODULE_LIST "neb")
endif()

# Compression module.
option(WITH_MODULE_COMPRESSION "Build compression module." ON)
if (WITH_MODULE_COMPRESSION)
  add_subdirectory("compression")
  list(APPEND MODULE_LIST "compression")
endif()

# Correlation module.
option(WITH_MODULE_CORRELATION "Build correlation module." ON)
if (WITH_MODULE_CORRELATION)
  add_subdirectory("correlation")
  list(APPEND MODULE_LIST "correlation")
endif()

# Dumper module.
option(WITH_MODULE_DUMPER "Build Dumper module." ON)
if (WITH_MODULE_DUMPER)
  add_subdirectory("dumper")
  list(APPEND MODULE_LIST "dumper")
endif()

# RRD module.
option(WITH_MODULE_RRD "Build RRD module." ON)
if (WITH_MODULE_RRD)
  add_subdirectory("rrd")
  list(APPEND MODULE_LIST "rrd")
endif()

# SQL module.
option(WITH_MODULE_SQL "Build SQL module." ON)
if (WITH_MODULE_SQL)
  add_subdirectory("sql")
  list(APPEND MODULE_LIST "sql")
endif()

# Storage module.
option(WITH_MODULE_STORAGE "Build storage module." ON)
if (WITH_MODULE_STORAGE)
  add_subdirectory("storage")
  list(APPEND MODULE_LIST "storage")
endif()

# Influxdb module.
option(WITH_MODULE_INFLUXDB "Build influxdb module." ON)
if (WITH_MODULE_INFLUXDB)
  add_subdirectory("influxdb")
  list(APPEND MODULE_LIST "influxdb")
endif()

# Influxdb module.
option(WITH_MODULE_GRAPHITE "Build graphite module." ON)
if (WITH_MODULE_GRAPHITE)
  add_subdirectory("graphite")
  list(APPEND MODULE_LIST "graphite")
endif()

# BAM module.
option(WITH_MODULE_BAM "Build BAM module." ON)
if (WITH_MODULE_BAM)
  add_subdirectory("bam")
  list(APPEND MODULE_LIST "bam")
endif()

# TCP module.
option(WITH_MODULE_TCP "Build TCP module." ON)
if (WITH_MODULE_TCP)
  add_subdirectory("tcp")
  list(APPEND MODULE_LIST "tcp")
endif()

# TLS module.
option(WITH_MODULE_TLS "Build TLS module." ON)
if (WITH_MODULE_TLS)
  add_subdirectory("tls")
  list(APPEND MODULE_LIST "tls")
endif()

# Notification module.
option(WITH_MODULE_NOTIFICATION "Build NOTIFICATION module." ON)
if (WITH_MODULE_NOTIFICATION)
  add_subdirectory("notification")
  list(APPEND MODULE_LIST "notification")
endif()

# Format string.
string(REPLACE ";" ", " MODULE_LIST "${MODULE_LIST}")

# Functional tests.
if (WITH_TESTING AND DB_TYPE AND MONITORING_ENGINE)
  # Configure files.
  configure_file("${PROJECT_SOURCE_DIR}/test/cfg/broker_modules.xml.in"
    "${PROJECT_SOURCE_DIR}/test/cfg/broker_modules.xml")
  configure_file("${PROJECT_SOURCE_DIR}/test/cfg/monitoring_to_sql.xml.in"
    "${PROJECT_SOURCE_DIR}/test/cfg/monitoring_to_sql.xml")
  configure_file("${PROJECT_SOURCE_DIR}/test/cfg/groups_to_sql.xml.in"
    "${PROJECT_SOURCE_DIR}/test/cfg/groups_to_sql.xml")
  configure_file("${PROJECT_SOURCE_DIR}/test/cfg/dependencies_to_sql.xml.in"
    "${PROJECT_SOURCE_DIR}/test/cfg/dependencies_to_sql.xml")
  configure_file("${PROJECT_SOURCE_DIR}/test/cfg/sql_transactions.xml.in"
    "${PROJECT_SOURCE_DIR}/test/cfg/sql_transactions.xml")
  configure_file("${PROJECT_SOURCE_DIR}/test/cfg/acknowledgements_to_sql.xml.in"
    "${PROJECT_SOURCE_DIR}/test/cfg/acknowledgements_to_sql.xml")
  configure_file("${PROJECT_SOURCE_DIR}/test/cfg/comments_to_sql.xml.in"
    "${PROJECT_SOURCE_DIR}/test/cfg/comments_to_sql.xml")
  configure_file("${PROJECT_SOURCE_DIR}/test/cfg/custom_variables_to_sql.xml.in"
    "${PROJECT_SOURCE_DIR}/test/cfg/custom_variables_to_sql.xml")
  configure_file("${PROJECT_SOURCE_DIR}/test/cfg/downtimes_to_sql.xml.in"
    "${PROJECT_SOURCE_DIR}/test/cfg/downtimes_to_sql.xml")
  configure_file("${PROJECT_SOURCE_DIR}/test/cfg/event_handlers_to_sql_1.xml.in"
    "${PROJECT_SOURCE_DIR}/test/cfg/event_handlers_to_sql_1.xml")
  configure_file("${PROJECT_SOURCE_DIR}/test/cfg/event_handlers_to_sql_2.xml.in"
    "${PROJECT_SOURCE_DIR}/test/cfg/event_handlers_to_sql_2.xml")
  configure_file("${PROJECT_SOURCE_DIR}/test/cfg/filtering_to_sql.xml.in"
    "${PROJECT_SOURCE_DIR}/test/cfg/filtering_to_sql.xml")
  configure_file("${PROJECT_SOURCE_DIR}/test/cfg/compression_to_sql_1.xml.in"
    "${PROJECT_SOURCE_DIR}/test/cfg/compression_to_sql_1.xml")
  configure_file("${PROJECT_SOURCE_DIR}/test/cfg/compression_to_sql_2.xml.in"
    "${PROJECT_SOURCE_DIR}/test/cfg/compression_to_sql_2.xml")
  configure_file("${PROJECT_SOURCE_DIR}/test/cfg/tls_to_sql_1.xml.in"
    "${PROJECT_SOURCE_DIR}/test/cfg/tls_to_sql_1.xml")
  configure_file("${PROJECT_SOURCE_DIR}/test/cfg/tls_to_sql_2.xml.in"
    "${PROJECT_SOURCE_DIR}/test/cfg/tls_to_sql_2.xml")
  configure_file("${PROJECT_SOURCE_DIR}/test/cfg/bbdo_protocol_version.xml.in"
    "${PROJECT_SOURCE_DIR}/test/cfg/bbdo_protocol_version.xml")
  configure_file("${PROJECT_SOURCE_DIR}/test/cfg/bbdo_multiple_connections_0.xml.in"
    "${PROJECT_SOURCE_DIR}/test/cfg/bbdo_multiple_connections_0.xml")
  configure_file("${PROJECT_SOURCE_DIR}/test/cfg/bbdo_multiple_connections_1.xml.in"
    "${PROJECT_SOURCE_DIR}/test/cfg/bbdo_multiple_connections_1.xml")
  configure_file("${PROJECT_SOURCE_DIR}/test/cfg/bbdo_multiple_connections_2.xml.in"
    "${PROJECT_SOURCE_DIR}/test/cfg/bbdo_multiple_connections_2.xml")
  configure_file("${PROJECT_SOURCE_DIR}/test/cfg/bbdo_one_peer_retention_mode_1.xml.in"
    "${PROJECT_SOURCE_DIR}/test/cfg/bbdo_one_peer_retention_mode_1.xml")
  configure_file("${PROJECT_SOURCE_DIR}/test/cfg/bbdo_one_peer_retention_mode_2.xml.in"
    "${PROJECT_SOURCE_DIR}/test/cfg/bbdo_one_peer_retention_mode_2.xml")
  configure_file("${PROJECT_SOURCE_DIR}/test/cfg/delete_graphs.xml.in"
    "${PROJECT_SOURCE_DIR}/test/cfg/delete_graphs.xml")
  configure_file("${PROJECT_SOURCE_DIR}/test/cfg/failover_to_file.xml.in"
    "${PROJECT_SOURCE_DIR}/test/cfg/failover_to_file.xml")
  configure_file("${PROJECT_SOURCE_DIR}/test/cfg/rrd_as_failover.xml.in"
    "${PROJECT_SOURCE_DIR}/test/cfg/rrd_as_failover.xml")
  configure_file("${PROJECT_SOURCE_DIR}/test/cfg/temporary.xml.in"
    "${PROJECT_SOURCE_DIR}/test/cfg/temporary.xml")
  configure_file("${PROJECT_SOURCE_DIR}/test/cfg/sql_cleanup.xml.in"
    "${PROJECT_SOURCE_DIR}/test/cfg/sql_cleanup.xml")

  # Test library.
  include_directories("${PROJECT_SOURCE_DIR}")
  include_directories("${PROJECT_SOURCE_DIR}/neb/inc/")
  if (LIBRRD_INCLUDE_DIRS)
    include_directories("${LIBRRD_INCLUDE_DIRS}")
  endif ()
  set(TEST_LIB "brokertest")
  add_library("${TEST_LIB}" STATIC
    # Sources.
    "${PROJECT_SOURCE_DIR}/test/cbd.cc"
    "${PROJECT_SOURCE_DIR}/test/config.cc"
    "${PROJECT_SOURCE_DIR}/test/engine.cc"
    "${PROJECT_SOURCE_DIR}/test/external_command.cc"
    "${PROJECT_SOURCE_DIR}/test/generate.cc"
    "${PROJECT_SOURCE_DIR}/test/misc.cc"
    "${PROJECT_SOURCE_DIR}/test/rrd_file.cc"
    # Headers.
    "${PROJECT_SOURCE_DIR}/test/cbd.hh"
    "${PROJECT_SOURCE_DIR}/test/config.hh"
    "${PROJECT_SOURCE_DIR}/test/engine.hh"
    "${PROJECT_SOURCE_DIR}/test/external_command.hh"
    "${PROJECT_SOURCE_DIR}/test/generate.hh"
    "${PROJECT_SOURCE_DIR}/test/misc.hh"
    "${PROJECT_SOURCE_DIR}/test/rrd_file.hh"
    )
  target_link_libraries("${TEST_LIB}" "roker")

  # My plugin.
  set(MY_PLUGIN "my_plugin")
  add_executable("${MY_PLUGIN}"
    "${PROJECT_SOURCE_DIR}/test/my_plugin.cc")
  get_property(MY_PLUGIN_PATH
    TARGET "${MY_PLUGIN}"
    PROPERTY LOCATION)
  # My BAM plugin.
  set(MY_PLUGIN_BAM "my_plugin_bam")
  add_executable("${MY_PLUGIN_BAM}"
    "${PROJECT_SOURCE_DIR}/test/my_plugin_bam.cc")
  target_link_libraries("${MY_PLUGIN_BAM}" "${TEST_LIB}")
  get_property(MY_PLUGIN_BAM_PATH
    TARGET "${MY_PLUGIN_BAM}"
    PROPERTY LOCATION)

  # Monitoring to SQL.
  set(TEST_NAME "running_monitoring_to_sql")
  add_executable("${TEST_NAME}"
    "${PROJECT_SOURCE_DIR}/test/monitoring_to_sql.cc")
  target_link_libraries("${TEST_NAME}" "${TEST_LIB}")
  add_test("${TEST_NAME}" "${TEST_NAME}")
  # Groups and membership to SQL.
  set(TEST_NAME "running_groups_to_sql")
  add_executable("${TEST_NAME}"
    "${PROJECT_SOURCE_DIR}/test/groups_to_sql.cc")
  target_link_libraries("${TEST_NAME}" "${TEST_LIB}")
  add_test("${TEST_NAME}" "${TEST_NAME}")
  # Dependencies to SQL.
  set(TEST_NAME "running_dependencies_to_sql")
  add_executable("${TEST_NAME}"
    "${PROJECT_SOURCE_DIR}/test/dependencies_to_sql.cc")
  target_link_libraries("${TEST_NAME}" "${TEST_LIB}")
  add_test("${TEST_NAME}" "${TEST_NAME}")
  # SQL transactions.
  set(TEST_NAME "running_sql_transactions")
  add_executable("${TEST_NAME}"
    "${PROJECT_SOURCE_DIR}/test/sql_transactions.cc")
  target_link_libraries("${TEST_NAME}" "${TEST_LIB}")
  add_test("${TEST_NAME}" "${TEST_NAME}")
  # Acknowledgements to SQL.
  set(TEST_NAME "running_acknowledgements_to_sql")
  add_executable("${TEST_NAME}"
    "${PROJECT_SOURCE_DIR}/test/acknowledgements_to_sql.cc")
  target_link_libraries("${TEST_NAME}" "${TEST_LIB}")
  add_test("${TEST_NAME}" "${TEST_NAME}")
  # Comments to SQL.
  set(TEST_NAME "running_comments_to_sql")
  add_executable("${TEST_NAME}"
    "${PROJECT_SOURCE_DIR}/test/comments_to_sql.cc")
  target_link_libraries("${TEST_NAME}" "${TEST_LIB}")
  add_test("${TEST_NAME}" "${TEST_NAME}")
  # Correlation to SQL.
  set(TEST_NAME "running_correlation_to_sql")
  add_executable("${TEST_NAME}"
    "${PROJECT_SOURCE_DIR}/test/correlation_to_sql.cc")
  target_link_libraries("${TEST_NAME}" "${TEST_LIB}")
  add_test("${TEST_NAME}" "${TEST_NAME}")
  # Custom variables to SQL.
  set(TEST_NAME "running_custom_variables_to_sql")
  add_executable("${TEST_NAME}"
    "${PROJECT_SOURCE_DIR}/test/custom_variables_to_sql.cc")
  target_link_libraries("${TEST_NAME}" "${TEST_LIB}")
  add_test("${TEST_NAME}" "${TEST_NAME}")
  # Downtimes to SQL.
  set(TEST_NAME "running_downtimes_to_sql")
  add_executable("${TEST_NAME}"
    "${PROJECT_SOURCE_DIR}/test/downtimes_to_sql.cc")
  target_link_libraries("${TEST_NAME}" "${TEST_LIB}")
  add_test("${TEST_NAME}" "${TEST_NAME}")
  # Event handlers to SQL.
  set(TEST_NAME "running_event_handlers_to_sql")
  add_executable("${TEST_NAME}"
    "${PROJECT_SOURCE_DIR}/test/event_handlers_to_sql.cc")
  target_link_libraries("${TEST_NAME}" "${TEST_LIB}")
  add_test("${TEST_NAME}" "${TEST_NAME}")
  # Filtering to SQL.
  set(TEST_NAME "running_filtering_to_sql")
  add_executable("${TEST_NAME}"
    "${PROJECT_SOURCE_DIR}/test/filtering_to_sql.cc")
  target_link_libraries("${TEST_NAME}" "${TEST_LIB}")
  add_test("${TEST_NAME}" "${TEST_NAME}")
  # Instance update when outdated.
  set(TEST_NAME "running_sql_instance_update_outdated")
  add_executable("${TEST_NAME}"
    "${PROJECT_SOURCE_DIR}/test/sql_instance_update_outdated.cc")
  target_link_libraries("${TEST_NAME}" "${TEST_LIB}")
  add_test("${TEST_NAME}" "${TEST_NAME}")
  # SQL cleanup.
  set(TEST_NAME "running_sql_cleanup")
  add_executable("${TEST_NAME}"
    "${PROJECT_SOURCE_DIR}/test/sql_cleanup.cc")
  target_link_libraries("${TEST_NAME}" "${TEST_LIB}" ${LIBRRD_LDFLAGS})
  add_test("${TEST_NAME}" "${TEST_NAME}")

  # Protocols.
  set(TEST_NAME "running_compression_to_sql")
  add_executable("${TEST_NAME}"
    "${PROJECT_SOURCE_DIR}/test/compression_to_sql.cc")
  target_link_libraries("${TEST_NAME}" "${TEST_LIB}")
  add_test("${TEST_NAME}" "${TEST_NAME}")
  # Encryption.
  set(TEST_NAME "running_tls_to_sql")
  add_executable("${TEST_NAME}"
    "${PROJECT_SOURCE_DIR}/test/tls_to_sql.cc")
  target_link_libraries("${TEST_NAME}" "${TEST_LIB}")
  add_test("${TEST_NAME}" "${TEST_NAME}")
  # BBDO protocol version.
  set(TEST_NAME "running_bbdo_protocol_version")
  add_executable("${TEST_NAME}"
    "${PROJECT_SOURCE_DIR}/test/bbdo_protocol_version.cc")
  target_link_libraries("${TEST_NAME}" "${TEST_LIB}")
  add_test("${TEST_NAME}" "${TEST_NAME}")
  # BBDO supports multiple connections.
  set(TEST_NAME "running_bbdo_multiple_connections")
  add_executable("${TEST_NAME}"
    "${PROJECT_SOURCE_DIR}/test/bbdo_multiple_connections.cc")
  target_link_libraries("${TEST_NAME}" "${TEST_LIB}")
  add_test("${TEST_NAME}" "${TEST_NAME}")
  # BBDO One Peer Retention Mode.
  set(TEST_NAME "running_bbdo_one_peer_retention_mode")
  add_executable("${TEST_NAME}"
    "${PROJECT_SOURCE_DIR}/test/bbdo_one_peer_retention_mode.cc")
  target_link_libraries("${TEST_NAME}" "${TEST_LIB}")
  add_test("${TEST_NAME}" "${TEST_NAME}")

  # Monitoring to RRD graphs.
  set(TEST_NAME "running_monitoring_to_rrd")
  add_executable("${TEST_NAME}"
    "${PROJECT_SOURCE_DIR}/test/monitoring_to_rrd.cc")
  target_link_libraries("${TEST_NAME}" "${TEST_LIB}" ${LIBRRD_LDFLAGS})
  add_test("${TEST_NAME}" "${TEST_NAME}")
  # Graph rebuild
  set(TEST_NAME "running_rebuild_graphs")
  add_executable("${TEST_NAME}"
    "${PROJECT_SOURCE_DIR}/test/rebuild_graphs.cc")
  target_link_libraries("${TEST_NAME}" "${TEST_LIB}" ${LIBRRD_LDFLAGS})
  add_test("${TEST_NAME}" "${TEST_NAME}")
  # Disable status graphs.
  set(TEST_NAME "running_disable_status_graphs")
  add_executable("${TEST_NAME}"
    "${PROJECT_SOURCE_DIR}/test/disable_status_graphs.cc")
  target_link_libraries("${TEST_NAME}" "${TEST_LIB}")
  add_test("${TEST_NAME}" "${TEST_NAME}")
  # Disable metrics graphs.
  set(TEST_NAME "running_disable_metrics_graphs")
  add_executable("${TEST_NAME}"
    "${PROJECT_SOURCE_DIR}/test/disable_metrics_graphs.cc")
  target_link_libraries("${TEST_NAME}" "${TEST_LIB}")
  add_test("${TEST_NAME}" "${TEST_NAME}")
  # Graph deletion.
  set(TEST_NAME "running_delete_graphs")
  add_executable("${TEST_NAME}"
    "${PROJECT_SOURCE_DIR}/test/delete_graphs.cc")
  target_link_libraries("${TEST_NAME}" "${TEST_LIB}")
  add_test("${TEST_NAME}" "${TEST_NAME}")

  # Failover to file.
  set(TEST_NAME "running_failover_to_file")
  add_executable("${TEST_NAME}"
    "${PROJECT_SOURCE_DIR}/test/failover_to_file.cc")
  target_link_libraries("${TEST_NAME}" "${TEST_LIB}")
  add_test("${TEST_NAME}" "${TEST_NAME}")

  # Secondary failover to file.
  set(TEST_NAME "running_secondary_failovers_to_file")
  add_executable("${TEST_NAME}"
    "${PROJECT_SOURCE_DIR}/test/secondary_failovers_to_file.cc")
  target_link_libraries("${TEST_NAME}" "${TEST_LIB}")
  add_test("${TEST_NAME}" "${TEST_NAME}")

  # RRD endpoint as failover.
  set(TEST_NAME "running_rrd_as_failover")
  add_test("${TEST_NAME}" "cbd" "-c" "${PROJECT_SOURCE_DIR}/test/cfg/rrd_as_failover.xml")

  # Temporary.
  set(TEST_NAME "running_temporary")
  add_executable("${TEST_NAME}"
    "${PROJECT_SOURCE_DIR}/test/temporary.cc")
  target_link_libraries("${TEST_NAME}" "${TEST_LIB}")
  add_test("${TEST_NAME}" "${TEST_NAME}")

  # Statistics.
  set(TEST_NAME "running_stats")
  add_executable("${TEST_NAME}"
    "${PROJECT_SOURCE_DIR}/test/stats.cc")
  target_link_libraries("${TEST_NAME}" "${TEST_LIB}")
  add_test("${TEST_NAME}" "${TEST_NAME}")

  # Statistics events (internal metrics).
  set(TEST_NAME "running_stats_events")
  add_executable("${TEST_NAME}"
    "${PROJECT_SOURCE_DIR}/test/stats_events.cc")
  target_link_libraries("${TEST_NAME}" "${TEST_LIB}" ${LIBRRD_LDFLAGS})
  add_test("${TEST_NAME}" "${TEST_NAME}")

  # BAM engine.
  set(TEST_NAME "running_bam")
  add_executable("${TEST_NAME}"
    "${PROJECT_SOURCE_DIR}/test/bam.cc")
  target_link_libraries("${TEST_NAME}" "${TEST_LIB}")
  add_test("${TEST_NAME}" "${TEST_NAME}")

  # BAM dimension.
  set(TEST_NAME "running_bam_dimension")
  add_executable("${TEST_NAME}"
    "${PROJECT_SOURCE_DIR}/test/bam_dimension.cc")
  target_link_libraries("${TEST_NAME}" "${TEST_LIB}")
  add_test("${TEST_NAME}" "${TEST_NAME}")

  # BAM rebuild.
  set(TEST_NAME "running_bam_rebuild")
  add_executable("${TEST_NAME}"
    "${PROJECT_SOURCE_DIR}/test/bam_rebuild.cc")
  target_link_libraries("${TEST_NAME}" "${TEST_LIB}")
  add_test("${TEST_NAME}" "${TEST_NAME}")

  # BAM BI events autoclose.
  set(TEST_NAME "running_bam_events_autoclose")
  add_executable("${TEST_NAME}"
    "${PROJECT_SOURCE_DIR}/test/bam_events_autoclose.cc")
  target_link_libraries("${TEST_NAME}" "${TEST_LIB}")
  add_test("${TEST_NAME}" "${TEST_NAME}")

  # Meta-services.
  set(TEST_NAME "running_meta_service")
  add_executable("${TEST_NAME}"
    "${PROJECT_SOURCE_DIR}/test/meta_service.cc")
  target_link_libraries("${TEST_NAME}" "${TEST_LIB}")
  add_test("${TEST_NAME}" "${TEST_NAME}")

<<<<<<< HEAD
  # Non-correlated notification.
  set(TEST_NAME "running_notification_non_correlated")
  add_executable("${TEST_NAME}"
    "${PROJECT_SOURCE_DIR}/test/notification_non_correlated.cc")
  target_link_libraries("${TEST_NAME}" "${TEST_LIB}")
  add_test("${TEST_NAME}" "${TEST_NAME}")

  # Correlated notification.
  set(TEST_NAME "running_notification_correlated")
  add_executable("${TEST_NAME}"
    "${PROJECT_SOURCE_DIR}/test/notification_correlated.cc")
  target_link_libraries("${TEST_NAME}" "${TEST_LIB}")
  add_test("${TEST_NAME}" "${TEST_NAME}")

  # Notification write into file utility
  add_executable("util_write_into_file"
    "${PROJECT_SOURCE_DIR}/test/write_into_file.cc")

  # Notification.
  set(TEST_NAME "running_notification")
  add_executable("${TEST_NAME}"
    "${PROJECT_SOURCE_DIR}/test/notification.cc")
  target_link_libraries("${TEST_NAME}" "${TEST_LIB}")
  add_test("${TEST_NAME}" "${TEST_NAME}")

=======
>>>>>>> b6246141
  # Influxdb
  set(TEST_NAME "running_influxdb")
  add_executable("${TEST_NAME}"
    "${PROJECT_SOURCE_DIR}/test/influxdb.cc")
  target_link_libraries("${TEST_NAME}" ${TEST_LIB})
  add_test("${TEST_NAME}" "${TEST_NAME}")

<<<<<<< HEAD
=======
  # Graphite
  set(TEST_NAME "running_graphite")
  add_executable("${TEST_NAME}"
    "${PROJECT_SOURCE_DIR}/test/graphite.cc")
  target_link_libraries("${TEST_NAME}" ${TEST_LIB})
  add_test("${TEST_NAME}" "${TEST_NAME}")

>>>>>>> b6246141
  # RRD benchmark.
  unset(QT_WRAPPED_SOURCES)
  qt4_wrap_cpp(QT_WRAPPED_SOURCES
    "${PROJECT_SOURCE_DIR}/test/bench_generate_rrd_mod.hh")
  set(TEST_NAME "running_bench_generate_rrd_mod")
  add_library("${TEST_NAME}" SHARED
    "${PROJECT_SOURCE_DIR}/test/bench_generate_rrd_mod.cc"
    ${QT_WRAPPED_SOURCES})
  get_property(BENCH_GENERATE_RRD_MOD_PATH
    TARGET "${TEST_NAME}"
    PROPERTY LOCATION)
  set(TEST_NAME "running_bench_generate_rrd")
  add_executable("${TEST_NAME}"
    "${PROJECT_SOURCE_DIR}/test/bench_generate_rrd.cc")
  target_link_libraries("${TEST_NAME}" "${TEST_LIB}")

  # BBDO benchmark.
  set(TEST_NAME "running_bench_bbdo")
  add_executable("${TEST_NAME}"
    "${PROJECT_SOURCE_DIR}/test/bench_bbdo.cc"
    "${PROJECT_SOURCE_DIR}/test/bench_stream.cc"
    "${PROJECT_SOURCE_DIR}/test/bench_stream.hh")
  target_link_libraries("${TEST_NAME}" "${TEST_LIB}" ${COMPRESSION} ${BAM} ${CORRELATION} ${NEB} ${STORAGE})

  # Last file to configure, based on target paths.
  configure_file("${PROJECT_SOURCE_DIR}/test/vars.hh.in"
    "${PROJECT_SOURCE_DIR}/test/vars.hh")

endif ()

#
# Install stuff.
#

# Create directories.
install(CODE "
  function(mkdir_chown user group path)
    if (APPLE OR (UNIX AND NOT CYGWIN))
      if (NOT EXISTS \"\$ENV{DESTDIR}\${path}\")
        file(MAKE_DIRECTORY \"\$ENV{DESTDIR}\${path}\")
        execute_process(COMMAND \"chown\" \"\${user}:\${group}\" \"\$ENV{DESTDIR}\${path}\")
      endif ()
    else()
      file(MAKE_DIRECTORY \"\$ENV{DESTDIR}\${path}\")
    endif ()
  endfunction()

  function(touch_chown user group file)
    if (APPLE OR (UNIX AND NOT CYGWIN))
      if (NOT EXISTS \"\$ENV{DESTDIR}\${file}\")
        file(WRITE \"\$ENV{DESTDIR}\${file}\" \"\")
        execute_process(COMMAND \"chown\" \"\${user}:\${group}\" \"\$ENV{DESTDIR}\${file}\")
      endif ()
    else()
      file(WRITE \"\$ENV{DESTDIR}\${file}\" \"\")
    endif ()
  endfunction()

  mkdir_chown(\"${USER}\" \"${GROUP}\" \"${CMAKE_INSTALL_PREFIX}\")
  mkdir_chown(\"${USER}\" \"${GROUP}\" \"${PREFIX_BIN}\")
  mkdir_chown(\"${USER}\" \"${GROUP}\" \"${PREFIX_LIB}\")
  mkdir_chown(\"${USER}\" \"${GROUP}\" \"${PREFIX_MODULES}\")
  mkdir_chown(\"${USER}\" \"${GROUP}\" \"${PREFIX_INC}\")
  mkdir_chown(\"${USER}\" \"${GROUP}\" \"${PREFIX_CONF}\")
  if (WITH_STARTUP_SCRIPT STREQUAL \"sysv\")
    mkdir_chown(\"${USER}\" \"${GROUP}\" \"${STARTUP_DIR}\")
  endif ()
")

# Install rule.
#install(TARGETS "roker"
#  ARCHIVE DESTINATION "${PREFIX_LIB}"
#)

# Install rule.
install(TARGETS "${DAEMON}"
  RUNTIME DESTINATION "${PREFIX_BIN}"
)

# Install scripts.
#if (WITH_STARTUP_SCRIPT STREQUAL "sysv")
#  foreach (DAEMON_NAME IN LISTS WITH_DAEMONS)
#    install(FILES "${PROJECT_SOURCE_DIR}/script/cbd-${DAEMON_NAME}.sh"
#      DESTINATION "${STARTUP_DIR}"
#      RENAME "cbd-${DAEMON_NAME}")
#  endforeach()
#endif ()

#
# Packaging.
#

include("package.cmake")

#
# Unit tests.
#

# Enable testing.
option(WITH_TESTING "Generate unit tests." OFF)
if (WITH_TESTING)
  # misc namespace tests.
  # misc::stringifier tests.
  #   Default construction.
  set(TEST_NAME "core_misc_stringifier_ctor_default")
  add_executable("${TEST_NAME}"
    "${TEST_DIR}/misc/stringifier/ctor_default.cc")
  target_link_libraries("${TEST_NAME}" "roker")
  add_test("${TEST_NAME}" "${TEST_NAME}")
  #   C-string insertion.
  set(TEST_NAME "core_misc_stringifier_string")
  add_executable("${TEST_NAME}"
    "${TEST_DIR}/misc/stringifier/string.cc")
  target_link_libraries("${TEST_NAME}" "roker")
  add_test("${TEST_NAME}" "${TEST_NAME}")
  #   Boolean insertion.
  set(TEST_NAME "core_misc_stringifier_bool")
  add_executable("${TEST_NAME}"
    "${TEST_DIR}/misc/stringifier/bool.cc")
  target_link_libraries("${TEST_NAME}" "roker")
  add_test("${TEST_NAME}" "${TEST_NAME}")
  #   Double insertion.
  set(TEST_NAME "core_misc_stringifier_double")
  add_executable("${TEST_NAME}"
    "${TEST_DIR}/misc/stringifier/double.cc")
  target_link_libraries("${TEST_NAME}" "roker")
  add_test("${TEST_NAME}" "${TEST_NAME}")
  #   Integer insertion.
  set(TEST_NAME "core_misc_stringifier_int")
  add_executable("${TEST_NAME}"
    "${TEST_DIR}/misc/stringifier/int.cc")
  target_link_libraries("${TEST_NAME}" "roker")
  add_test("${TEST_NAME}" "${TEST_NAME}")
  #   Long insertion.
  set(TEST_NAME "core_misc_stringifier_long")
  add_executable("${TEST_NAME}"
    "${TEST_DIR}/misc/stringifier/long.cc")
  target_link_libraries("${TEST_NAME}" "roker")
  add_test("${TEST_NAME}" "${TEST_NAME}")
  #   Long long insertion.
  set(TEST_NAME "core_misc_stringifier_long_long")
  add_executable("${TEST_NAME}"
    "${TEST_DIR}/misc/stringifier/long_long.cc")
  target_link_libraries("${TEST_NAME}" "roker")
  add_test("${TEST_NAME}" "${TEST_NAME}")
  #   QString insertion.
  set(TEST_NAME "core_misc_stringifier_qstring")
  add_executable("${TEST_NAME}"
    "${TEST_DIR}/misc/stringifier/qstring.cc")
  target_link_libraries("${TEST_NAME}" "roker")
  add_test("${TEST_NAME}" "${TEST_NAME}")
  #   Unsigned integer insertion.
  set(TEST_NAME "core_misc_stringifier_uint")
  add_executable("${TEST_NAME}"
    "${TEST_DIR}/misc/stringifier/uint.cc")
  target_link_libraries("${TEST_NAME}" "roker")
  add_test("${TEST_NAME}" "${TEST_NAME}")
  #   Unsigned long integer insertion.
  set(TEST_NAME "core_misc_stringifier_ulong")
  add_executable("${TEST_NAME}"
    "${TEST_DIR}/misc/stringifier/ulong.cc")
  target_link_libraries("${TEST_NAME}" "roker")
  add_test("${TEST_NAME}" "${TEST_NAME}")
  #   Unsigned long long integer insertion.
  set(TEST_NAME "core_misc_stringifier_ulong_long")
  add_executable("${TEST_NAME}"
    "${TEST_DIR}/misc/stringifier/ulong_long.cc")
  target_link_libraries("${TEST_NAME}" "roker")
  add_test("${TEST_NAME}" "${TEST_NAME}")
  #   Pointer insertion.
  set(TEST_NAME "core_misc_stringifier_pointer")
  add_executable("${TEST_NAME}"
    "${TEST_DIR}/misc/stringifier/pointer.cc")
  target_link_libraries("${TEST_NAME}" "roker")
  add_test("${TEST_NAME}" "${TEST_NAME}")
  #   Mixed insertions.
  set(TEST_NAME "core_misc_stringifier_mixed")
  add_executable("${TEST_NAME}"
    "${TEST_DIR}/misc/stringifier/mixed.cc")
  target_link_libraries("${TEST_NAME}" "roker")
  add_test("${TEST_NAME}" "${TEST_NAME}")
  #   Reinitialization of object.
  set(TEST_NAME "core_misc_stringifier_reset")
  add_executable("${TEST_NAME}"
    "${TEST_DIR}/misc/stringifier/reset.cc")
  target_link_libraries("${TEST_NAME}" "roker")
  add_test("${TEST_NAME}" "${TEST_NAME}")
  #   Copy construction.
  set(TEST_NAME "core_misc_stringifier_ctor_copy")
  add_executable("${TEST_NAME}"
    "${TEST_DIR}/misc/stringifier/ctor_copy.cc")
  target_link_libraries("${TEST_NAME}" "roker")
  add_test("${TEST_NAME}" "${TEST_NAME}")
  #   Assignment operator.
  set(TEST_NAME "core_misc_stringifier_assignment")
  add_executable("${TEST_NAME}"
    "${TEST_DIR}/misc/stringifier/assignment.cc")
  target_link_libraries("${TEST_NAME}" "roker")
  add_test("${TEST_NAME}" "${TEST_NAME}")


  # exceptions namespace tests.
  # exceptions::msg tests.
  #   Default construction.
  set(TEST_NAME "core_exceptions_msg_ctor_default")
  add_executable("${TEST_NAME}"
    "${TEST_DIR}/exceptions/msg/ctor_default.cc")
  target_link_libraries("${TEST_NAME}" "roker")
  add_test("${TEST_NAME}" "${TEST_NAME}")
  #   Copy construction.
  set(TEST_NAME "core_exceptions_msg_ctor_copy")
  add_executable("${TEST_NAME}"
    "${TEST_DIR}/exceptions/msg/ctor_copy.cc")
  target_link_libraries("${TEST_NAME}" "roker")
  add_test("${TEST_NAME}" "${TEST_NAME}")
  #   Assignment operator.
  set(TEST_NAME "core_exceptions_msg_assignment")
  add_executable("${TEST_NAME}"
    "${TEST_DIR}/exceptions/msg/assignment.cc")
  target_link_libraries("${TEST_NAME}" "roker")
  add_test("${TEST_NAME}" "${TEST_NAME}")
  #   Throw test.
  set(TEST_NAME "core_exceptions_msg_throw")
  add_executable("${TEST_NAME}"
    "${TEST_DIR}/exceptions/msg/throw.cc")
  target_link_libraries("${TEST_NAME}" "roker")
  add_test("${TEST_NAME}" "${TEST_NAME}")
  #   Rethrow test.
  set(TEST_NAME "core_exceptions_msg_rethrow")
  add_executable("${TEST_NAME}"
    "${TEST_DIR}/exceptions/msg/rethrow.cc")
  target_link_libraries("${TEST_NAME}" "roker")
  add_test("${TEST_NAME}" "${TEST_NAME}")
  #   Clone test.
  set(TEST_NAME "core_exceptions_msg_clone")
  add_executable("${TEST_NAME}"
    "${TEST_DIR}/exceptions/msg/clone.cc")
  target_link_libraries("${TEST_NAME}" "roker")
  add_test("${TEST_NAME}" "${TEST_NAME}")
  # exceptions::with_pointer tests.
  #   Default constructor.
  set(TEST_NAME "core_exceptions_with_pointer_ctor_default")
  add_executable("${TEST_NAME}"
    "${TEST_DIR}/exceptions/with_pointer/ctor_default.cc")
  target_link_libraries("${TEST_NAME}" "roker")
  add_test("${TEST_NAME}" "${TEST_NAME}")
  #   Copy constructor.
  set(TEST_NAME "core_exceptions_with_pointer_ctor_copy")
  add_executable("${TEST_NAME}"
    "${TEST_DIR}/exceptions/with_pointer/ctor_copy.cc")
  target_link_libraries("${TEST_NAME}" "roker")
  add_test("${TEST_NAME}" "${TEST_NAME}")
  #   Assignment operator.
  set(TEST_NAME "core_exceptions_with_pointer_assignment")
  add_executable("${TEST_NAME}"
    "${TEST_DIR}/exceptions/with_pointer/assignment.cc")
  target_link_libraries("${TEST_NAME}" "roker")
  add_test("${TEST_NAME}" "${TEST_NAME}")
  #   Throw test.
  set(TEST_NAME "core_exceptions_with_pointer_throw")
  add_executable("${TEST_NAME}"
    "${TEST_DIR}/exceptions/with_pointer/throw.cc")
  target_link_libraries("${TEST_NAME}" "roker")
  add_test("${TEST_NAME}" "${TEST_NAME}")
  #   Rethrow test.
  set(TEST_NAME "core_exceptions_with_pointer_rethrow")
  add_executable("${TEST_NAME}"
    "${TEST_DIR}/exceptions/with_pointer/rethrow.cc")
  target_link_libraries("${TEST_NAME}" "roker")
  add_test("${TEST_NAME}" "${TEST_NAME}")
  #   Clone test.
  set(TEST_NAME "core_exceptions_with_pointer_clone")
  add_executable("${TEST_NAME}"
    "${TEST_DIR}/exceptions/with_pointer/clone.cc")
  target_link_libraries("${TEST_NAME}" "roker")
  add_test("${TEST_NAME}" "${TEST_NAME}")


  # config namespace tests.
  # config::logger tests.
  #   Default constructor.
  set(TEST_NAME "core_config_logger_ctor_default")
  add_executable("${TEST_NAME}"
    "${TEST_DIR}/config/logger/ctor_default.cc")
  target_link_libraries("${TEST_NAME}" "roker")
  add_test("${TEST_NAME}" "${TEST_NAME}")
  #   Copy constructor.
  set(TEST_NAME "core_config_logger_ctor_copy")
  add_executable("${TEST_NAME}"
    "${TEST_DIR}/config/logger/ctor_copy.cc")
  target_link_libraries("${TEST_NAME}" "roker")
  add_test("${TEST_NAME}" "${TEST_NAME}")
  #   Assignment operator.
  set(TEST_NAME "core_config_logger_assignment")
  add_executable("${TEST_NAME}"
    "${TEST_DIR}/config/logger/assignment.cc")
  target_link_libraries("${TEST_NAME}" "roker")
  add_test("${TEST_NAME}" "${TEST_NAME}")
  #   Equality operator.
  set(TEST_NAME "core_config_logger_equality")
  add_executable("${TEST_NAME}"
    "${TEST_DIR}/config/logger/equality.cc")
  target_link_libraries("${TEST_NAME}" "roker")
  add_test("${TEST_NAME}" "${TEST_NAME}")
  #   Inequality operator.
  set(TEST_NAME "core_config_logger_inequality")
  add_executable("${TEST_NAME}"
    "${TEST_DIR}/config/logger/inequality.cc")
  target_link_libraries("${TEST_NAME}" "roker")
  add_test("${TEST_NAME}" "${TEST_NAME}")
  # Parser tests.
  #   'logger' keyword.
  set(TEST_NAME "core_config_parser_logger")
  add_executable("${TEST_NAME}"
    "${TEST_DIR}/config/parser/logger.cc")
  target_link_libraries("${TEST_NAME}" "roker")
  add_test("${TEST_NAME}" "${TEST_NAME}")
  #   'input' and 'output' keywords.
  set(TEST_NAME "core_config_parser_endpoint")
  add_executable("${TEST_NAME}"
    "${TEST_DIR}/config/parser/endpoint.cc")
  target_link_libraries("${TEST_NAME}" "roker")
  add_test("${TEST_NAME}" "${TEST_NAME}")
  #   'include' keyword.
  set(TEST_NAME "core_config_parser_include")
  add_executable("${TEST_NAME}"
    "${TEST_DIR}/config/parser/include.cc")
  target_link_libraries("${TEST_NAME}" "roker")
  add_test("${TEST_NAME}" "${TEST_NAME}")


  # logging namespace tests.
  # logging::file tests.
  add_library("ccb_core_logging_file"
    STATIC
    "${TEST_DIR}/logging/file/common.cc")
  #   Logging with no timestamp nor thread ID.
  set(TEST_NAME "core_logging_file_log_with_nothing")
  add_executable("${TEST_NAME}"
    "${TEST_DIR}/logging/file/log_with_nothing.cc"
    "${TEST_DIR}/logging/file/common.hh")
  target_link_libraries("${TEST_NAME}" "roker" "ccb_core_logging_file")
  add_test("${TEST_NAME}" "${TEST_NAME}")
  #   Logging with timestamp.
  set(TEST_NAME "core_logging_file_log_with_timestamp")
  add_executable("${TEST_NAME}"
    "${TEST_DIR}/logging/file/log_with_timestamp.cc"
    "${TEST_DIR}/logging/file/common.hh")
  target_link_libraries("${TEST_NAME}" "roker" "ccb_core_logging_file")
  add_test("${TEST_NAME}" "${TEST_NAME}")
  #   Logging with thread ID.
  set(TEST_NAME "core_logging_file_log_with_thread_id")
  add_executable("${TEST_NAME}"
    "${TEST_DIR}/logging/file/log_with_thread_id.cc"
    "${TEST_DIR}/logging/file/common.hh")
  target_link_libraries("${TEST_NAME}" "roker" "ccb_core_logging_file")
  add_test("${TEST_NAME}" "${TEST_NAME}")
  #   Logging with timestamp and thread ID.
  set(TEST_NAME "core_logging_file_log_with_everything")
  add_executable("${TEST_NAME}"
    "${TEST_DIR}/logging/file/log_with_everything.cc"
    "${TEST_DIR}/logging/file/common.hh")
  target_link_libraries("${TEST_NAME}" "roker" "ccb_core_logging_file")
  add_test("${TEST_NAME}" "${TEST_NAME}")
  #   Logging with maximum file size.
  set(TEST_NAME "core_logging_file_log_with_max_size")
  add_executable("${TEST_NAME}"
    "${TEST_DIR}/logging/file/log_with_max_size.cc"
    "${TEST_DIR}/logging/file/common.hh")
  target_link_libraries("${TEST_NAME}" "roker" "ccb_core_logging_file")
  add_test("${TEST_NAME}" "${TEST_NAME}")
  # logging::manager tests.
  #   Simple logging.
  set(TEST_NAME "core_logging_manager_simple")
  add_executable("${TEST_NAME}"
    "${TEST_DIR}/logging/manager/simple.cc"
    "${TEST_DIR}/logging/file/common.hh")
  target_link_libraries("${TEST_NAME}" "roker" "ccb_core_logging_file")
  add_test("${TEST_NAME}" "${TEST_NAME}")
  #   Logging on multiple backends.
  set(TEST_NAME "core_logging_manager_multiple")
  add_executable("${TEST_NAME}"
    "${TEST_DIR}/logging/manager/multiple.cc"
    "${TEST_DIR}/logging/file/common.hh")
  target_link_libraries("${TEST_NAME}" "roker" "ccb_core_logging_file")
  add_test("${TEST_NAME}" "${TEST_NAME}")
  #   Logging on backends with different options.
  set(TEST_NAME "core_logging_manager_cross")
  add_executable("${TEST_NAME}"
    "${TEST_DIR}/logging/manager/cross.cc"
    "${TEST_DIR}/logging/file/common.hh")
  target_link_libraries("${TEST_NAME}" "roker" "ccb_core_logging_file")
  add_test("${TEST_NAME}" "${TEST_NAME}")
  #   Stop logging on a backend.
  set(TEST_NAME "core_logging_manager_backend_unlog")
  add_executable("${TEST_NAME}"
    "${TEST_DIR}/logging/manager/backend_unlog.cc"
    "${TEST_DIR}/logging/file/common.hh")
  target_link_libraries("${TEST_NAME}" "roker" "ccb_core_logging_file")
  add_test("${TEST_NAME}" "${TEST_NAME}")
  # logging::temp_logger tests.
  #   Default test.
  set(TEST_NAME "core_logging_temp_logger_enabled")
  add_executable("${TEST_NAME}"
    "${TEST_DIR}/logging/temp_logger/enabled.cc"
    "${TEST_DIR}/logging/file/common.hh")
  target_link_libraries("${TEST_NAME}" "roker" "ccb_core_logging_file")
  add_test("${TEST_NAME}" "${TEST_NAME}")
  #   Object copy.
  set(TEST_NAME "core_logging_temp_logger_copied")
  add_executable("${TEST_NAME}"
    "${TEST_DIR}/logging/temp_logger/copied.cc"
    "${TEST_DIR}/logging/file/common.hh")
  target_link_libraries("${TEST_NAME}" "roker" "ccb_core_logging_file")
  add_test("${TEST_NAME}" "${TEST_NAME}")
  #   Data insertion.
  set(TEST_NAME "core_logging_temp_logger_insertion")
  add_executable("${TEST_NAME}"
    "${TEST_DIR}/logging/temp_logger/insertion.cc"
    "${TEST_DIR}/logging/file/common.hh")
  target_link_libraries("${TEST_NAME}" "roker" "ccb_core_logging_file")
  add_test("${TEST_NAME}" "${TEST_NAME}")
  #   Test with temp_logger disabled.
  set(TEST_NAME "core_logging_temp_logger_disabled")
  add_executable("${TEST_NAME}"
    "${TEST_DIR}/logging/temp_logger/disabled.cc"
    "${TEST_DIR}/logging/file/common.hh")
  target_link_libraries("${TEST_NAME}" "roker" "ccb_core_logging_file")
  add_test("${TEST_NAME}" "${TEST_NAME}")
  # Global tests.
  if ("${QT_VERSION}" VERSION_GREATER "4.4.0")
    #   Concurrent logging.
    set(TEST_NAME "core_logging_logging_concurrent")
    add_executable("${TEST_NAME}"
      "${TEST_DIR}/logging/logging/concurrent.cc")
    target_link_libraries("${TEST_NAME}" "roker")
    add_test("${TEST_NAME}" "${TEST_NAME}")
  endif ()
  #   Performance testing.
  set(TEST_NAME "core_logging_logging_performance")
  add_executable("${TEST_NAME}"
    "${TEST_DIR}/logging/logging/performance.cc")
  target_link_libraries("${TEST_NAME}" "roker")
  add_test("${TEST_NAME}" "${TEST_NAME}")


  # io namespace tests.
  # io::raw tests.
  #   Default constructor.
  set(TEST_NAME "core_io_raw_ctor_default")
  add_executable("${TEST_NAME}"
    "${TEST_DIR}/io/raw/ctor_default.cc")
  target_link_libraries("${TEST_NAME}" "roker")
  add_test("${TEST_NAME}" "${TEST_NAME}")
  # io::exceptions namespace tests.
  # io::exceptions::shutdown tests.
  #   Default constructor.
  set(TEST_NAME "core_io_exceptions_shutdown_ctor_default")
  add_executable("${TEST_NAME}"
    "${TEST_DIR}/io/exceptions/shutdown/ctor_default.cc")
  target_link_libraries("${TEST_NAME}" "roker")
  add_test("${TEST_NAME}" "${TEST_NAME}")
  #   Copy construction.
  set(TEST_NAME "core_io_exceptions_shutdown_ctor_copy")
  add_executable("${TEST_NAME}"
    "${TEST_DIR}/io/exceptions/shutdown/ctor_copy.cc")
  target_link_libraries("${TEST_NAME}" "roker")
  add_test("${TEST_NAME}" "${TEST_NAME}")
  #   Assignment operator.
  set(TEST_NAME "core_io_exceptions_shutdown_assignment")
  add_executable("${TEST_NAME}"
    "${TEST_DIR}/io/exceptions/shutdown/assignment.cc")
  target_link_libraries("${TEST_NAME}" "roker")
  add_test("${TEST_NAME}" "${TEST_NAME}")
  #   Throw test.
  set(TEST_NAME "core_io_exceptions_shutdown_throw")
  add_executable("${TEST_NAME}"
    "${TEST_DIR}/io/exceptions/shutdown/throw.cc")
  target_link_libraries("${TEST_NAME}" "roker")
  add_test("${TEST_NAME}" "${TEST_NAME}")
  #   Rethrow test.
  set(TEST_NAME "core_io_exceptions_shutdown_rethrow")
  add_executable("${TEST_NAME}"
    "${TEST_DIR}/io/exceptions/shutdown/rethrow.cc")
  target_link_libraries("${TEST_NAME}" "roker")
  add_test("${TEST_NAME}" "${TEST_NAME}")
  #   Clone test.
  set(TEST_NAME "core_io_exceptions_shutdown_clone")
  add_executable("${TEST_NAME}"
    "${TEST_DIR}/io/exceptions/shutdown/clone.cc")
  target_link_libraries("${TEST_NAME}" "roker")
  add_test("${TEST_NAME}" "${TEST_NAME}")


  # multiplexing namespace tests.
  # multiplexing::subscriber tests.
  add_library("ccb_core_multiplexing_subscriber" STATIC
    "${TEST_DIR}/multiplexing/subscriber/temporary_endpoint.cc"
    "${TEST_DIR}/multiplexing/subscriber/temporary_stream.cc")
  set(TEST_LIBRARIES "ccb_core_multiplexing_subscriber" "roker")

  #   Default constructor.
  set(TEST_NAME "core_multiplexing_subscriber_ctor_default")
  add_executable("${TEST_NAME}"
    "${TEST_DIR}/multiplexing/subscriber/ctor_default.cc")
  target_link_libraries("${TEST_NAME}" "roker")
  add_test("${TEST_NAME}" "${TEST_NAME}")
  #   Process.
  set(TEST_NAME "core_multiplexing_subscriber_process")
  add_executable("${TEST_NAME}"
    "${TEST_DIR}/multiplexing/subscriber/process.cc")
  target_link_libraries("${TEST_NAME}" "roker")
  add_test("${TEST_NAME}" "${TEST_NAME}")
  #   Process with temporary.
  set(TEST_NAME "core_multiplexing_subscriber_process_with_temporary")
  add_executable("${TEST_NAME}"
    "${TEST_DIR}/multiplexing/subscriber/process_with_temporary.cc")
  target_link_libraries("${TEST_NAME}" ${TEST_LIBRARIES})
  add_test("${TEST_NAME}" "${TEST_NAME}")
  # multiplexing::engine tests.
  add_library("ccb_core_multiplexing_engine" STATIC
    "${TEST_DIR}/multiplexing/engine/hooker.cc")
  #   Start and stop.
  set(TEST_NAME "core_multiplexing_engine_start_stop")
  add_executable("${TEST_NAME}"
    "${TEST_DIR}/multiplexing/engine/start_stop.cc")
  target_link_libraries("${TEST_NAME}" "roker")
  add_test("${TEST_NAME}" "${TEST_NAME}")
  #   Hook.
  set(TEST_NAME "core_multiplexing_engine_hook")
  add_executable("${TEST_NAME}"
    "${TEST_DIR}/multiplexing/engine/hook.cc")
  target_link_libraries("${TEST_NAME}"
    "ccb_core_multiplexing_engine"
    "roker")
  add_test("${TEST_NAME}" "${TEST_NAME}")
  #   Unhook.
  set(TEST_NAME "core_multiplexing_engine_unhook")
  add_executable("${TEST_NAME}"
    "${TEST_DIR}/multiplexing/engine/unhook.cc")
  target_link_libraries("${TEST_NAME}"
    "ccb_core_multiplexing_engine"
    "roker")
  add_test("${TEST_NAME}" "${TEST_NAME}")
  # multiplexing::publisher tests.
  #   Read.
  set(TEST_NAME "core_multiplexing_engine_read")
  add_executable("${TEST_NAME}"
    "${TEST_DIR}/multiplexing/publisher/read.cc")
  target_link_libraries("${TEST_NAME}" "roker")
  add_test("${TEST_NAME}" "${TEST_NAME}")
  #   Write.
  set(TEST_NAME "core_multiplexing_engine_write")
  add_executable("${TEST_NAME}"
    "${TEST_DIR}/multiplexing/publisher/write.cc")
  target_link_libraries("${TEST_NAME}" "roker")
  add_test("${TEST_NAME}" "${TEST_NAME}")


  # processing namespace tests.
  # processing::feeder tests.
  add_library("ccb_core_processing_feeder" STATIC
    "${TEST_DIR}/processing/feeder/common.cc"
    "${TEST_DIR}/processing/feeder/setable_endpoint.cc"
    "${TEST_DIR}/processing/feeder/setable_stream.cc")
  set(TEST_LIBRARIES "ccb_core_processing_feeder" "roker")
  #   Simple feeding.
  set(TEST_NAME "core_processing_feeder_simple")
  add_executable("${TEST_NAME}"
    "${TEST_DIR}/processing/feeder/simple.cc")
  target_link_libraries("${TEST_NAME}" ${TEST_LIBRARIES})
  add_test("${TEST_NAME}" "${TEST_NAME}")
  #   Feeding with error.
  set(TEST_NAME "core_processing_feeder_error")
  add_executable("${TEST_NAME}"
    "${TEST_DIR}/processing/feeder/error.cc")
  target_link_libraries("${TEST_NAME}" ${TEST_LIBRARIES})
  add_test("${TEST_NAME}" "${TEST_NAME}")
  # processing::failover tests.
  #   Simple feeding.
  set(TEST_NAME "core_processing_failover_feed")
  add_executable("${TEST_NAME}"
    "${TEST_DIR}/processing/failover/feed.cc")
  target_link_libraries("${TEST_NAME}" ${TEST_LIBRARIES})
  add_test("${TEST_NAME}" "${TEST_NAME}")
  #   Retry interval.
  set(TEST_NAME "core_processing_failover_retry_interval")
  add_executable("${TEST_NAME}"
    "${TEST_DIR}/processing/failover/retry_interval.cc")
  target_link_libraries("${TEST_NAME}" ${TEST_LIBRARIES})
  add_test("${TEST_NAME}" "${TEST_NAME}")
  #   Failing intermediate.
  set(TEST_NAME "core_processing_failover_failed_intermediate")
  add_executable("${TEST_NAME}"
    "${TEST_DIR}/processing/failover/failed_intermediate.cc")
  target_link_libraries("${TEST_NAME}" ${TEST_LIBRARIES})
  add_test("${TEST_NAME}" "${TEST_NAME}")
  #   Event loop break.
  set(TEST_NAME "core_processing_failover_loop_break")
  add_executable("${TEST_NAME}"
    "${TEST_DIR}/processing/failover/loop_break.cc")
  target_link_libraries("${TEST_NAME}" ${TEST_LIBRARIES})
  add_test("${TEST_NAME}" "${TEST_NAME}")
  #   Exit while no data is available.
  set(TEST_NAME "core_processing_failover_exit_with_no_data")
  add_executable("${TEST_NAME}"
    "${TEST_DIR}/processing/failover/exit_with_no_data.cc")
  target_link_libraries("${TEST_NAME}" ${TEST_LIBRARIES})
  add_test("${TEST_NAME}" "${TEST_NAME}")
  #   Reread events from failover first.
  set(TEST_NAME "core_processing_failover_reread_first")
  add_executable("${TEST_NAME}"
    "${TEST_DIR}/processing/failover/reread_first.cc")
  target_link_libraries("${TEST_NAME}" ${TEST_LIBRARIES})
  add_test("${TEST_NAME}" "${TEST_NAME}")
  #   Recovery.
  set(TEST_NAME "core_processing_failover_recovery")
  add_executable("${TEST_NAME}"
    "${TEST_DIR}/processing/failover/recovery.cc")
  target_link_libraries("${TEST_NAME}" ${TEST_LIBRARIES})
  add_test("${TEST_NAME}" "${TEST_NAME}")


  # file namespace tests.
  # file::stream tests.
  #   Writing.
  set(TEST_NAME "file_stream_write")
  add_executable("${TEST_NAME}"
    "${TEST_DIR}/file/stream/write.cc")
  target_link_libraries("${TEST_NAME}" ${TEST_LIBRARIES})
  add_test("${TEST_NAME}" "${TEST_NAME}")
  #   Reading.
  set(TEST_NAME "file_stream_read")
  add_executable("${TEST_NAME}"
    "${TEST_DIR}/file/stream/read.cc")
  target_link_libraries("${TEST_NAME}" ${TEST_LIBRARIES})
  add_test("${TEST_NAME}" "${TEST_NAME}")
  #   Size limitation.
  set(TEST_NAME "file_stream_max_size")
  add_executable("${TEST_NAME}"
    "${TEST_DIR}/file/stream/max_size.cc")
  target_link_libraries("${TEST_NAME}" ${TEST_LIBRARIES})
  add_test("${TEST_NAME}" "${TEST_NAME}")
  #   Mixed reads/writes.
  set(TEST_NAME "file_stream_mixed")
  add_executable("${TEST_NAME}"
    "${TEST_DIR}/file/stream/mixed.cc")
  target_link_libraries("${TEST_NAME}" ${TEST_LIBRARIES})
  add_test("${TEST_NAME}" "${TEST_NAME}")
  #   I/O processing.
  set(TEST_NAME "file_stream_process")
  add_executable("${TEST_NAME}"
    "${TEST_DIR}/file/stream/process.cc")
  target_link_libraries("${TEST_NAME}" ${TEST_LIBRARIES})
  add_test("${TEST_NAME}" "${TEST_NAME}")


  # cbd tests.
  add_test("cbd_help" "cbd" "-h")

endif ()

#
# Print summary.
#

message(STATUS "")
message(STATUS "")
message(STATUS "Configuration Summary")
message(STATUS "---------------------")
message(STATUS "")
message(STATUS "  Project")
message(STATUS "    - Name                       Centreon Broker")
message(STATUS "    - Version                    ${CENTREON_BROKER_VERSION}")
message(STATUS "")
message(STATUS "  System")
message(STATUS "    - Name                       ${CMAKE_SYSTEM_NAME}")
message(STATUS "    - Version                    ${CMAKE_SYSTEM_VERSION}")
message(STATUS "    - Processor                  ${CMAKE_SYSTEM_PROCESSOR}")
message(STATUS "")
message(STATUS "  Build")
message(STATUS "    - Compiler                   ${CMAKE_CXX_COMPILER} (${CMAKE_CXX_COMPILER_ID})")
message(STATUS "    - Extra compilation flags    ${CMAKE_CXX_FLAGS}")
message(STATUS "    - Qt                         ${QT_VERSION}")
if (WITH_TESTING)
  message(STATUS "    - Unit tests                 enabled")
  if (MONITORING_ENGINE)
    message(STATUS "      - Monitoring engine        ${MONITORING_ENGINE}")
  else ()
    message(STATUS "      - Monitoring engine        none")
  endif ()
  if (DB_TYPE)
    message(STATUS "      - DB type                  ${DB_TYPE}")
  else ()
    message(STATUS "      - DB type                  none")
  endif ()
else ()
  message(STATUS "    - Unit tests                 disabled")
endif ()
if (WITH_STARTUP_SCRIPT STREQUAL "no")
  message(STATUS "    - Startup script             disabled")
else ()
  message(STATUS "    - Startup script             ${WITH_STARTUP_SCRIPT}")
endif ()
message(STATUS "    - Module                     ${MODULE_LIST}")
message(STATUS "")
message(STATUS "  Install")
message(STATUS "    - Prefix                     ${CMAKE_INSTALL_PREFIX}")
message(STATUS "    - Binary prefix              ${PREFIX_BIN}")
message(STATUS "    - Library prefix             ${PREFIX_LIB}")
message(STATUS "    - Modules prefix             ${PREFIX_MODULES}")
message(STATUS "    - Include prefix             ${PREFIX_INC}")
message(STATUS "    - Configuration prefix       ${PREFIX_CONF}")
if (NOT WITH_STARTUP_SCRIPT STREQUAL "no")
  message(STATUS "    - Startup dir                ${STARTUP_DIR}")
endif ()
message(STATUS "    - User                       ${USER}")
message(STATUS "    - Group                      ${GROUP}")
message(STATUS "    - Package                    ${PACKAGE_LIST}")
message(STATUS "")<|MERGE_RESOLUTION|>--- conflicted
+++ resolved
@@ -860,7 +860,6 @@
   target_link_libraries("${TEST_NAME}" "${TEST_LIB}")
   add_test("${TEST_NAME}" "${TEST_NAME}")
 
-<<<<<<< HEAD
   # Non-correlated notification.
   set(TEST_NAME "running_notification_non_correlated")
   add_executable("${TEST_NAME}"
@@ -886,8 +885,6 @@
   target_link_libraries("${TEST_NAME}" "${TEST_LIB}")
   add_test("${TEST_NAME}" "${TEST_NAME}")
 
-=======
->>>>>>> b6246141
   # Influxdb
   set(TEST_NAME "running_influxdb")
   add_executable("${TEST_NAME}"
@@ -895,8 +892,6 @@
   target_link_libraries("${TEST_NAME}" ${TEST_LIB})
   add_test("${TEST_NAME}" "${TEST_NAME}")
 
-<<<<<<< HEAD
-=======
   # Graphite
   set(TEST_NAME "running_graphite")
   add_executable("${TEST_NAME}"
@@ -904,7 +899,6 @@
   target_link_libraries("${TEST_NAME}" ${TEST_LIB})
   add_test("${TEST_NAME}" "${TEST_NAME}")
 
->>>>>>> b6246141
   # RRD benchmark.
   unset(QT_WRAPPED_SOURCES)
   qt4_wrap_cpp(QT_WRAPPED_SOURCES
