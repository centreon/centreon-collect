--- conflicted
+++ resolved
@@ -134,10 +134,6 @@
   return (open());
 }
 
-<<<<<<< HEAD
-=======
-
->>>>>>> 5946cdfb
 /**
  *  Set the local socket path.
  *
