--- conflicted
+++ resolved
@@ -228,11 +228,7 @@
           _backend->open(
             metric_path,
             length,
-<<<<<<< HEAD
-            0,
-=======
             e->ctime - 1,
->>>>>>> b88c61d3
             interval,
             e->value_type);
         }
