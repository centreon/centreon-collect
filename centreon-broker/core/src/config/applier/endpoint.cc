--- conflicted
+++ resolved
@@ -98,13 +98,8 @@
 /**
  *  Apply the endpoint configuration.
  *
-<<<<<<< HEAD
- *  @param[in] inputs               Inputs configuration.
- *  @param[in] outputs              Outputs configuration.
-=======
  *  @param[in] inputs  Inputs configuration.
  *  @param[in] outputs Outputs configuration.
->>>>>>> 5946cdfb
  */
 void endpoint::apply(
                  QList<config::endpoint> const& inputs,
