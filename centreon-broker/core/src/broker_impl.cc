/*
 * Copyright 2020-2021 Centreon (https://www.centreon.com/)
 *
 * Licensed under the Apache License, Version 2.0 (the "License");
 * you may not use this file except in compliance with the License.
 * You may obtain a copy of the License at
 *
 * http://www.apache.org/licenses/LICENSE-2.0
 *
 * Unless required by applicable law or agreed to in writing, software
 * distributed under the License is distributed on an "AS IS" BASIS,
 * WITHOUT WARRANTIES OR CONDITIONS OF ANY KIND, either express or implied.
 * See the License for the specific language governing permissions and
 * limitations under the License.
 *
 * For more information : contact@centreon.com
 *
 */

#include "com/centreon/broker/broker_impl.hh"

#include "com/centreon/broker/config/applier/endpoint.hh"
#include "com/centreon/broker/config/applier/state.hh"
#include "com/centreon/broker/log_v2.hh"
#include "com/centreon/broker/stats/center.hh"
#include "com/centreon/broker/stats/helper.hh"
#include "com/centreon/broker/version.hh"

using namespace com::centreon::broker;
using namespace com::centreon::broker::version;

/**
 * @brief Return the Broker's version.
 *
 * @param context gRPC context
 * @param  unused
 * @param response A Version object to fill
 *
 * @return Status::OK
 */
grpc::Status broker_impl::GetVersion(grpc::ServerContext* context
                                     __attribute__((unused)),
                                     const ::google::protobuf::Empty* request
                                     __attribute__((unused)),
                                     Version* response) {
  response->set_major(major);
  response->set_minor(minor);
  response->set_patch(patch);
  return grpc::Status::OK;
}

grpc::Status broker_impl::GetNumModules(grpc::ServerContext* context
                                        __attribute__((unused)),
                                        const ::google::protobuf::Empty*,
                                        GenericSize* response) {
  auto& mod_applier(config::applier::state::instance().get_modules());

  std::lock_guard<std::mutex> lock(mod_applier.module_mutex());
  response->set_size(std::distance(mod_applier.begin(), mod_applier.end()));

  return grpc::Status::OK;
}

grpc::Status broker_impl::GetNumEndpoint(grpc::ServerContext* context
                                         __attribute__((unused)),
                                         const ::google::protobuf::Empty*,
                                         GenericSize* response) {
  // Endpoint applier.
  config::applier::endpoint& endp_applier(
      config::applier::endpoint::instance());

  std::lock_guard<std::timed_mutex> lock(endp_applier.endpoints_mutex());
  response->set_size(std::distance(endp_applier.endpoints_begin(),
                                   endp_applier.endpoints_end()));

  return grpc::Status::OK;
}

grpc::Status broker_impl::GetModulesStats(grpc::ServerContext* context
                                          __attribute__((unused)),
                                          const GenericNameOrIndex* request,
                                          GenericString* response) {
  std::vector<nlohmann::json> value;
  stats::get_loaded_module_stats(value);

  bool found{false};
  nlohmann::json object;
  switch (request->nameOrIndex_case()) {
    case GenericNameOrIndex::NAMEORINDEX_NOT_SET:
      for (auto& obj : value) {
        object["module" + obj["name"].get<std::string>()] = obj;
      }
      response->set_str_arg(object.dump());
      break;

    case GenericNameOrIndex::kStr:
      for (auto& obj : value) {
        if (obj["name"].get<std::string>() == request->str()) {
          found = true;
          response->set_str_arg(object.dump());
          break;
        }
      }
      if (!found)
        return grpc::Status(grpc::INVALID_ARGUMENT,
                            grpc::string("name not found"));

      break;

    case GenericNameOrIndex::kIdx:

      if (request->idx() + 1 > value.size())
        return grpc::Status(grpc::INVALID_ARGUMENT,
                            grpc::string("idx too big"));

      object = value[request->idx()];
      response->set_str_arg(object.dump());
      break;

    default:
      return grpc::Status::CANCELLED;
      break;
  }

  return grpc::Status::OK;
}

grpc::Status broker_impl::GetEndpointStats(grpc::ServerContext* context
                                           __attribute__((unused)),
                                           const GenericNameOrIndex* request,
                                           GenericString* response) {
  std::vector<nlohmann::json> value;
  try {
    if (!stats::get_endpoint_stats(value))
      return grpc::Status(grpc::UNAVAILABLE, grpc::string("endpoint locked"));
  } catch (...) {
    return grpc::Status(grpc::ABORTED, grpc::string("endpoint throw error"));
  }

  bool found{false};
  nlohmann::json object;

  switch (request->nameOrIndex_case()) {
    case GenericNameOrIndex::NAMEORINDEX_NOT_SET:
      for (auto& obj : value) {
        object["module" + obj["name"].get<std::string>()] = obj;
      }
      response->set_str_arg(object.dump());
      break;

    case GenericNameOrIndex::kStr:
      for (auto& obj : value) {
        if (obj["name"].get<std::string>() == request->str()) {
          found = true;
          response->set_str_arg(obj.dump());
          break;
        }
      }
      if (!found)
        return grpc::Status(grpc::INVALID_ARGUMENT,
                            grpc::string("name not found"));
      break;

    case GenericNameOrIndex::kIdx:

      if ((request->idx() + 1) > value.size())
        return grpc::Status(grpc::INVALID_ARGUMENT,
                            grpc::string("idx too big"));

      object = value[request->idx()];
      response->set_str_arg(object.dump());
      break;

    default:
      return grpc::Status::CANCELLED;
      break;
  }
  return grpc::Status::OK;
}

grpc::Status broker_impl::GetGenericStats(
    grpc::ServerContext* context __attribute__((unused)),
    const ::google::protobuf::Empty* request __attribute__((unused)),
    GenericString* response) {
  nlohmann::json object;
  stats::get_generic_stats(object);

  response->set_str_arg(object.dump());
  return grpc::Status::OK;
}

grpc::Status broker_impl::GetSqlConnectionStats(grpc::ServerContext* context
                                                __attribute__((unused)),
                                                const GenericInt* request,
                                                SqlConnectionStats* response) {
  uint32_t index = request->value();
  auto status =
      stats::center::instance().get_sql_connection_stats(index, response);
  return status ? grpc::Status::OK
                : grpc::Status(
                      grpc::StatusCode::NOT_FOUND,
                      std::string("no sql connection stats found for index: " +
                                  std::to_string(index)));
}

<<<<<<< HEAD
grpc::Status broker_impl::GetAllSqlConnectionsStats(
    grpc::ServerContext* context __attribute__((unused)),
    const ::google::protobuf::Empty* request __attribute__((unused)),
    AllSqlConnectionsStats* response) {
  stats::center::instance().get_all_sql_connections_stats(response);
  return grpc::Status::OK;
}

=======
>>>>>>> c74ed22d
grpc::Status broker_impl::GetConflictManagerStats(
    grpc::ServerContext* context __attribute__((unused)),
    const ::google::protobuf::Empty* request __attribute__((unused)),
    ConflictManagerStats* response) {
  stats::center::instance().get_conflict_manager_stats(response);
  return grpc::Status::OK;
}

grpc::Status broker_impl::GetSqlConnectionSize(
    grpc::ServerContext* context __attribute__((unused)),
    const ::google::protobuf::Empty* request __attribute__((unused)),
    GenericSize* response) {
  stats::center::instance().get_sql_connection_size(response);
  return grpc::Status::OK;
}<|MERGE_RESOLUTION|>--- conflicted
+++ resolved
@@ -203,7 +203,6 @@
                                   std::to_string(index)));
 }
 
-<<<<<<< HEAD
 grpc::Status broker_impl::GetAllSqlConnectionsStats(
     grpc::ServerContext* context __attribute__((unused)),
     const ::google::protobuf::Empty* request __attribute__((unused)),
@@ -212,8 +211,6 @@
   return grpc::Status::OK;
 }
 
-=======
->>>>>>> c74ed22d
 grpc::Status broker_impl::GetConflictManagerStats(
     grpc::ServerContext* context __attribute__((unused)),
     const ::google::protobuf::Empty* request __attribute__((unused)),
