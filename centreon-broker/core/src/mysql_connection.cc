/*
** Copyright 2018-2021 Centreon
**
** Licensed under the Apache License, Version 2.0 (the "License");
** you may not use this file except in compliance with the License.
** You may obtain a copy of the License at
**
**     http://www.apache.org/licenses/LICENSE-2.0
**
** Unless required by applicable law or agreed to in writing, software
** distributed under the License is distributed on an "AS IS" BASIS,
** WITHOUT WARRANTIES OR CONDITIONS OF ANY KIND, either express or implied.
** See the License for the specific language governing permissions and
** limitations under the License.
**
** For more information : contact@centreon.com
*/
#include <errmsg.h>

#include <cstring>

#include "com/centreon/broker/config/applier/init.hh"
#include "com/centreon/broker/log_v2.hh"
#include "com/centreon/broker/mysql_manager.hh"
#include "com/centreon/exceptions/msg_fmt.hh"

using namespace com::centreon::exceptions;
using namespace com::centreon::broker;
using namespace com::centreon::broker::database;

constexpr const char* mysql_error::msg[];

const int STR_SIZE = 200;
const int MAX_ATTEMPTS = 10;

void (mysql_connection::*const mysql_connection::_task_processing_table[])(
    mysql_task* task) = {
    &mysql_connection::_query,
    &mysql_connection::_query_res,
    &mysql_connection::_query_int,
    &mysql_connection::_commit,
    &mysql_connection::_prepare,
    &mysql_connection::_statement,
    &mysql_connection::_statement_res,
    &mysql_connection::_statement_int<int>,
    &mysql_connection::_statement_int<int64_t>,
    &mysql_connection::_statement_int<uint32_t>,
    &mysql_connection::_statement_int<uint64_t>,
    &mysql_connection::_fetch_row_sync,
};

/******************************************************************************/
/*                      Methods executed by this thread                       */
/******************************************************************************/

/**
 * @brief check if the error code is a server error. At the moment, we only
 * check two errors. Maybe we will need to add some.
 *
 * @param code the code to check
 *
 * @return a boolean telling if the error is fatal (a server error).
 */
bool mysql_connection::_server_error(int code) const {
  switch (code) {
    case CR_SERVER_GONE_ERROR:
    case CR_SERVER_LOST:
      return true;
    default:
      return false;
  }
}

/**
 * @brief Once the connection established, we set several parameters, this is
 * done by this function.
 */
void mysql_connection::_prepare_connection() {
  mysql_set_character_set(_conn, "utf8mb4");

  /* This is to set a timeout for the mysql_ping() function that can hang
   * sometimes */
  uint32_t timeout = 5;
  mysql_optionsv(_conn, MYSQL_OPT_READ_TIMEOUT, (void*)&timeout);

  if (_qps > 1)
    mysql_autocommit(_conn, 0);
  else
    mysql_autocommit(_conn, 1);
}

/**
 * @brief Function executed to close correctly the MYSQL connection.
 */
void mysql_connection::_clear_connection() {
  for (std::unordered_map<uint32_t, MYSQL_STMT*>::iterator it = _stmt.begin(),
                                                           end = _stmt.end();
       it != end; ++it) {
    mysql_stmt_close(it->second);
    it->second = nullptr;
  }
  _stmt.clear();
  mysql_close(_conn);
  _is_connected = false;
  _switch_point = std::time(nullptr);
  update_stats();
}

/**
 * @brief Fill statistics if it happened more than 1 second ago
 */
void mysql_connection::update_stats(void) noexcept {
  auto now(std::time(nullptr));
  if ((now - _clk) > 1000) {
    _clk = now;
    stats::center::instance().execute([this]() {
      _stats->set_waiting_tasks(_tasks_count);
      _stats->set_is_connected(_is_connected);
      _is_connected ? _stats->set_up_since(_switch_point)
                    : _stats->set_down_since(_switch_point);
    });
  }
}

/**
 * @brief Try to reconnect to the database when a server error arised.
 *
 * @return True on success, false otherwise.
 */
bool mysql_connection::_try_to_reconnect() {
  std::lock_guard<std::mutex> lck(_start_m);

  _clear_connection();
  log_v2::sql()->info(
      "mysql_connection: server has gone away, attempt to reconnect");
  _conn = mysql_init(nullptr);
  if (!_conn) {
    log_v2::sql()->error("mysql_connection: reconnection failed.");
    _is_connected = false;
    _switch_point = std::time(nullptr);
    update_stats();
    return false;
  }

  uint32_t timeout = 10;
  mysql_options(_conn, MYSQL_OPT_CONNECT_TIMEOUT, &timeout);

  if (!mysql_real_connect(_conn, _host.c_str(), _user.c_str(), _pwd.c_str(),
                          _name.c_str(), _port,
                          (_socket == "" ? nullptr : _socket.c_str()),
                          CLIENT_FOUND_ROWS)) {
    log_v2::sql()->error(
        "mysql_connection: The mysql/mariadb database seems not started.");
    _is_connected = false;
    _switch_point = std::time(nullptr);
    update_stats();
    return false;
  }
  _last_access = std::time(nullptr);

  _prepare_connection();

  /* Re-prepare all statements */
  bool fail = false;
  for (auto itq = _stmt_query.begin(), endq = _stmt_query.end(); itq != endq;
       ++itq) {
    MYSQL_STMT* s = mysql_stmt_init(_conn);
    if (!s) {
      log_v2::sql()->error(
          "mysql_connection: impossible to reset prepared statements");
      fail = true;
      break;
    } else {
      if (mysql_stmt_prepare(s, itq->second.c_str(), itq->second.size())) {
        log_v2::sql()->error("mysql_connection: {}", mysql_stmt_error(s));
        fail = true;
        break;
      } else
        _stmt[itq->first] = s;
    }
  }
  return !fail;
}

void mysql_connection::_query(mysql_task* t) {
  mysql_task_run* task(static_cast<mysql_task_run*>(t));
  log_v2::sql()->debug("mysql_connection: run query: {}", task->query);
  if (mysql_query(_conn, task->query.c_str())) {
    const char* m = mysql_error::msg[task->error_code];
    std::string err_msg(fmt::format("{} {}", m, ::mysql_error(_conn)));
    log_v2::sql()->error("mysql_connection: {}", err_msg);
    if (task->fatal || _server_error(::mysql_errno(_conn)))
      set_error_message(err_msg);
  } else
    _need_commit = true;
}

void mysql_connection::_query_res(mysql_task* t) {
  mysql_task_run_res* task(static_cast<mysql_task_run_res*>(t));
  log_v2::sql()->debug("mysql_connection: run query: {}", task->query);
  if (mysql_query(_conn, task->query.c_str())) {
    std::string err_msg(::mysql_error(_conn));
    log_v2::sql()->error("mysql_connection: {}", err_msg);
    if (_server_error(mysql_errno(_conn)))
      set_error_message(err_msg);

    msg_fmt e(err_msg);
    task->promise->set_exception(std::make_exception_ptr<msg_fmt>(e));
  } else {
    /* All is good here */
    _need_commit = true;
    task->promise->set_value(mysql_result(this, mysql_store_result(_conn)));
  }
}

void mysql_connection::_query_int(mysql_task* t) {
  mysql_task_run_int* task(static_cast<mysql_task_run_int*>(t));
  log_v2::sql()->debug("mysql_connection: run query: {}", task->query);
  if (mysql_query(_conn, task->query.c_str())) {
    std::string err_msg(::mysql_error(_conn));
    log_v2::sql()->error("mysql_connection: {}", err_msg);
    if (_server_error(::mysql_errno(_conn)))
      set_error_message(err_msg);

    msg_fmt e(err_msg);
    task->promise->set_exception(std::make_exception_ptr<msg_fmt>(e));
  } else {
    /* All is good here */
    _need_commit = true;
    if (task->return_type == mysql_task::AFFECTED_ROWS)
      task->promise->set_value(mysql_affected_rows(_conn));
    else /* LAST_INSERT_ID */
      task->promise->set_value(mysql_insert_id(_conn));
  }
}

void mysql_connection::_commit(mysql_task* t) {
  mysql_task_commit* task(static_cast<mysql_task_commit*>(t));
  int32_t attempts = 0;
  int res;
  std::string err_msg;
  if (_need_commit) {
    log_v2::sql()->debug("mysql_connection: commit");
    while (attempts++ < MAX_ATTEMPTS && (res = mysql_commit(_conn))) {
      err_msg = ::mysql_error(_conn);
      if (_server_error(::mysql_errno(_conn))) {
        set_error_message(err_msg);
        break;
      }
      log_v2::sql()->error("mysql_connection: {}", err_msg);
      std::this_thread::sleep_for(std::chrono::milliseconds(50));
    }
    if (res == 0)
      _last_access = std::time(nullptr);
  } else
    res = 0;

  if (res) {
    std::string err_msg(
        fmt::format("Error during commit: {}", ::mysql_error(_conn)));
    log_v2::sql()->error("mysql_connection: {}", err_msg);
    set_error_message(err_msg);
    if (--task->count == 0)
      task->promise->set_value(true);
  } else {
    /* No more queries are waiting for a commit now. */
    _need_commit = false;

    /* Commit is done on each connection. If task->count is 0, then we are on
     * the last one. It's time to release the future boolean. */
    if (--task->count == 0)
      task->promise->set_value(true);
  }
}

void mysql_connection::_prepare(mysql_task* t) {
  mysql_task_prepare* task(static_cast<mysql_task_prepare*>(t));
  if (_stmt[task->id]) {
    log_v2::sql()->info("mysql_connection: Statement already prepared: {} ({})",
                        task->id, task->query);
    return;
  }

  _stmt_query[task->id] = task->query;
  log_v2::sql()->debug("mysql_connection: prepare statement {}: {}", task->id,
                       task->query);
  MYSQL_STMT* stmt(mysql_stmt_init(_conn));
  if (!stmt)
    set_error_message("statement initialization failed: insuffisant memory");
  else {
    if (mysql_stmt_prepare(stmt, task->query.c_str(), task->query.size())) {
      std::string err_msg(::mysql_stmt_error(stmt));
      log_v2::sql()->error("mysql_connection: {}", err_msg);
      set_error_message(err_msg);
    } else
      _stmt[task->id] = stmt;
  }
}

void mysql_connection::_statement(mysql_task* t) {
  mysql_task_statement* task(static_cast<mysql_task_statement*>(t));
  log_v2::sql()->debug("mysql_connection: execute statement {}: {}",
                       task->statement_id, _stmt_query[task->statement_id]);
  MYSQL_STMT* stmt(_stmt[task->statement_id]);
  if (!stmt) {
    log_v2::sql()->error("mysql_connection: no statement to execute");
    set_error_message("statement {} not prepared", task->statement_id);
    return;
  }
  MYSQL_BIND* bb = nullptr;
  if (task->bind)
    bb = const_cast<MYSQL_BIND*>(task->bind->get_bind());

  if (bb && mysql_stmt_bind_param(stmt, bb)) {
    std::string err_msg(::mysql_stmt_error(stmt));
    log_v2::sql()->error("mysql_connection: {}", err_msg);
    if (task->fatal)
      set_error_message(err_msg);
    else {
      log_v2::sql()->error(
          "mysql_connection: Error while binding values in statement: {}",
          err_msg);
    }
  } else {
    int32_t attempts = 0;
    for (;;) {
      if (mysql_stmt_execute(stmt)) {
        std::string err_msg(fmt::format("{} {}",
                                        mysql_error::msg[task->error_code],
                                        ::mysql_stmt_error(stmt)));
        if (_server_error(::mysql_stmt_errno(stmt))) {
          set_error_message(err_msg);
          break;
        }
        if (mysql_stmt_errno(stmt) != 1213 &&
            mysql_stmt_errno(stmt) != 1205)  // Dead Lock error
          attempts = MAX_ATTEMPTS;

        if (mysql_commit(_conn)) {
          set_error_message("Commit failed after execute statement");
          break;
        }

        log_v2::sql()->error("mysql_connection: {}", err_msg);
        if (++attempts >= MAX_ATTEMPTS) {
          if (task->fatal || _server_error(::mysql_stmt_errno(stmt)))
            set_error_message("{} {}", mysql_error::msg[task->error_code],
                              ::mysql_stmt_error(stmt));
          break;
        }
      } else {
        _need_commit = true;
        break;
      }
      std::this_thread::sleep_for(std::chrono::milliseconds(50));
    }
  }
}

void mysql_connection::_statement_res(mysql_task* t) {
  mysql_task_statement_res* task(static_cast<mysql_task_statement_res*>(t));
  log_v2::sql()->debug("mysql_connection: execute statement {}: {}",
                       task->statement_id, _stmt_query[task->statement_id]);
  MYSQL_STMT* stmt(_stmt[task->statement_id]);
  if (!stmt) {
    log_v2::sql()->error("mysql_connection: no statement to execute");
    msg_fmt e("statement not prepared");
    task->promise->set_exception(std::make_exception_ptr<msg_fmt>(e));
    return;
  }
  MYSQL_BIND* bb(nullptr);
  if (task->bind)
    bb = const_cast<MYSQL_BIND*>(task->bind->get_bind());

  if (bb && mysql_stmt_bind_param(stmt, bb)) {
    std::string err_msg(::mysql_stmt_error(stmt));
    log_v2::sql()->error("mysql_connection: {}", err_msg);
    msg_fmt e("statement and get result failed: {}", err_msg);
    task->promise->set_exception(std::make_exception_ptr<msg_fmt>(e));
  } else {
    int32_t attempts = 0;
    for (;;) {
      if (mysql_stmt_execute(stmt)) {
        std::string err_msg(::mysql_stmt_error(stmt));
        if (_server_error(mysql_stmt_errno(stmt))) {
          set_error_message(err_msg);
          msg_fmt e(err_msg);
          task->promise->set_exception(std::make_exception_ptr<msg_fmt>(e));
          break;
        }
        if (mysql_stmt_errno(stmt) != 1213 &&
            mysql_stmt_errno(stmt) != 1205)  // Dead Lock error
          attempts = MAX_ATTEMPTS;

        if (mysql_commit(_conn)) {
          set_error_message("Commit failed after execute statement");
          break;
        }

        log_v2::sql()->error("mysql_connection: {}", err_msg);
        if (++attempts >= MAX_ATTEMPTS) {
          msg_fmt e(err_msg);
          task->promise->set_exception(std::make_exception_ptr<msg_fmt>(e));
          break;
        }
      } else {
        _need_commit = true;
        mysql_result res(this, task->statement_id);
        MYSQL_STMT* stmt(_stmt[task->statement_id]);
        MYSQL_RES* prepare_meta_result(mysql_stmt_result_metadata(stmt));
        if (prepare_meta_result == nullptr) {
          if (mysql_stmt_errno(stmt)) {
            std::string err_msg(::mysql_stmt_error(stmt));
            msg_fmt e(err_msg);
            task->promise->set_exception(std::make_exception_ptr<msg_fmt>(e));
          } else
            task->promise->set_value(nullptr);
        } else {
          int size(mysql_num_fields(prepare_meta_result));
          std::unique_ptr<mysql_bind> bind(new mysql_bind(size, STR_SIZE));

          if (mysql_stmt_bind_result(stmt, bind->get_bind())) {
            std::string err_msg(::mysql_stmt_error(stmt));
            msg_fmt e(err_msg);
            task->promise->set_exception(std::make_exception_ptr<msg_fmt>(e));
            return;
          } else {
            if (mysql_stmt_store_result(stmt)) {
              std::string err_msg(::mysql_stmt_error(stmt));
              if (_server_error(::mysql_stmt_errno(stmt)))
                set_error_message(err_msg);
              msg_fmt e(err_msg);
              task->promise->set_exception(std::make_exception_ptr<msg_fmt>(e));
              return;
            }
            // Here, we have the first row.
            res.set(prepare_meta_result);
            bind->set_empty(true);
          }
          res.set_bind(move(bind));
          task->promise->set_value(std::move(res));
        }
        break;
      }
      std::this_thread::sleep_for(std::chrono::milliseconds(50));
    }
  }
}

template <typename T>
void mysql_connection::_statement_int(mysql_task* t) {
  mysql_task_statement_int<T>* task(
      static_cast<mysql_task_statement_int<T>*>(t));
  log_v2::sql()->debug("mysql_connection: execute statement {}: {}",
                       task->statement_id, _stmt_query[task->statement_id]);
  MYSQL_STMT* stmt(_stmt[task->statement_id]);
  if (!stmt) {
    log_v2::sql()->error("mysql_connection: no statement to execute");
    msg_fmt e("statement not prepared");
    task->promise->set_exception(std::make_exception_ptr<msg_fmt>(e));
    return;
  }
  MYSQL_BIND* bb(nullptr);
  if (task->bind)
    bb = const_cast<MYSQL_BIND*>(task->bind->get_bind());

  if (bb && mysql_stmt_bind_param(stmt, bb)) {
    std::string err_msg(::mysql_stmt_error(stmt));
    log_v2::sql()->error("mysql_connection: {}", err_msg);
    msg_fmt e(err_msg);
    task->promise->set_exception(std::make_exception_ptr<msg_fmt>(e));
  } else {
    int32_t attempts = 0;
    for (;;) {
      if (mysql_stmt_execute(stmt)) {
        std::string err_msg(::mysql_stmt_error(stmt));
        if (_server_error(mysql_stmt_errno(stmt))) {
          set_error_message(err_msg);
          msg_fmt e(err_msg);
          task->promise->set_exception(std::make_exception_ptr<msg_fmt>(e));
          break;
        }
        if (mysql_stmt_errno(stmt) != 1213 &&
            mysql_stmt_errno(stmt) != 1205)  // Dead Lock error
          attempts = MAX_ATTEMPTS;

        mysql_commit(_conn);

        if (++attempts >= MAX_ATTEMPTS) {
          msg_fmt e("run statement and get result failed: {}", err_msg);
          task->promise->set_exception(std::make_exception_ptr<msg_fmt>(e));
          break;
        }
      } else {
        _need_commit = true;
        if (task->return_type == mysql_task::AFFECTED_ROWS)
          task->promise->set_value(
              mysql_stmt_affected_rows(_stmt[task->statement_id]));
        else /* LAST_INSERT_ID */
          task->promise->set_value(
              mysql_stmt_insert_id(_stmt[task->statement_id]));
        break;
      }
      std::this_thread::sleep_for(std::chrono::milliseconds(50));
    }
  }
}

void mysql_connection::_fetch_row_sync(mysql_task* t) {
  mysql_task_fetch* task(static_cast<mysql_task_fetch*>(t));
  int stmt_id(task->result->get_statement_id());
  if (stmt_id) {
    MYSQL_STMT* stmt(_stmt[stmt_id]);
    int res(mysql_stmt_fetch(stmt));
    if (res != 0)
      task->result->get_bind()->set_empty(true);
    task->promise->set_value(res == 0);
  } else {
    MYSQL_ROW r(mysql_fetch_row(task->result->get()));
    task->result->set_row(r);
    task->promise->set_value(r != nullptr);
  }
}

/**
 * @brief If the connection has encountered an error, this method returns true.
 *
 * @return a boolean True on error, False otherwise.
 */
bool mysql_connection::is_in_error() const {
  return _error.is_active();
}

std::string mysql_connection::get_error_message() {
  std::lock_guard<std::mutex> lck(_error_m);
  return _error.get_message();
}

bool mysql_connection::is_connected(void) const noexcept {
  return _is_connected;
}

std::time_t mysql_connection::get_switch_point(void) const noexcept {
  return _switch_point;
}

/**
 * @brief Disable the connection's error. Therefore, the connection is no more
 * in error.
 */
void mysql_connection::clear_error() {
  _error.clear();
}

std::string mysql_connection::_get_stack() {
  std::string retval;
  for (auto& t : _tasks_list) {
    switch (t->type) {
      case mysql_task::RUN:
        retval += "RUN ; ";
        break;
      case mysql_task::RUN_RES:
        retval += "RUN with Result; ";
        break;
      case mysql_task::RUN_INT:
        retval += "RUN with int return; ";
        break;
      case mysql_task::COMMIT:
        retval += "COMMIT ; ";
        break;
      case mysql_task::PREPARE:
        retval += "PREPARE ; ";
        break;
      case mysql_task::STATEMENT:
        retval += "STATEMENT ; ";
        break;
      case mysql_task::STATEMENT_RES:
        retval += "STATEMENT with result; ";
        break;
      case mysql_task::STATEMENT_INT:
        retval += "STATEMENT with int return; ";
        break;
      case mysql_task::STATEMENT_UINT:
        retval += "STATEMENT with uint return; ";
        break;
      case mysql_task::STATEMENT_INT64:
        retval += "STATEMENT with int64 return; ";
        break;
      case mysql_task::STATEMENT_UINT64:
        retval += "STATEMENT with uint64 return; ";
        break;
      case mysql_task::FETCH_ROW:
        retval += "FETCH_ROW ; ";
        break;
    }
  }
  return retval;
}

void mysql_connection::_run() {
  std::unique_lock<std::mutex> lck(_start_m);
  _conn = mysql_init(nullptr);
  if (!_conn) {
    set_error_message(::mysql_error(_conn));
    _state = finished;
    _start_condition.notify_all();
    return;
  } else {
    uint32_t timeout = 10;
    mysql_options(_conn, MYSQL_OPT_CONNECT_TIMEOUT, &timeout);

    while (config::applier::mode != config::applier::finished &&
           !mysql_real_connect(_conn, _host.c_str(), _user.c_str(),
                               _pwd.c_str(), _name.c_str(), _port,
                               (_socket == "" ? nullptr : _socket.c_str()),
                               CLIENT_FOUND_ROWS)) {
      set_error_message(fmt::format(
          "mysql_connection: The mysql/mariadb database seems not started. "
          "Waiting before attempt to connect again: {}",
          ::mysql_error(_conn)));
      _state = finished;
      _start_condition.notify_all();
      return;
    }
    _last_access = std::time(nullptr);
  }

  if (config::applier::mode == config::applier::finished) {
    log_v2::sql()->debug("Connection over.");
    _state = finished;
    _start_condition.notify_all();
    lck.unlock();
  } else {
    _prepare_connection();

    _state = running;
    _start_condition.notify_all();
    lck.unlock();

    std::unique_lock<std::mutex> lock(_tasks_m);
    while (_state == running || !_tasks_list.empty()) {
      std::list<std::unique_ptr<database::mysql_task>> tasks_list;
      if (!_tasks_list.empty()) {
        std::swap(_tasks_list, tasks_list);
        update_stats();
        assert(_tasks_list.empty());
      } else {
        _tasks_count = 0;
<<<<<<< HEAD
        update_stats();
=======
        stats::center::instance().update(&SqlConnectionStats::set_waiting_tasks,
                                         _stats,
                                         static_cast<int>(_tasks_count));
        /* We are waiting for some activity, nothing to do for now it is time
         * to make some ping */
>>>>>>> c74ed22d
        _tasks_condition.wait(
            lock,
            [this] { return _finish_asked || !_tasks_list.empty(); });

        std::time_t now = std::time(nullptr);;
        if (_tasks_list.empty())
          _state = finished;
        else if (now >= _last_access + 30) {
          lock.unlock();
          log_v2::sql()->trace("SQL: performing mysql_ping.");
          if (mysql_ping(_conn)) {
            if (!_try_to_reconnect())
              log_v2::sql()->error("SQL: Reconnection failed.");
          } else {
            log_v2::sql()->trace("SQL: connection always alive");
            _last_access = now;
          }
          lock.lock();
        }
        continue;
      }

      lock.unlock();

<<<<<<< HEAD
      log_v2::sql()->trace("SQL: performing mysql_ping.");
      if (mysql_ping(_conn)) {
        if (!_try_to_reconnect()) {
          log_v2::sql()->error("SQL: Reconnection failed.");
          _is_connected = false;
          _switch_point = std::time(nullptr);
        }
      } else {
        log_v2::sql()->trace("SQL: connection always alive");
        _is_connected = true;
        _switch_point = std::time(nullptr);
      }

      update_stats();

=======
>>>>>>> c74ed22d
      time_t start = time(nullptr);
      for (auto& task : tasks_list) {
        --_tasks_count;

        if (_task_processing_table[task->type])
          (this->*(_task_processing_table[task->type]))(task.get());
        else {
          log_v2::sql()->error("mysql_connection: Error type not managed...");
        }

        if (time(nullptr) - start != 0) {
          start = time(nullptr);
          update_stats();
        }
      }

      lock.lock();
    }
  }
  _clear_connection();
  mysql_thread_end();
  log_v2::core()->trace("mysql connection main loop finished.");
}

/******************************************************************************/
/*                    Methods executed by the main thread                     */
/******************************************************************************/

mysql_connection::mysql_connection(database_config const& db_cfg)
    : _conn(nullptr),
      _finish_asked(false),
      _tasks_count(0),
      _need_commit(false),
      _last_access{0};
      _host(db_cfg.get_host()),
      _socket(db_cfg.get_socket()),
      _user(db_cfg.get_user()),
      _pwd(db_cfg.get_password()),
      _name(db_cfg.get_name()),
      _port(db_cfg.get_port()),
      _state(not_started),
      _is_connected(false),
      _switch_point{std::time(nullptr)},
      _stats{stats::center::instance().register_mysql_connection()},
      _clk{std::time(nullptr)},
      _qps(db_cfg.get_queries_per_transaction()) {
  std::unique_lock<std::mutex> lck(_start_m);
  log_v2::sql()->info("mysql_connection: starting connection");
  _thread = std::make_unique<std::thread>(&mysql_connection::_run, this);
  _start_condition.wait(lck, [this] { return _state != not_started; });
  if (_state == finished) {
    _thread->join();
    _switch_point = std::time(nullptr);
    _is_connected = false;
    log_v2::sql()->error("mysql_connection: error while starting connection");
    update_stats();
    throw msg_fmt("mysql_connection: error while starting connection");
  }
  pthread_setname_np(_thread->native_handle(), "mysql_connect");
  _switch_point = std::time(nullptr);
  _is_connected = true;
  log_v2::sql()->info("mysql_connection: connection started");
  update_stats();
}

/**
 * @brief Destructor. When called, the finish task is post on the stack. So
 * the end will occur only when all the queries will be played.
 */
mysql_connection::~mysql_connection() {
  log_v2::sql()->info("mysql_connection: finished");
  finish();
  _thread->join();
  stats::center::instance().unregister_mysql_connection(_stats);
  update_stats();
}

void mysql_connection::_push(std::unique_ptr<mysql_task>&& q) {
  std::lock_guard<std::mutex> locker(_tasks_m);
  if (_finish_asked || is_finished())
    throw msg_fmt("This connection is closed and does not accept any query");

  _tasks_list.push_back(std::move(q));
  ++_tasks_count;
  _tasks_condition.notify_all();
  update_stats();
}

/**
 *  This method finishes to send current tasks and then commits. The commited
 * variable is then incremented of the queries committed count. This function is
 * called by mysql::commit whom goal is to commit on each of the connections.
 *  So, this last method waits all the commits to be done ; the semaphore is
 * there for that purpose.
 *
 *  @param[out] promise This promise is set when count == 0
 *  @param count The integer counting how many queries are committed.
 */
void mysql_connection::commit(std::promise<bool>* promise,
                              std::atomic_int& count) {
  _push(std::make_unique<mysql_task_commit>(promise, count));
}

void mysql_connection::prepare_query(int stmt_id, std::string const& query) {
  _push(std::make_unique<mysql_task_prepare>(stmt_id, query));
}

/**
 *  This method is used from the main thread to execute asynchronously a query.
 *  No exception is thrown in case of error since this query is made
 * asynchronously.
 *
 *  @param query The SQL query
 *  @param error_msg The error message to return in case of error.
 *  @param p A pointer to a promise.
 */
void mysql_connection::run_query(std::string const& query,
                                 my_error::code ec,
                                 bool fatal) {
  _push(std::make_unique<mysql_task_run>(query, ec, fatal));
}

void mysql_connection::run_query_and_get_result(
    const std::string& query,
    std::promise<mysql_result>* promise) {
  _push(std::make_unique<mysql_task_run_res>(query, promise));
}

void mysql_connection::run_query_and_get_int(std::string const& query,
                                             std::promise<int>* promise,
                                             mysql_task::int_type type) {
  _push(std::make_unique<mysql_task_run_int>(query, promise, type));
}

void mysql_connection::run_statement(database::mysql_stmt& stmt,
                                     my_error::code ec,
                                     bool fatal) {
  _push(std::make_unique<mysql_task_statement>(stmt, ec, fatal));
}

void mysql_connection::run_statement_and_get_result(
    database::mysql_stmt& stmt,
    std::promise<mysql_result>* promise) {
  _push(std::make_unique<mysql_task_statement_res>(stmt, promise));
}

void mysql_connection::finish() {
  std::lock_guard<std::mutex> lock(_tasks_m);
  _finish_asked = true;
  _tasks_condition.notify_all();
}

bool mysql_connection::fetch_row(mysql_result& result) {
  std::promise<bool> promise;
  _push(std::make_unique<mysql_task_fetch>(&result, &promise));
  return promise.get_future().get();
}

bool mysql_connection::match_config(database_config const& db_cfg) const {
  std::lock_guard<std::mutex> lock(_cfg_mutex);
  return db_cfg.get_host() == _host && db_cfg.get_socket() == _socket &&
         db_cfg.get_user() == _user && db_cfg.get_password() == _pwd &&
         db_cfg.get_name() == _name && db_cfg.get_port() == _port &&
         db_cfg.get_queries_per_transaction() == _qps;
}

int mysql_connection::get_tasks_count() const {
  return _tasks_count;
}

bool mysql_connection::is_finish_asked() const {
  return _finish_asked;
}

bool mysql_connection::is_finished() const {
  return _state == finished;
}<|MERGE_RESOLUTION|>--- conflicted
+++ resolved
@@ -646,15 +646,10 @@
         assert(_tasks_list.empty());
       } else {
         _tasks_count = 0;
-<<<<<<< HEAD
         update_stats();
-=======
-        stats::center::instance().update(&SqlConnectionStats::set_waiting_tasks,
-                                         _stats,
-                                         static_cast<int>(_tasks_count));
+
         /* We are waiting for some activity, nothing to do for now it is time
          * to make some ping */
->>>>>>> c74ed22d
         _tasks_condition.wait(
             lock,
             [this] { return _finish_asked || !_tasks_list.empty(); });
@@ -679,7 +674,6 @@
 
       lock.unlock();
 
-<<<<<<< HEAD
       log_v2::sql()->trace("SQL: performing mysql_ping.");
       if (mysql_ping(_conn)) {
         if (!_try_to_reconnect()) {
@@ -695,8 +689,6 @@
 
       update_stats();
 
-=======
->>>>>>> c74ed22d
       time_t start = time(nullptr);
       for (auto& task : tasks_list) {
         --_tasks_count;
