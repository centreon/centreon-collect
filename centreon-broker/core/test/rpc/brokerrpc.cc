--- conflicted
+++ resolved
@@ -23,11 +23,6 @@
 
 #include <gtest/gtest.h>
 
-<<<<<<< HEAD
-#include <google/protobuf/util/time_util.h>
-
-=======
->>>>>>> c74ed22d
 #include <fmt/format.h>
 #include <cstdio>
 #include <fstream>
@@ -98,7 +93,6 @@
       "waiting_tasks: 15, is_connected: true, up_since: 356\n"};
 
   _stats = stats::center::instance().register_mysql_connection();
-<<<<<<< HEAD
   stats::center::instance().update(&SqlConnectionStats::set_waiting_tasks, _stats, 3);
   stats::center::instance().update(&SqlConnectionStats::set_is_connected, _stats, false);
   stats::center::instance().update(&SqlConnectionStats::set_down_since, _stats, 2567lu);
@@ -117,22 +111,6 @@
   stats::center::instance().update(&SqlConnectionStats::set_waiting_tasks, _stats, 15);
   stats::center::instance().update(&SqlConnectionStats::set_is_connected, _stats, true);
   stats::center::instance().update(&SqlConnectionStats::set_up_since, _stats, 356lu);
-=======
-  stats::center::instance().update(&SqlConnectionStats::set_waiting_tasks,
-                                   _stats, 3);
-
-  _stats = stats::center::instance().register_mysql_connection();
-  stats::center::instance().update(&SqlConnectionStats::set_waiting_tasks,
-                                   _stats, 10);
-
-  _stats = stats::center::instance().register_mysql_connection();
-  stats::center::instance().update(&SqlConnectionStats::set_waiting_tasks,
-                                   _stats, 0);
-
-  _stats = stats::center::instance().register_mysql_connection();
-  stats::center::instance().update(&SqlConnectionStats::set_waiting_tasks,
-                                   _stats, 15);
->>>>>>> c74ed22d
 
   auto output = execute("GetSqlConnectionStatsValue 4");
 
@@ -208,15 +186,8 @@
   ConflictManagerStats* _stats;
 
   _stats = stats::center::instance().register_conflict_manager();
-<<<<<<< HEAD
   stats::center::instance().update(&ConflictManagerStats::set_events_handled, _stats, 3);
   stats::center::instance().update(&ConflictManagerStats::set_loop_timeout, _stats, 30u);
-=======
-  stats::center::instance().update(&ConflictManagerStats::set_events_handled,
-                                   _stats, 3);
-  stats::center::instance().update(&ConflictManagerStats::set_loop_timeout,
-                                   _stats, 30u);
->>>>>>> c74ed22d
 
   auto output = execute("GetConflictManagerStats");
 
