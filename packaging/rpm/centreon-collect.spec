##
## Copyright 2023 Centreon
##

Summary: Centreon collect's softwares collection
Name: centreon-collect
Version: %{VERSION}
Release: %{RELEASE}%{?dist}
License: Apache-2.0
Source: %{name}-%{version}.tar.gz
Source1: centreonengine_integrate_centreon_engine2centreon.sh

%define thismajor 23.04.0
%define nextmajor 23.10.0

Group: Applications/Communications
URL: https://github.com/centreon/centreon-collect.git
Packager: David Boucher <dboucher@centreon.com>
Vendor: Centreon Entreprise Server (CES) Repository, http://yum.centreon.com/standard/

%description
%{COMMIT_HASH}
Centreon Collect is a software collection containing centreon-broker,
centreon-engine, centreon-clib and centreon-connectors.

BuildRoot:      %{_tmppath}/%{name}-%{version}-%{release}-root

BuildRequires: cmake3 >= 3.15
BuildRequires: gcc
BuildRequires: gcc-c++
BuildRequires: gnutls-devel >= 3.3.29
BuildRequires: libgcrypt-devel
BuildRequires: lua-devel
BuildRequires: make
BuildRequires: perl
BuildRequires: perl-ExtUtils-Embed
BuildRequires: perl-devel
BuildRequires: rrdtool-devel
BuildRequires: systemd
Requires: centreon-clib = %{version}-%{release}
Requires: centreon-broker-core = %{version}-%{release}
Requires: centreon-engine = %{version}-%{release}
Requires: centreon-connector = %{version}-%{release}

%package -n centreon-clib
Summary: Centreon core library.
Group: Development/Libraries
License: Apache-2.0

%description -n centreon-clib
%{COMMIT_HASH}
Centreon Clib is a common library for all Centreon
products written in C/C++.

%package -n centreon-clib-devel
Summary: Provide include files for Centreon Clib.
Group: Development/Libraries
License: Apache-2.0

%description -n centreon-clib-devel
%{COMMIT_HASH}
Centreon Clib devel provide include files to build
Centreon products written in C/C++.


%package -n centreon-engine
Summary: Centreon Engine monitoring core.
Group: Applications/System
License: Apache-2.0
Requires: centreon-engine-daemon = %{version}-%{release}
Requires: centreon-engine-extcommands = %{version}-%{release}

%description -n centreon-engine
%{COMMIT_HASH}
Centreon Engine is a monitoring engine, compatible with Nagios
configuration, designed to monitor hosts and services on your network.


%package -n centreon-engine-daemon
Summary: Centreon Engine Daemon is the daemon to schedule checks.
Group: Application/System
License: Apache-2.0
Requires: centreon-clib = %{version}-%{release}
%{?systemd_requires}

%description -n centreon-engine-daemon
%{COMMIT_HASH}
Centreon Engine is a monitoring engine that schedule checks on your
network services and hosts.


%package -n centreon-engine-extcommands
Summary: Centreon Engine External Commands allow to other applications to send command into the daemon.
Group: Application/System
License: Apache-2.0
Requires: centreon-engine-daemon = %{version}-%{release}

%description -n centreon-engine-extcommands
%{COMMIT_HASH}
Centreon Engine External Commands allow to other applications to send
command into the daemon. External applications can submit commands by
writing to the command file, which is periodically processed by the
engine daemon.


%package -n centreon-engine-devel
Summary: Provide include files for Centreon Engine.
Group: Application/System
License: Apache-2.0
Requires: centreon-clib-devel = %{version}-%{release}

%description -n centreon-engine-devel
%{COMMIT_HASH}
Centreon Engine devel provide include files to develop Centreon Engine
Modules or Centreon Engine Connector.


%package -n centreon-engine-bench
Summary: Centreon Engine benchmarking tools.
Group: Application/System
License: Apache-2.0
Requires: centreon-clib = %{version}-%{release}

%description -n centreon-engine-bench
%{COMMIT_HASH}
Some Centreon Engine benchmarking tools.


%package -n centreon-connector
Summary: Centreon Connector provide some tools for Centreon Engine to monitoring and management system.
Group: Application/System
License: Apache-2.0
Requires: centreon-connector-perl = %{version}-%{release}
Requires: centreon-connector-ssh = %{version}-%{release}

%description -n centreon-connector
%{COMMIT_HASH}
Centreon Connector provide a monitoring tools, compatible with
Centreon-Engine configuration, designed to monitor and manage system.


%package -n centreon-connector-perl
Summary: Centreon Connector Perl provide embedded perl for Centreon-Engine.
Group: Application/System
License: Apache-2.0
Requires: centreon-clib = %{version}-%{release}
Requires: perl

%description -n centreon-connector-perl
%{COMMIT_HASH}
Centreon Connector Perl provide embedded perl for Centreon Engine
a monitoring engine.


%package -n centreon-connector-ssh
Summary: Centreon Connector SSH provide persistante connection between checks.
Group: Application/System
License: Apache-2.0
Requires: centreon-clib = %{version}-%{release}
Requires: libgcrypt

%description -n centreon-connector-ssh
%{COMMIT_HASH}
Centreon Connector SSH provide persistante connection between checks.


%package -n centreon-broker
Summary: Store Centreon Engine/Nagios events in a database.
Group: Applications/Communications
License: Apache-2.0
Requires: centreon-common >= %{thismajor}
Requires: centreon-common < %{nextmajor}
Requires: coreutils

%description -n centreon-broker
%{COMMIT_HASH}
Centreon Broker is a Centreon Engine/Nagios module that report events in
one or multiple databases.


%package -n centreon-broker-core
Summary: Centreon Broker's shared library.
Group: Applications/Communications
License: Apache-2.0
Requires: gnutls >= 3.3.29
Requires: lua
Requires: centreon-broker = %{version}-%{release}
Requires: centreon-broker-storage = %{version}-%{release}

%description -n centreon-broker-core
%{COMMIT_HASH}
Centreon core holds Centreon Broker's default modules;


%package -n centreon-broker-storage
Summary: Centreon Broker's shared library for prefdata storage.
Group: Applications/Communications
License: Apache-2.0
Requires: centreon-broker-core = %{version}-%{release}

%description -n centreon-broker-storage
%{COMMIT_HASH}
storage holds Centreon Broker's prefdata storage.


%package -n centreon-broker-graphite
Summary: Write Centreon performance data to Graphite.
Group: Applications/Communications
License: Apache-2.0
Requires: centreon-broker-core = %{version}-%{release}

%description -n centreon-broker-graphite
%{COMMIT_HASH}
This module of Centreon Broker allows you to write performance data
generated by plugins (run themselves by Centreon Engine) to a Graphite
database.


%package -n centreon-broker-influxdb
Summary: Write Centreon performance data to InfluxDB.
Group: Applications/Communications
License: Apache-2.0
Requires: centreon-broker-core = %{version}-%{release}

%description -n centreon-broker-influxdb
%{COMMIT_HASH}
This module of Centreon Broker allows you to write performance data
generated by plugins (run themselves by Centreon Engine) to a Graphite
database.


%package -n centreon-broker-cbd
Summary: Centreon Broker daemon.
Group: System Environment/Daemons
License: Apache-2.0
Requires: centreon-broker-core = %{version}-%{release}
%{?systemd_requires}

%description -n centreon-broker-cbd
%{COMMIT_HASH}
The Centreon Broker daemon can aggregates output of multiple cbmod and store
events in a DB from a single point.

%package -n centreon-broker-cbmod
Summary: Centreon Broker as Centreon Engine 2 module.
Group: Applications/Communications
License: Apache-2.0
Requires: centreon-broker-core = %{version}-%{release}
Requires: centreon-engine = %{version}-%{release}

%description -n centreon-broker-cbmod
%{COMMIT_HASH}
This module can be loaded by Centreon Engine.


%package -n centreon-broker-devel
Summary: Centreon Broker devel libraries.
Group: Applications/Communications
License: Apache-2.0

%description -n centreon-broker-devel
%{COMMIT_HASH}
Include files needed to develop a module Centreon Broker.


%package -n centreon-collect-client
Summary: Centreon Collect gRPC Client. It can be used to exchange with cbd or centengine
Group: Applications/Communications
License: Apache-2.0
Requires: centreon-broker-core = %{version}-%{release}
Requires: centreon-engine = %{version}-%{release}

%description -n centreon-collect-client
<<<<<<< HEAD
=======
%{COMMIT_HASH}
>>>>>>> a1fd96bc
This software is a gRPC client designed to easily send commands to cbd or
centengine.


%prep
%setup -q -n %{name}-%{version}

%build
pip3 install conan==1.57.0 --upgrade
conan install . -s compiler.cppstd=14 -s compiler.libcxx=libstdc++11 --build=missing

cmake3 \
        -G "Ninja" \
        -DWITH_TESTING=0 \
        -DWITH_BENCH=1 \
        -DCMAKE_INSTALL_PREFIX=/usr \
        -DWITH_ENGINE_LOGROTATE_SCRIPT=1 \
        -DWITH_STARTUP_DIR=%{_unitdir} \
        -DWITH_STARTUP_SCRIPT=systemd \
        -DWITH_USER_BROKER=centreon-broker \
        -DWITH_GROUP_BROKER=centreon-broker \
        -DWITH_USER_ENGINE=centreon-engine \
        -DWITH_GROUP_ENGINE=centreon-engine \
        -DWITH_DAEMONS=y \
        -DWITH_CONFIG_FILES=y \
        -DCMAKE_BUILD_TYPE=RelWithDebInfo \
        .

ninja -j 8

%install
%{__rm} -rf $RPM_BUILD_ROOT
%{__install} -d $RPM_BUILD_ROOT%{_sbindir}
%{__install} -d -m 0775 $RPM_BUILD_ROOT%{_localstatedir}/log/centreon-broker
%{__install} -d -m 0775 $RPM_BUILD_ROOT%{_localstatedir}/lib/centreon-broker
%{__install} -d -m 0775 $RPM_BUILD_ROOT%{_sysconfdir}/centreon-broker
%{__install} -d $RPM_BUILD_ROOT%{_unitdir}
%{__install} -d $RPM_BUILD_ROOT%{_sysconfdir}/logrotate.d
%{__install} -d $RPM_BUILD_ROOT%{_sysconfdir}/centreon-engine/conf.d
%{__install} -d $RPM_BUILD_ROOT%{_datadir}/doc/centreon-broker
%{__install} -d $RPM_BUILD_ROOT%{_datadir}/centreon-broker/lua
%{__install} -m 644 broker/script/centreon-broker.logrotate $RPM_BUILD_ROOT%{_sysconfdir}/logrotate.d/cbd
%{__install} -d $RPM_BUILD_ROOT%{_localstatedir}/log/centreon-engine
%{__install} -d $RPM_BUILD_ROOT%{_localstatedir}/log/centreon-engine/archives
%{__install} -d $RPM_BUILD_ROOT%{_localstatedir}/lib/centreon-engine
%{__install} -d $RPM_BUILD_ROOT%{_localstatedir}/lib/centreon-engine/rw
touch $RPM_BUILD_ROOT%{_localstatedir}/log/centreon-engine/centengine.debug
%{__install} -d $RPM_BUILD_ROOT%{_datadir}/centreon-engine/extra
%{__cp} %SOURCE1 $RPM_BUILD_ROOT%{_datadir}/centreon-engine/extra/integrate_centreon_engine2centreon.sh

DESTDIR="$RPM_BUILD_ROOT" ninja -j 8 install

%clean
%{__rm} -rf $RPM_BUILD_ROOT

%pre -n centreon-broker
%{_bindir}/getent group centreon-broker &>/dev/null || %{_sbindir}/groupadd -r centreon-broker 2> /dev/null || :
%{_bindir}/getent passwd centreon-broker &>/dev/null || %{_sbindir}/useradd -m -g centreon-broker -d %{_localstatedir}/lib/centreon-broker -r centreon-broker 2> /dev/null || :
if id centreon &>/dev/null; then
  %{_sbindir}/usermod -a -G centreon-broker centreon
fi
if id centreon-gorgone &>/dev/null; then
  %{_sbindir}/usermod -a -G centreon-gorgone centreon-broker
fi
if id centreon-engine &>/dev/null; then
  %{_sbindir}/usermod -a -G centreon-broker centreon-engine
  %{_sbindir}/usermod -a -G centreon-engine centreon-broker
fi
if id nagios &>/dev/null; then
  %{_sbindir}/usermod -a -G centreon-broker nagios
fi

%pre -n centreon-engine-daemon
if ! id centreon-engine &>/dev/null; then
    %{_sbindir}/useradd -d %{_localstatedir}/lib/centreon-engine -r centreon-engine &>/dev/null
fi
if id centreon-broker &>/dev/null; then
    %{_sbindir}/usermod -a -G centreon-engine centreon-broker
fi
if id centreon-gorgone &>/dev/null; then
    %{_sbindir}/usermod -a -G centreon-gorgone centreon-engine
fi
%define httpgroup apache
if id -g %{httpgroup} &>/dev/null; then
    %{_sbindir}/usermod -a -G centreon-engine %{httpgroup}
fi
if id -g nagios &>/dev/null; then
    %{_sbindir}/usermod -a -G centreon-engine nagios
fi

%post -n centreon-engine-daemon
%systemd_post centengine.service || :

%preun -n centreon-engine-daemon
%systemd_preun centengine.service || :


%post -n centreon-broker
chown -R centreon-broker:centreon-broker /var/lib/centreon-broker
chmod -R g+w /var/lib/centreon-broker
chown -R centreon-broker:centreon-broker /var/log/centreon-broker
chmod -R g+w /var/log/centreon-broker

%post -n centreon-broker-cbd
%systemd_post cbd.service || :

%pre -n centreon-broker-cbd
# Stop cbd daemons for compatibility
if [ -f /etc/init.d/cbd-central-broker ]; then
	/etc/init.d/cbd-central-broker stop &>/dev/null || :
fi

%preun -n centreon-broker-cbd
%systemd_preun cbd.service || :

%files -n centreon-clib
%defattr(-,root,root,-)
%{_libdir}/libcentreon_clib.so
%doc clib/LICENSE

%files -n centreon-clib-devel
%defattr(-,root,root,-)
%{_includedir}/centreon-clib
%doc clib/LICENSE

%files -n centreon-engine

%files -n centreon-engine-daemon
%defattr(-,centreon-engine,centreon-engine,-)
%attr(0664,centreon-engine,centreon-engine) %config(noreplace) %{_sysconfdir}/centreon-engine/centengine.cfg
%attr(0664,centreon-engine,centreon-engine) %config(noreplace) %{_sysconfdir}/centreon-engine/resource.cfg
%attr(0664,centreon-engine,centreon-engine) %config(noreplace) %{_sysconfdir}/centreon-engine/commands.cfg
%attr(0664,centreon-engine,centreon-engine) %config(noreplace) %{_sysconfdir}/centreon-engine/timeperiods.cfg

%defattr(-,root,root,-)
%config(noreplace) %{_sysconfdir}/logrotate.d/centengine
%attr(755, root, root) %{_unitdir}/centengine.service
%{_sbindir}/centengine
%{_sbindir}/centenginestats
%attr(0775,root,root) %{_datadir}/centreon-engine/extra/integrate_centreon_engine2centreon.sh
%attr(0755,centreon-engine,centreon-engine) %{_localstatedir}/log/centreon-engine/
%attr(0755,centreon-engine,centreon-engine) %dir %{_localstatedir}/lib/centreon-engine/
%doc engine/license.txt

%files -n centreon-engine-extcommands
%defattr(-,root,root,-)
%{_libdir}/centreon-engine/externalcmd.so
%attr(0775,centreon-engine,centreon-engine) %{_localstatedir}/lib/centreon-engine/rw
%doc engine/license.txt

%files -n centreon-engine-devel
%defattr(-,root,root,-)
%{_includedir}/centreon-engine
%doc engine/license.txt

%files -n centreon-engine-bench
%defattr(-,root,root,-)
%{_libdir}/centreon-engine/bench_passive_module.so
%{_sbindir}/centengine_bench_passive

%files -n centreon-connector

%files -n centreon-connector-perl
%attr(0775,root,root) %{_libdir}/centreon-connector/centreon_connector_perl

%files -n centreon-connector-ssh
%attr(0775,root,root) %{_libdir}/centreon-connector/centreon_connector_ssh

%files -n centreon-broker
%defattr(-,centreon-broker,centreon-broker,-)
%{_localstatedir}/log/centreon-broker
%{_localstatedir}/lib/centreon-broker
%dir %{_sysconfdir}/centreon-broker

%files -n centreon-broker-storage
%defattr(-,root,root,-)
%{_datadir}/centreon/lib/centreon-broker/20-storage.so
%{_datadir}/centreon/lib/centreon-broker/20-unified_sql.so
%{_datadir}/centreon/lib/centreon-broker/70-rrd.so

%files -n centreon-broker-graphite
%defattr(-,root,root,-)
%{_datadir}/centreon/lib/centreon-broker/70-graphite.so

%files -n centreon-broker-influxdb
%defattr(-,root,root,-)
%{_datadir}/centreon/lib/centreon-broker/70-influxdb.so

%files -n centreon-broker-cbd
%defattr(-,centreon-broker,centreon-broker,-)
%attr(0664,centreon-broker,centreon-broker) %config(noreplace) %{_sysconfdir}/centreon-broker/central-broker.json
%attr(0664,centreon-broker,centreon-broker) %config(noreplace) %{_sysconfdir}/centreon-broker/central-rrd.json
%attr(0664,centreon-broker,centreon-broker) %config(noreplace) %{_sysconfdir}/centreon-broker/watchdog.json
%defattr(-,root,root,-)
%{_sbindir}/cbd
%{_sbindir}/cbwd

%defattr(-,root,root,-)
%{_datadir}/doc/centreon-broker/

%attr(755, root, root) %{_unitdir}/cbd.service

%files -n centreon-broker-core
%defattr(-,root,root,-)
%{_datadir}/centreon/lib/centreon-broker/10-neb.so
%{_datadir}/centreon/lib/centreon-broker/15-stats.so
%{_datadir}/centreon/lib/centreon-broker/20-bam.so
%{_datadir}/centreon/lib/centreon-broker/50-tcp.so
%{_datadir}/centreon/lib/centreon-broker/50-grpc.so
%{_datadir}/centreon/lib/centreon-broker/60-tls.so
%{_datadir}/centreon/lib/centreon-broker/70-lua.so
%{_datadir}/centreon/lib/centreon-broker/80-sql.so
%{_sysconfdir}/logrotate.d/cbd
%defattr(0775,centreon-broker,centreon-broker,-)
%{_datadir}/centreon-broker
%{_datadir}/centreon-broker/lua

%files -n centreon-broker-cbmod
%defattr(-,centreon-broker,centreon-broker,-)
%attr(0664,centreon-broker,centreon-broker) %config(noreplace) %{_sysconfdir}/centreon-broker/central-module.json
%defattr(-,root,root,-)
%{_libdir}/nagios/cbmod.so

%post -n centreon-broker-cbmod
%{_bindir}/getent passwd centreon-engine &>/dev/null && %{_sbindir}/usermod -a -G centreon-broker centreon-engine
%{_bindir}/getent group centreon-engine &>/dev/null && %{_sbindir}/usermod -a -G centreon-engine centreon-broker

%files -n centreon-broker-devel
%defattr(-,root,root,-)
%{_prefix}/include/centreon-broker
%doc broker/LICENSE
%{_includedir}/centreon-broker

%files -n centreon-collect-client
%defattr(-,root,root,-)
%{_bindir}/ccc

%files
%{_exec_prefix}/lib/systemd/system/cbd.service
%{_exec_prefix}/lib/systemd/system/centengine.service
%{_localstatedir}/log/centreon-engine/centengine.debug
%{_localstatedir}/log/centreon-engine/centengine.log
%{_localstatedir}/log/centreon-engine/retention.dat
%{_localstatedir}/log/centreon-engine/status.dat


%changelog
* Fri Dec 3 2021 David Boucher <dboucher@centreon.com> 22.04.0-1
- First version of this spec file.<|MERGE_RESOLUTION|>--- conflicted
+++ resolved
@@ -271,10 +271,7 @@
 Requires: centreon-engine = %{version}-%{release}
 
 %description -n centreon-collect-client
-<<<<<<< HEAD
-=======
-%{COMMIT_HASH}
->>>>>>> a1fd96bc
+%{COMMIT_HASH}
 This software is a gRPC client designed to easily send commands to cbd or
 centengine.
 
