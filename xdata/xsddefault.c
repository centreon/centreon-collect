/*
** Copyright 2000-2009 Ethan Galstad
** Copyright 2009      Nagios Core Development Team and Community Contributors
** Copyright 2011      Merethis
**
** This file is part of Centreon Scheduler.
**
** Centreon Scheduler is free software: you can redistribute it and/or
** modify it under the terms of the GNU General Public License version 2
** as published by the Free Software Foundation.
**
** Centreon Scheduler is distributed in the hope that it will be useful,
** but WITHOUT ANY WARRANTY; without even the implied warranty of
** MERCHANTABILITY or FITNESS FOR A PARTICULAR PURPOSE. See the GNU
** General Public License for more details.
**
** You should have received a copy of the GNU General Public License
** along with Centreon Scheduler. If not, see
** <http://www.gnu.org/licenses/>.
*/

/*********** COMMON HEADER FILES ***********/

#include "../include/config.h"
#include "../include/common.h"
#include "../include/locations.h"
#include "../include/statusdata.h"
#include "../include/comments.h"
#include "../include/downtime.h"
#include "../include/macros.h"
#include "../include/skiplist.h"

#include "../include/nagios.h"

/**** IMPLEMENTATION SPECIFIC HEADER FILES ****/
#include "xsddefault.h"



extern time_t program_start;
extern int nagios_pid;
extern time_t last_command_check;
extern time_t last_log_rotation;
extern int enable_notifications;
extern int execute_service_checks;
extern int accept_passive_service_checks;
extern int execute_host_checks;
extern int accept_passive_host_checks;
extern int enable_event_handlers;
extern int obsess_over_services;
extern int obsess_over_hosts;
extern int check_service_freshness;
extern int check_host_freshness;
extern int enable_flap_detection;
extern int enable_failure_prediction;
extern int process_performance_data;
extern int aggregate_status_updates;
extern int check_external_commands;

extern char           *last_program_version;
extern int            update_available;
extern char           *last_program_version;
extern char           *new_program_version;

extern int external_command_buffer_slots;
extern circular_buffer external_command_buffer;

extern host *host_list;
extern service *service_list;
extern contact *contact_list;
extern comment *comment_list;
extern scheduled_downtime *scheduled_downtime_list;

extern skiplist *object_skiplists[NUM_OBJECT_SKIPLISTS];

extern unsigned long  next_comment_id;
extern unsigned long  next_downtime_id;
extern unsigned long  next_event_id;
extern unsigned long  next_problem_id;
extern unsigned long  next_notification_id;

extern unsigned long  modified_host_process_attributes;
extern unsigned long  modified_service_process_attributes;
extern char           *global_host_event_handler;
extern char           *global_service_event_handler;

extern check_stats    check_statistics[MAX_CHECK_STATS_TYPES];


char *xsddefault_status_log=NULL;
char *xsddefault_temp_file=NULL;



/******************************************************************/
/***************** COMMON CONFIG INITIALIZATION  ******************/
/******************************************************************/

/* grab configuration information */
int xsddefault_grab_config_info(char *config_file)
{
	char *input=NULL;
	mmapfile *thefile;
<<<<<<< HEAD
#ifdef NSCGI
	char *input2=NULL;
	mmapfile *thefile2;
	char *temp_buffer;
#else
	nagios_macros *mac;
#endif
=======
>>>>>>> 54c0a5ad


	/*** CORE PASSES IN MAIN CONFIG FILE, CGIS PASS IN CGI CONFIG FILE! ***/

	/* open the config file for reading */
	if((thefile=mmap_fopen(config_file))==NULL)
		return ERROR;

	/* read in all lines from the main config file */
	while(1){

		/* free memory */
		my_free(input);

		/* read the next line */
		if((input=mmap_fgets_multiline(thefile))==NULL)
			break;

		strip(input);

		/* skip blank lines and comments */
		if(input[0]=='#' || input[0]=='\x0')
			continue;

		/* core reads variables directly from the main config file */
		xsddefault_grab_config_directives(input);
	        }

	/* free memory and close the file */
	my_free(input);
	mmap_fclose(thefile);

	/* initialize locations if necessary */
	if(xsddefault_status_log==NULL)
		xsddefault_status_log=(char *)strdup(DEFAULT_STATUS_FILE);
	if(xsddefault_temp_file==NULL)
		xsddefault_temp_file=(char *)strdup(DEFAULT_TEMP_FILE);

	/* make sure we have what we need */
	if(xsddefault_status_log==NULL)
		return ERROR;
	if(xsddefault_temp_file==NULL)
		return ERROR;

<<<<<<< HEAD
#ifdef NSCORE
	mac = get_global_macros();
	/* save the status file macro */
	my_free(mac->x[MACRO_STATUSDATAFILE]);
	if((mac->x[MACRO_STATUSDATAFILE]=(char *)strdup(xsddefault_status_log)))
		strip(mac->x[MACRO_STATUSDATAFILE]);
#endif
=======
	/* save the status file macro */
	my_free(macro_x[MACRO_STATUSDATAFILE]);
	if((macro_x[MACRO_STATUSDATAFILE]=(char *)strdup(xsddefault_status_log)))
		strip(macro_x[MACRO_STATUSDATAFILE]);
>>>>>>> 54c0a5ad

	return OK;
}


/* processes a single directive */
int xsddefault_grab_config_directives(char *input){
	char *temp_ptr=NULL;
	char *varname=NULL;
	char *varvalue=NULL;

	/* get the variable name */
	if((temp_ptr=my_strtok(input,"="))==NULL)
		return ERROR;
	if((varname=(char *)strdup(temp_ptr))==NULL)
		return ERROR;

	/* get the variable value */
	if((temp_ptr=my_strtok(NULL,"\n"))==NULL){
		my_free(varname);
		return ERROR;
	        }
	if((varvalue=(char *)strdup(temp_ptr))==NULL){
		my_free(varname);
		return ERROR;
	        }

	/* status log definition */
	if(!strcmp(varname,"status_file") || !strcmp(varname,"xsddefault_status_log"))
		xsddefault_status_log=(char *)strdup(temp_ptr);

	/* temp file definition */
	else if(!strcmp(varname,"temp_file"))
		xsddefault_temp_file=(char *)strdup(temp_ptr);

	/* free memory */
	my_free(varname);
	my_free(varvalue);

	return OK;
        }



/******************************************************************/
/********************* INIT/CLEANUP FUNCTIONS *********************/
/******************************************************************/


/* initialize status data */
int xsddefault_initialize_status_data(char *config_file){
	int result;

	/* grab configuration data */
	result=xsddefault_grab_config_info(config_file);
	if(result==ERROR)
		return ERROR;

	/* delete the old status log (it might not exist) */
	if(xsddefault_status_log)
		unlink(xsddefault_status_log);

	return OK;
        }


/* cleanup status data before terminating */
int xsddefault_cleanup_status_data(char *config_file, int delete_status_data){

	(void)config_file;

	/* delete the status log */
	if(delete_status_data==TRUE && xsddefault_status_log){
		if(unlink(xsddefault_status_log))
			return ERROR;
	        }

	/* free memory */
	my_free(xsddefault_status_log);
	my_free(xsddefault_temp_file);

	return OK;
        }


/******************************************************************/
/****************** STATUS DATA OUTPUT FUNCTIONS ******************/
/******************************************************************/

/* write all status data to file */
int xsddefault_save_status_data(void){
	char *temp_file=NULL;
	customvariablesmember *temp_customvariablesmember=NULL;
	host *temp_host=NULL;
	service *temp_service=NULL;
	contact *temp_contact=NULL;
	comment *temp_comment=NULL;
	scheduled_downtime *temp_downtime=NULL;
	time_t current_time;
	int fd=0;
	FILE *fp=NULL;
	int used_external_command_buffer_slots=0;
	int high_external_command_buffer_slots=0;
	int result=OK;

	log_debug_info(DEBUGL_FUNCTIONS,0,"save_status_data()\n");

	/* open a safe temp file for output */
	if(xsddefault_temp_file==NULL)
		return ERROR;
	if(asprintf(&temp_file,"%sXXXXXX",xsddefault_temp_file)==-1){
		logit(NSLOG_RUNTIME_ERROR,FALSE,"Error: due to asprintf.\n");
		return ERROR;
		}
	if(temp_file==NULL)
		return ERROR;

	log_debug_info(DEBUGL_STATUSDATA,2,"Writing status data to temp file '%s'\n",temp_file);

	if((fd=mkstemp(temp_file))==-1){

		/* log an error */
<<<<<<< HEAD
		logit(NSLOG_RUNTIME_ERROR,TRUE,"Error: Unable to create temp file for writing status data: %s\n", strerror(errno));
=======
		logit(NSLOG_RUNTIME_ERROR,TRUE,"Error: Unable to create temp file for writing status data!\n");
>>>>>>> 54c0a5ad

		/* free memory */
		my_free(temp_file);

		return ERROR;
	        }
	fp=(FILE *)fdopen(fd,"w");
	if(fp==NULL){

		close(fd);
		unlink(temp_file);

		/* log an error */
<<<<<<< HEAD
		logit(NSLOG_RUNTIME_ERROR,TRUE,"Error: Unable to open temp file '%s' for writing status data: %s\n",temp_file, strerror(errno));
=======
		logit(NSLOG_RUNTIME_ERROR,TRUE,"Error: Unable to open temp file '%s' for writing status data!\n",temp_file);
>>>>>>> 54c0a5ad

		/* free memory */
		my_free(temp_file);

		return ERROR;
	        }

	/* get number of items in the command buffer */
	if(check_external_commands==TRUE){
		pthread_mutex_lock(&external_command_buffer.buffer_lock);
		used_external_command_buffer_slots=external_command_buffer.items;
		high_external_command_buffer_slots=external_command_buffer.high;
		pthread_mutex_unlock(&external_command_buffer.buffer_lock);
		}
	else{
		used_external_command_buffer_slots=0;
		high_external_command_buffer_slots=0;
		}

	/* generate check statistics */
	generate_check_stats();

	/* write version info to status file */
	fprintf(fp,"########################################\n");
	fprintf(fp,"#          NAGIOS STATUS FILE\n");
	fprintf(fp,"#\n");
	fprintf(fp,"# THIS FILE IS AUTOMATICALLY GENERATED\n");
	fprintf(fp,"# BY NAGIOS.  DO NOT MODIFY THIS FILE!\n");
	fprintf(fp,"########################################\n\n");

	time(&current_time);

	/* write file info */
	fprintf(fp,"info {\n");
	fprintf(fp,"\tcreated=%lu\n",current_time);
	fprintf(fp,"\tversion=%s\n",PROGRAM_VERSION);
	fprintf(fp,"\tupdate_available=%d\n",update_available);
	fprintf(fp,"\tlast_version=%s\n",(last_program_version==NULL)?"":last_program_version);
	fprintf(fp,"\tnew_version=%s\n",(new_program_version==NULL)?"":new_program_version);
	fprintf(fp,"\t}\n\n");

	/* save program status data */
	fprintf(fp,"programstatus {\n");
	fprintf(fp,"\tmodified_host_attributes=%lu\n",modified_host_process_attributes);
	fprintf(fp,"\tmodified_service_attributes=%lu\n",modified_service_process_attributes);
	fprintf(fp,"\tnagios_pid=%d\n",nagios_pid);
	fprintf(fp,"\tprogram_start=%lu\n",program_start);
	fprintf(fp,"\tlast_command_check=%lu\n",last_command_check);
	fprintf(fp,"\tlast_log_rotation=%lu\n",last_log_rotation);
	fprintf(fp,"\tenable_notifications=%d\n",enable_notifications);
	fprintf(fp,"\tactive_service_checks_enabled=%d\n",execute_service_checks);
	fprintf(fp,"\tpassive_service_checks_enabled=%d\n",accept_passive_service_checks);
	fprintf(fp,"\tactive_host_checks_enabled=%d\n",execute_host_checks);
	fprintf(fp,"\tpassive_host_checks_enabled=%d\n",accept_passive_host_checks);
	fprintf(fp,"\tenable_event_handlers=%d\n",enable_event_handlers);
	fprintf(fp,"\tobsess_over_services=%d\n",obsess_over_services);
	fprintf(fp,"\tobsess_over_hosts=%d\n",obsess_over_hosts);
	fprintf(fp,"\tcheck_service_freshness=%d\n",check_service_freshness);
	fprintf(fp,"\tcheck_host_freshness=%d\n",check_host_freshness);
	fprintf(fp,"\tenable_flap_detection=%d\n",enable_flap_detection);
	fprintf(fp,"\tenable_failure_prediction=%d\n",enable_failure_prediction);
	fprintf(fp,"\tprocess_performance_data=%d\n",process_performance_data);
	fprintf(fp,"\tglobal_host_event_handler=%s\n",(global_host_event_handler==NULL)?"":global_host_event_handler);
	fprintf(fp,"\tglobal_service_event_handler=%s\n",(global_service_event_handler==NULL)?"":global_service_event_handler);
	fprintf(fp,"\tnext_comment_id=%lu\n",next_comment_id);
	fprintf(fp,"\tnext_downtime_id=%lu\n",next_downtime_id);
	fprintf(fp,"\tnext_event_id=%lu\n",next_event_id);
	fprintf(fp,"\tnext_problem_id=%lu\n",next_problem_id);
	fprintf(fp,"\tnext_notification_id=%lu\n",next_notification_id);
	fprintf(fp,"\ttotal_external_command_buffer_slots=%d\n",external_command_buffer_slots);
	fprintf(fp,"\tused_external_command_buffer_slots=%d\n",used_external_command_buffer_slots);
	fprintf(fp,"\thigh_external_command_buffer_slots=%d\n",high_external_command_buffer_slots);
	fprintf(fp,"\tactive_scheduled_host_check_stats=%d,%d,%d\n",check_statistics[ACTIVE_SCHEDULED_HOST_CHECK_STATS].minute_stats[0],check_statistics[ACTIVE_SCHEDULED_HOST_CHECK_STATS].minute_stats[1],check_statistics[ACTIVE_SCHEDULED_HOST_CHECK_STATS].minute_stats[2]);
	fprintf(fp,"\tactive_ondemand_host_check_stats=%d,%d,%d\n",check_statistics[ACTIVE_ONDEMAND_HOST_CHECK_STATS].minute_stats[0],check_statistics[ACTIVE_ONDEMAND_HOST_CHECK_STATS].minute_stats[1],check_statistics[ACTIVE_ONDEMAND_HOST_CHECK_STATS].minute_stats[2]);
	fprintf(fp,"\tpassive_host_check_stats=%d,%d,%d\n",check_statistics[PASSIVE_HOST_CHECK_STATS].minute_stats[0],check_statistics[PASSIVE_HOST_CHECK_STATS].minute_stats[1],check_statistics[PASSIVE_HOST_CHECK_STATS].minute_stats[2]);
	fprintf(fp,"\tactive_scheduled_service_check_stats=%d,%d,%d\n",check_statistics[ACTIVE_SCHEDULED_SERVICE_CHECK_STATS].minute_stats[0],check_statistics[ACTIVE_SCHEDULED_SERVICE_CHECK_STATS].minute_stats[1],check_statistics[ACTIVE_SCHEDULED_SERVICE_CHECK_STATS].minute_stats[2]);
	fprintf(fp,"\tactive_ondemand_service_check_stats=%d,%d,%d\n",check_statistics[ACTIVE_ONDEMAND_SERVICE_CHECK_STATS].minute_stats[0],check_statistics[ACTIVE_ONDEMAND_SERVICE_CHECK_STATS].minute_stats[1],check_statistics[ACTIVE_ONDEMAND_SERVICE_CHECK_STATS].minute_stats[2]);
	fprintf(fp,"\tpassive_service_check_stats=%d,%d,%d\n",check_statistics[PASSIVE_SERVICE_CHECK_STATS].minute_stats[0],check_statistics[PASSIVE_SERVICE_CHECK_STATS].minute_stats[1],check_statistics[PASSIVE_SERVICE_CHECK_STATS].minute_stats[2]);
	fprintf(fp,"\tcached_host_check_stats=%d,%d,%d\n",check_statistics[ACTIVE_CACHED_HOST_CHECK_STATS].minute_stats[0],check_statistics[ACTIVE_CACHED_HOST_CHECK_STATS].minute_stats[1],check_statistics[ACTIVE_CACHED_HOST_CHECK_STATS].minute_stats[2]);
	fprintf(fp,"\tcached_service_check_stats=%d,%d,%d\n",check_statistics[ACTIVE_CACHED_SERVICE_CHECK_STATS].minute_stats[0],check_statistics[ACTIVE_CACHED_SERVICE_CHECK_STATS].minute_stats[1],check_statistics[ACTIVE_CACHED_SERVICE_CHECK_STATS].minute_stats[2]);
	fprintf(fp,"\texternal_command_stats=%d,%d,%d\n",check_statistics[EXTERNAL_COMMAND_STATS].minute_stats[0],check_statistics[EXTERNAL_COMMAND_STATS].minute_stats[1],check_statistics[EXTERNAL_COMMAND_STATS].minute_stats[2]);

	fprintf(fp,"\tparallel_host_check_stats=%d,%d,%d\n",check_statistics[PARALLEL_HOST_CHECK_STATS].minute_stats[0],check_statistics[PARALLEL_HOST_CHECK_STATS].minute_stats[1],check_statistics[PARALLEL_HOST_CHECK_STATS].minute_stats[2]);
	fprintf(fp,"\tserial_host_check_stats=%d,%d,%d\n",check_statistics[SERIAL_HOST_CHECK_STATS].minute_stats[0],check_statistics[SERIAL_HOST_CHECK_STATS].minute_stats[1],check_statistics[SERIAL_HOST_CHECK_STATS].minute_stats[2]);
	fprintf(fp,"\t}\n\n");


	/* save host status data */
	for(temp_host=host_list;temp_host!=NULL;temp_host=temp_host->next){

		fprintf(fp,"hoststatus {\n");
		fprintf(fp,"\thost_name=%s\n",temp_host->name);

		fprintf(fp,"\tmodified_attributes=%lu\n",temp_host->modified_attributes);
		fprintf(fp,"\tcheck_command=%s\n",(temp_host->host_check_command==NULL)?"":temp_host->host_check_command);
		fprintf(fp,"\tcheck_period=%s\n",(temp_host->check_period==NULL)?"":temp_host->check_period);
		fprintf(fp,"\tnotification_period=%s\n",(temp_host->notification_period==NULL)?"":temp_host->notification_period);
		fprintf(fp,"\tcheck_interval=%f\n",temp_host->check_interval);
		fprintf(fp,"\tretry_interval=%f\n",temp_host->retry_interval);
		fprintf(fp,"\tevent_handler=%s\n",(temp_host->event_handler==NULL)?"":temp_host->event_handler);

		fprintf(fp,"\thas_been_checked=%d\n",temp_host->has_been_checked);
		fprintf(fp,"\tshould_be_scheduled=%d\n",temp_host->should_be_scheduled);
		fprintf(fp,"\tcheck_execution_time=%.3f\n",temp_host->execution_time);
		fprintf(fp,"\tcheck_latency=%.3f\n",temp_host->latency);
		fprintf(fp,"\tcheck_type=%d\n",temp_host->check_type);
		fprintf(fp,"\tcurrent_state=%d\n",temp_host->current_state);
		fprintf(fp,"\tlast_hard_state=%d\n",temp_host->last_hard_state);
		fprintf(fp,"\tlast_event_id=%lu\n",temp_host->last_event_id);
		fprintf(fp,"\tcurrent_event_id=%lu\n",temp_host->current_event_id);
		fprintf(fp,"\tcurrent_problem_id=%lu\n",temp_host->current_problem_id);
		fprintf(fp,"\tlast_problem_id=%lu\n",temp_host->last_problem_id);
		fprintf(fp,"\tplugin_output=%s\n",(temp_host->plugin_output==NULL)?"":temp_host->plugin_output);
		fprintf(fp,"\tlong_plugin_output=%s\n",(temp_host->long_plugin_output==NULL)?"":temp_host->long_plugin_output);
		fprintf(fp,"\tperformance_data=%s\n",(temp_host->perf_data==NULL)?"":temp_host->perf_data);
		fprintf(fp,"\tlast_check=%lu\n",temp_host->last_check);
		fprintf(fp,"\tnext_check=%lu\n",temp_host->next_check);
		fprintf(fp,"\tcheck_options=%d\n",temp_host->check_options);
		fprintf(fp,"\tcurrent_attempt=%d\n",temp_host->current_attempt);
		fprintf(fp,"\tmax_attempts=%d\n",temp_host->max_attempts);
		fprintf(fp,"\tstate_type=%d\n",temp_host->state_type);
		fprintf(fp,"\tlast_state_change=%lu\n",temp_host->last_state_change);
		fprintf(fp,"\tlast_hard_state_change=%lu\n",temp_host->last_hard_state_change);
		fprintf(fp,"\tlast_time_up=%lu\n",temp_host->last_time_up);
		fprintf(fp,"\tlast_time_down=%lu\n",temp_host->last_time_down);
		fprintf(fp,"\tlast_time_unreachable=%lu\n",temp_host->last_time_unreachable);
		fprintf(fp,"\tlast_notification=%lu\n",temp_host->last_host_notification);
		fprintf(fp,"\tnext_notification=%lu\n",temp_host->next_host_notification);
		fprintf(fp,"\tno_more_notifications=%d\n",temp_host->no_more_notifications);
		fprintf(fp,"\tcurrent_notification_number=%d\n",temp_host->current_notification_number);
		fprintf(fp,"\tcurrent_notification_id=%lu\n",temp_host->current_notification_id);
		fprintf(fp,"\tnotifications_enabled=%d\n",temp_host->notifications_enabled);
		fprintf(fp,"\tproblem_has_been_acknowledged=%d\n",temp_host->problem_has_been_acknowledged);
		fprintf(fp,"\tacknowledgement_type=%d\n",temp_host->acknowledgement_type);
		fprintf(fp,"\tactive_checks_enabled=%d\n",temp_host->checks_enabled);
		fprintf(fp,"\tpassive_checks_enabled=%d\n",temp_host->accept_passive_host_checks);
		fprintf(fp,"\tevent_handler_enabled=%d\n",temp_host->event_handler_enabled);
		fprintf(fp,"\tflap_detection_enabled=%d\n",temp_host->flap_detection_enabled);
		fprintf(fp,"\tfailure_prediction_enabled=%d\n",temp_host->failure_prediction_enabled);
		fprintf(fp,"\tprocess_performance_data=%d\n",temp_host->process_performance_data);
		fprintf(fp,"\tobsess_over_host=%d\n",temp_host->obsess_over_host);
		fprintf(fp,"\tlast_update=%lu\n",current_time);
		fprintf(fp,"\tis_flapping=%d\n",temp_host->is_flapping);
		fprintf(fp,"\tpercent_state_change=%.2f\n",temp_host->percent_state_change);
		fprintf(fp,"\tscheduled_downtime_depth=%d\n",temp_host->scheduled_downtime_depth);
		/*
		fprintf(fp,"\tstate_history=");
		for(x=0;x<MAX_STATE_HISTORY_ENTRIES;x++)
			fprintf(fp,"%s%d",(x>0)?",":"",temp_host->state_history[(x+temp_host->state_history_index)%MAX_STATE_HISTORY_ENTRIES]);
		fprintf(fp,"\n");
		*/
		/* custom variables */
		for(temp_customvariablesmember=temp_host->custom_variables;temp_customvariablesmember!=NULL;temp_customvariablesmember=temp_customvariablesmember->next){
			if(temp_customvariablesmember->variable_name)
				fprintf(fp,"\t_%s=%d;%s\n",temp_customvariablesmember->variable_name,temp_customvariablesmember->has_been_modified,(temp_customvariablesmember->variable_value==NULL)?"":temp_customvariablesmember->variable_value);
		        }
		fprintf(fp,"\t}\n\n");
	        }

	/* save service status data */
	for(temp_service=service_list;temp_service!=NULL;temp_service=temp_service->next){

		fprintf(fp,"servicestatus {\n");
		fprintf(fp,"\thost_name=%s\n",temp_service->host_name);

		fprintf(fp,"\tservice_description=%s\n",temp_service->description);
		fprintf(fp,"\tmodified_attributes=%lu\n",temp_service->modified_attributes);
		fprintf(fp,"\tcheck_command=%s\n",(temp_service->service_check_command==NULL)?"":temp_service->service_check_command);
		fprintf(fp,"\tcheck_period=%s\n",(temp_service->check_period==NULL)?"":temp_service->check_period);
		fprintf(fp,"\tnotification_period=%s\n",(temp_service->notification_period==NULL)?"":temp_service->notification_period);
		fprintf(fp,"\tcheck_interval=%f\n",temp_service->check_interval);
		fprintf(fp,"\tretry_interval=%f\n",temp_service->retry_interval);
		fprintf(fp,"\tevent_handler=%s\n",(temp_service->event_handler==NULL)?"":temp_service->event_handler);

		fprintf(fp,"\thas_been_checked=%d\n",temp_service->has_been_checked);
		fprintf(fp,"\tshould_be_scheduled=%d\n",temp_service->should_be_scheduled);
		fprintf(fp,"\tcheck_execution_time=%.3f\n",temp_service->execution_time);
		fprintf(fp,"\tcheck_latency=%.3f\n",temp_service->latency);
		fprintf(fp,"\tcheck_type=%d\n",temp_service->check_type);
		fprintf(fp,"\tcurrent_state=%d\n",temp_service->current_state);
		fprintf(fp,"\tlast_hard_state=%d\n",temp_service->last_hard_state);
		fprintf(fp,"\tlast_event_id=%lu\n",temp_service->last_event_id);
		fprintf(fp,"\tcurrent_event_id=%lu\n",temp_service->current_event_id);
		fprintf(fp,"\tcurrent_problem_id=%lu\n",temp_service->current_problem_id);
		fprintf(fp,"\tlast_problem_id=%lu\n",temp_service->last_problem_id);
		fprintf(fp,"\tcurrent_attempt=%d\n",temp_service->current_attempt);
		fprintf(fp,"\tmax_attempts=%d\n",temp_service->max_attempts);
		fprintf(fp,"\tstate_type=%d\n",temp_service->state_type);
		fprintf(fp,"\tlast_state_change=%lu\n",temp_service->last_state_change);
		fprintf(fp,"\tlast_hard_state_change=%lu\n",temp_service->last_hard_state_change);
		fprintf(fp,"\tlast_time_ok=%lu\n",temp_service->last_time_ok);
		fprintf(fp,"\tlast_time_warning=%lu\n",temp_service->last_time_warning);
		fprintf(fp,"\tlast_time_unknown=%lu\n",temp_service->last_time_unknown);
		fprintf(fp,"\tlast_time_critical=%lu\n",temp_service->last_time_critical);
		fprintf(fp,"\tplugin_output=%s\n",(temp_service->plugin_output==NULL)?"":temp_service->plugin_output);
		fprintf(fp,"\tlong_plugin_output=%s\n",(temp_service->long_plugin_output==NULL)?"":temp_service->long_plugin_output);
		fprintf(fp,"\tperformance_data=%s\n",(temp_service->perf_data==NULL)?"":temp_service->perf_data);
		fprintf(fp,"\tlast_check=%lu\n",temp_service->last_check);
		fprintf(fp,"\tnext_check=%lu\n",temp_service->next_check);
		fprintf(fp,"\tcheck_options=%d\n",temp_service->check_options);
		fprintf(fp,"\tcurrent_notification_number=%d\n",temp_service->current_notification_number);
		fprintf(fp,"\tcurrent_notification_id=%lu\n",temp_service->current_notification_id);
		fprintf(fp,"\tlast_notification=%lu\n",temp_service->last_notification);
		fprintf(fp,"\tnext_notification=%lu\n",temp_service->next_notification);
		fprintf(fp,"\tno_more_notifications=%d\n",temp_service->no_more_notifications);
		fprintf(fp,"\tnotifications_enabled=%d\n",temp_service->notifications_enabled);
		fprintf(fp,"\tactive_checks_enabled=%d\n",temp_service->checks_enabled);
		fprintf(fp,"\tpassive_checks_enabled=%d\n",temp_service->accept_passive_service_checks);
		fprintf(fp,"\tevent_handler_enabled=%d\n",temp_service->event_handler_enabled);
		fprintf(fp,"\tproblem_has_been_acknowledged=%d\n",temp_service->problem_has_been_acknowledged);
		fprintf(fp,"\tacknowledgement_type=%d\n",temp_service->acknowledgement_type);
		fprintf(fp,"\tflap_detection_enabled=%d\n",temp_service->flap_detection_enabled);
		fprintf(fp,"\tfailure_prediction_enabled=%d\n",temp_service->failure_prediction_enabled);
		fprintf(fp,"\tprocess_performance_data=%d\n",temp_service->process_performance_data);
		fprintf(fp,"\tobsess_over_service=%d\n",temp_service->obsess_over_service);
		fprintf(fp,"\tlast_update=%lu\n",current_time);
		fprintf(fp,"\tis_flapping=%d\n",temp_service->is_flapping);
		fprintf(fp,"\tpercent_state_change=%.2f\n",temp_service->percent_state_change);
		fprintf(fp,"\tscheduled_downtime_depth=%d\n",temp_service->scheduled_downtime_depth);
		/*
		fprintf(fp,"\tstate_history=");
		for(x=0;x<MAX_STATE_HISTORY_ENTRIES;x++)
			fprintf(fp,"%s%d",(x>0)?",":"",temp_service->state_history[(x+temp_service->state_history_index)%MAX_STATE_HISTORY_ENTRIES]);
		fprintf(fp,"\n");
		*/
		/* custom variables */
		for(temp_customvariablesmember=temp_service->custom_variables;temp_customvariablesmember!=NULL;temp_customvariablesmember=temp_customvariablesmember->next){
			if(temp_customvariablesmember->variable_name)
				fprintf(fp,"\t_%s=%d;%s\n",temp_customvariablesmember->variable_name,temp_customvariablesmember->has_been_modified,(temp_customvariablesmember->variable_value==NULL)?"":temp_customvariablesmember->variable_value);
		        }
		fprintf(fp,"\t}\n\n");
	        }

	/* save contact status data */
	for(temp_contact=contact_list;temp_contact!=NULL;temp_contact=temp_contact->next){

		fprintf(fp,"contactstatus {\n");
		fprintf(fp,"\tcontact_name=%s\n",temp_contact->name);

		fprintf(fp,"\tmodified_attributes=%lu\n",temp_contact->modified_attributes);
		fprintf(fp,"\tmodified_host_attributes=%lu\n",temp_contact->modified_host_attributes);
		fprintf(fp,"\tmodified_service_attributes=%lu\n",temp_contact->modified_service_attributes);
		fprintf(fp,"\thost_notification_period=%s\n",(temp_contact->host_notification_period==NULL)?"":temp_contact->host_notification_period);
		fprintf(fp,"\tservice_notification_period=%s\n",(temp_contact->service_notification_period==NULL)?"":temp_contact->service_notification_period);

		fprintf(fp,"\tlast_host_notification=%lu\n",temp_contact->last_host_notification);
		fprintf(fp,"\tlast_service_notification=%lu\n",temp_contact->last_service_notification);
		fprintf(fp,"\thost_notifications_enabled=%d\n",temp_contact->host_notifications_enabled);
		fprintf(fp,"\tservice_notifications_enabled=%d\n",temp_contact->service_notifications_enabled);
		/* custom variables */
		for(temp_customvariablesmember=temp_contact->custom_variables;temp_customvariablesmember!=NULL;temp_customvariablesmember=temp_customvariablesmember->next){
			if(temp_customvariablesmember->variable_name)
				fprintf(fp,"\t_%s=%d;%s\n",temp_customvariablesmember->variable_name,temp_customvariablesmember->has_been_modified,(temp_customvariablesmember->variable_value==NULL)?"":temp_customvariablesmember->variable_value);
		        }
		fprintf(fp,"\t}\n\n");
	        }

	/* save all comments */
	for(temp_comment=comment_list;temp_comment!=NULL;temp_comment=temp_comment->next){

		if(temp_comment->comment_type==HOST_COMMENT)
			fprintf(fp,"hostcomment {\n");
		else
			fprintf(fp,"servicecomment {\n");
		fprintf(fp,"\thost_name=%s\n",temp_comment->host_name);
		if(temp_comment->comment_type==SERVICE_COMMENT)
			fprintf(fp,"\tservice_description=%s\n",temp_comment->service_description);
		fprintf(fp,"\tentry_type=%d\n",temp_comment->entry_type);
		fprintf(fp,"\tcomment_id=%lu\n",temp_comment->comment_id);
		fprintf(fp,"\tsource=%d\n",temp_comment->source);
		fprintf(fp,"\tpersistent=%d\n",temp_comment->persistent);
		fprintf(fp,"\tentry_time=%lu\n",temp_comment->entry_time);
		fprintf(fp,"\texpires=%d\n",temp_comment->expires);
		fprintf(fp,"\texpire_time=%lu\n",temp_comment->expire_time);
		fprintf(fp,"\tauthor=%s\n",temp_comment->author);
		fprintf(fp,"\tcomment_data=%s\n",temp_comment->comment_data);
		fprintf(fp,"\t}\n\n");
	        }

	/* save all downtime */
	for(temp_downtime=scheduled_downtime_list;temp_downtime!=NULL;temp_downtime=temp_downtime->next){

		if(temp_downtime->type==HOST_DOWNTIME)
			fprintf(fp,"hostdowntime {\n");
		else
			fprintf(fp,"servicedowntime {\n");
		fprintf(fp,"\thost_name=%s\n",temp_downtime->host_name);
		if(temp_downtime->type==SERVICE_DOWNTIME)
			fprintf(fp,"\tservice_description=%s\n",temp_downtime->service_description);
		fprintf(fp,"\tdowntime_id=%lu\n",temp_downtime->downtime_id);
		fprintf(fp,"\tentry_time=%lu\n",temp_downtime->entry_time);
		fprintf(fp,"\tstart_time=%lu\n",temp_downtime->start_time);
		fprintf(fp,"\tend_time=%lu\n",temp_downtime->end_time);
		fprintf(fp,"\ttriggered_by=%lu\n",temp_downtime->triggered_by);
		fprintf(fp,"\tfixed=%d\n",temp_downtime->fixed);
		fprintf(fp,"\tduration=%lu\n",temp_downtime->duration);
		fprintf(fp,"\tauthor=%s\n",temp_downtime->author);
		fprintf(fp,"\tcomment=%s\n",temp_downtime->comment);
		fprintf(fp,"\t}\n\n");
	        }


	/* reset file permissions */
	fchmod(fd,S_IRUSR | S_IWUSR | S_IRGRP | S_IWGRP | S_IROTH);

	/* flush the file to disk */
	fflush(fp);

	/* close the temp file */
	result=fclose(fp);

	/* fsync the file so that it is completely written out before moving it */
	fsync(fd);

	/* save/close was successful */
	if(result==0){

		result=OK;

		/* move the temp file to the status log (overwrite the old status log) */
		if(my_rename(temp_file,xsddefault_status_log)){
			unlink(temp_file);
			logit(NSLOG_RUNTIME_ERROR,TRUE,"Error: Unable to update status data file '%s': %s",xsddefault_status_log,strerror(errno));
			result=ERROR;
			}
		}

	/* a problem occurred saving the file */
	else{

		result=ERROR;

		/* remove temp file and log an error */
		unlink(temp_file);
		logit(NSLOG_RUNTIME_ERROR,TRUE,"Error: Unable to save status file: %s",strerror(errno));
	        }

	/* free memory */
	my_free(temp_file);

	return result;
        }<|MERGE_RESOLUTION|>--- conflicted
+++ resolved
@@ -101,16 +101,7 @@
 {
 	char *input=NULL;
 	mmapfile *thefile;
-<<<<<<< HEAD
-#ifdef NSCGI
-	char *input2=NULL;
-	mmapfile *thefile2;
-	char *temp_buffer;
-#else
 	nagios_macros *mac;
-#endif
-=======
->>>>>>> 54c0a5ad
 
 
 	/*** CORE PASSES IN MAIN CONFIG FILE, CGIS PASS IN CGI CONFIG FILE! ***/
@@ -155,20 +146,11 @@
 	if(xsddefault_temp_file==NULL)
 		return ERROR;
 
-<<<<<<< HEAD
-#ifdef NSCORE
 	mac = get_global_macros();
 	/* save the status file macro */
 	my_free(mac->x[MACRO_STATUSDATAFILE]);
 	if((mac->x[MACRO_STATUSDATAFILE]=(char *)strdup(xsddefault_status_log)))
 		strip(mac->x[MACRO_STATUSDATAFILE]);
-#endif
-=======
-	/* save the status file macro */
-	my_free(macro_x[MACRO_STATUSDATAFILE]);
-	if((macro_x[MACRO_STATUSDATAFILE]=(char *)strdup(xsddefault_status_log)))
-		strip(macro_x[MACRO_STATUSDATAFILE]);
->>>>>>> 54c0a5ad
 
 	return OK;
 }
@@ -291,11 +273,7 @@
 	if((fd=mkstemp(temp_file))==-1){
 
 		/* log an error */
-<<<<<<< HEAD
 		logit(NSLOG_RUNTIME_ERROR,TRUE,"Error: Unable to create temp file for writing status data: %s\n", strerror(errno));
-=======
-		logit(NSLOG_RUNTIME_ERROR,TRUE,"Error: Unable to create temp file for writing status data!\n");
->>>>>>> 54c0a5ad
 
 		/* free memory */
 		my_free(temp_file);
@@ -309,11 +287,7 @@
 		unlink(temp_file);
 
 		/* log an error */
-<<<<<<< HEAD
 		logit(NSLOG_RUNTIME_ERROR,TRUE,"Error: Unable to open temp file '%s' for writing status data: %s\n",temp_file, strerror(errno));
-=======
-		logit(NSLOG_RUNTIME_ERROR,TRUE,"Error: Unable to open temp file '%s' for writing status data!\n",temp_file);
->>>>>>> 54c0a5ad
 
 		/* free memory */
 		my_free(temp_file);
