--- conflicted
+++ resolved
@@ -54,12 +54,6 @@
 
 *Compression*
 In the bbdo negotiation, compression was never activated
-<<<<<<< HEAD
-
-*Compression*
-In the bbdo negotiation, compression was never activated
-=======
->>>>>>> 9a797ae8
 
 #### Enhancements
 
