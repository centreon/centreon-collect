--- conflicted
+++ resolved
@@ -92,21 +92,16 @@
     node("C++") {
       dir('centreon-collect-debian10') {
         checkout scm
-<<<<<<< HEAD
-        sh 'docker run -i --entrypoint /src/ci/scripts/collect-unit-tests.sh -v "$PWD:/src" registry.centreon.com/centreon-collect-debian10-dependencies:21.10'
-=======
-        sh 'docker run -i --entrypoint /src/ci/scripts/collect-unit-tests.sh -v "$PWD:/src" registry.centreon.com/centreon-collect-debian-dependencies:22.04'
->>>>>>> 1b0382ea
+        sh 'docker run -i --entrypoint /src/ci/scripts/collect-unit-tests.sh -v "$PWD:/src" registry.centreon.com/centreon-collect-debian10-dependencies:22.04'
       }
     }
   },
   'debian buster packaging and signing': {
     node("C++") {
-<<<<<<< HEAD
       dir('centreon-collect') {
         checkout scm
       }
-        sh 'docker run -i --entrypoint /src/centreon-collect/ci/scripts/collect-deb-package.sh -v "$PWD:/src" -e DISTRIB="Debian10" -e VERSION=$VERSION -e RELEASE=$RELEASE registry.centreon.com/centreon-collect-debian10-dependencies:21.10'
+        sh 'docker run -i --entrypoint /src/centreon-collect/ci/scripts/collect-deb-package.sh -v "$PWD:/src" -e DISTRIB="Debian10" -e VERSION=$VERSION -e RELEASE=$RELEASE registry.centreon.com/centreon-collect-debian10-dependencies:22.04'
         stash name: 'Debian10', includes: 'Debian10/*.deb'
         archiveArtifacts artifacts: "Debian10/*"
     }
@@ -115,7 +110,7 @@
     node("C++") {
       dir('centreon-collect-debian11') {
         checkout scm
-        sh 'docker run -i --entrypoint /src/ci/scripts/collect-unit-tests.sh -v "$PWD:/src" registry.centreon.com/centreon-collect-debian11-dependencies:21.10'
+        sh 'docker run -i --entrypoint /src/ci/scripts/collect-unit-tests.sh -v "$PWD:/src" registry.centreon.com/centreon-collect-debian11-dependencies:22.04'
       }
     }
   },
@@ -123,17 +118,8 @@
     node("C++") {
       dir('centreon-collect') {
         checkout scm
-=======
-      dir('centreon-collect-centos8') {
-        //checkout scm
-        //sh 'docker run -i --entrypoint /src/ci/scripts/collect-rpm-package.sh -v "$PWD:/src" -e DISTRIB="el8" -e VERSION=$VERSION -e RELEASE=$RELEASE registry.centreon.com/centreon-collect-centos8-dependencies:22.04'
-        //sh 'rpmsign --addsign *.rpm'
-        //stash name: 'el8-rpms', includes: '*.rpm'
-        //archiveArtifacts artifacts: "*.rpm"
-        //sh 'rm -rf *.rpm'
->>>>>>> 1b0382ea
       }
-      sh 'docker run -i --entrypoint /src/centreon-collect/ci/scripts/collect-deb-package.sh -v "$PWD:/src" -e DISTRIB="Debian11" -e VERSION=$VERSION -e RELEASE=$RELEASE registry.centreon.com/centreon-collect-debian11-dependencies:21.10'
+      sh 'docker run -i --entrypoint /src/centreon-collect/ci/scripts/collect-deb-package.sh -v "$PWD:/src" -e DISTRIB="Debian11" -e VERSION=$VERSION -e RELEASE=$RELEASE registry.centreon.com/centreon-collect-debian11-dependencies:22.04'
       stash name: 'Debian11', includes: 'Debian11/*.deb'
       archiveArtifacts artifacts: "Debian11/*"
     }
