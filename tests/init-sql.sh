--- conflicted
+++ resolved
@@ -4,12 +4,6 @@
 DBStorage=$(awk '($1=="${DBName}") {print $2}' resources/db_variables.robot)
 DBConf=$(awk '($1=="${DBNameConf}") {print $2}' resources/db_variables.robot)
 
-<<<<<<< HEAD
-DBUserRoot=$(awk '($1=="${DBUserRoot}") {print $2}' resources/db_variables.robot)
-DBPassRoot=$(awk '($1=="${DBPassRoot}") {print $2}' resources/db_variables.robot)
-
-=======
->>>>>>> 8a822ec8
 if [ -z $DBUserRoot ] ; then
     DBUserRoot="root"
 fi
@@ -18,11 +12,6 @@
     DBPassRoot="centreon"
 fi
 
-<<<<<<< HEAD
-mysql --user="$DBUserRoot" --password="$DBPassRoot" -e "drop database centreon"
-mysql --user="$DBUserRoot" --password="$DBPassRoot" < ../resources/centreon.sql
-mysql --user="$DBUserRoot" --password="$DBPassRoot" < ../resources/centreon_storage.sql
-=======
 
 
 mysql --user="$DBUserRoot" --password="$DBPassRoot" -e "drop database ${DBConf}"
@@ -37,5 +26,4 @@
     mysql --user="$DBUserRoot" --password="$DBPassRoot" < /tmp/centreon_storage.sql    
 else
     mysql --user="$DBUserRoot" --password="$DBPassRoot" < ../resources/centreon_storage.sql
-fi
->>>>>>> 8a822ec8
+fi