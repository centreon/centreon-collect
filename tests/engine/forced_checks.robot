*** Settings ***
Resource	../resources/resources.robot
Suite Setup	Clean Before Suite
Suite Teardown	Clean After Suite
Test Setup	Stop Processes

Documentation	Centreon Engine forced checks tests
Library	DateTime
Library	Process
Library	OperatingSystem
Library	../resources/Broker.py
Library	../resources/Engine.py

*** Test Cases ***
EFHC1
	[Documentation]	Engine is configured with hosts and we force checks on one 5 times on bbdo2
	[Tags]	Engine	external_cmd	log-v2
	Config Engine	${1}
        Config Broker	central
        Config Broker	rrd
        Config Broker	module	${1}
	Engine Config Set Value	${0}	log_legacy_enabled	${0}
	Engine Config Set Value	${0}	log_v2_enabled	${1}

        Clear Retention
        Clear DB	hosts
	${start}=	Get Current Date
        Start Engine
        Start Broker
        ${result}=	Check host status	host_1	4	1	False
        Should be true	${result}	msg=host_1 should be pending

        ${content}=	Create List	INITIAL HOST STATE: host_1;
        ${result}=	Find In Log with Timeout	${logEngine0}	${start}	${content}	60
        Should Be True	${result}	msg=An Initial host state on host_1 should be raised before we can start our external commands.
        Process host check result	host_1	0	host_1 UP
        FOR	${i}	IN RANGE	${4}
         Schedule Forced HOST CHECK	host_1	${VarRoot}/lib/centreon-engine/config0/rw/centengine.cmd
         Sleep	5s
        END
        ${content}=	Create List	EXTERNAL COMMAND: SCHEDULE_FORCED_HOST_CHECK;host_1;	HOST ALERT: host_1;DOWN;SOFT;1;	EXTERNAL COMMAND: SCHEDULE_FORCED_HOST_CHECK;host_1;	HOST ALERT: host_1;DOWN;SOFT;2;	EXTERNAL COMMAND: SCHEDULE_FORCED_HOST_CHECK;host_1;    HOST ALERT: host_1;DOWN;HARD;3;

        ${result}=	Find In Log with Timeout	${logEngine0}	${start}	${content}	60
        Should Be True	${result}	msg=Message about SCHEDULE FORCED CHECK and HOST ALERT should be available in log.

        ${result}=	Check host status	host_1	1	1	False
        Should be true	${result}	msg=host_1 should be down/hard
        Stop Engine
        Kindly Stop Broker

EFHC2
	[Documentation]	Engine is configured with hosts and we force checks on one 5 times on bbdo2
	[Tags]	Engine	external_cmd	log-v2
	Config Engine	${1}
        Config Broker	central
        Config Broker	rrd
        Config Broker	module	${1}
	Engine Config Set Value	${0}	log_legacy_enabled	${0}
	Engine Config Set Value	${0}	log_v2_enabled	${1}

        Clear Retention
	${start}=	Get Current Date
        Start Engine
        Start Broker
        ${content}=	Create List	INITIAL HOST STATE: host_1;
        ${result}=	Find In Log with Timeout	${logEngine0}	${start}	${content}	60
        Should Be True	${result}	msg=An Initial host state on host_1 should be raised before we can start our external commands.
        Process host check result	host_1	0	host_1 UP
        FOR	${i}	IN RANGE	${4}
         Schedule Forced HOST CHECK	host_1	${VarRoot}/lib/centreon-engine/config0/rw/centengine.cmd
         Sleep	5s
        END
        ${content}=	Create List	EXTERNAL COMMAND: SCHEDULE_FORCED_HOST_CHECK;host_1;	HOST ALERT: host_1;DOWN;SOFT;1;	EXTERNAL COMMAND: SCHEDULE_FORCED_HOST_CHECK;host_1;	HOST ALERT: host_1;DOWN;SOFT;2;	EXTERNAL COMMAND: SCHEDULE_FORCED_HOST_CHECK;host_1;    HOST ALERT: host_1;DOWN;HARD;3;

        ${result}=	Find In Log with Timeout	${logEngine0}	${start}	${content}	60
        Should Be True	${result}	msg=Message about SCHEDULE FORCED CHECK and HOST ALERT should be available in log.

        ${result}=	Check host status	host_1	1	1	False
        Should be true	${result}	msg=host_1 should be down/hard
        Stop Engine
        Kindly Stop Broker

EFHCU1
	[Documentation]	Engine is configured with hosts and we force check on one of them 5 times using protocol bbdo3. Resources table is cleared before starting broker.
	[Tags]	Engine	external_cmd
	Config Engine	${1}
        Config Broker	central
        Config Broker	rrd
        Config Broker	module	${1}
	Engine Config Set Value	${0}	log_legacy_enabled	${0}
	Engine Config Set Value	${0}	log_v2_enabled	${1}
        Broker Config Add Item	module0	bbdo_version	3.0.0
        Broker Config Add Item	central	bbdo_version	3.0.0
        Broker Config Add Item	rrd	bbdo_version	3.0.0
	Broker Config Log	module0	neb	debug
	Config Broker Sql Output	central	unified_sql
	Broker Config Log	central	core	error
	Broker Config Log	central	sql	trace

        Clear Retention
        Clear db	resources
	${start}=	Get Current Date
        Start Engine
        Start Broker
        ${result}=	Check host status	host_1	4	1	True
        Should be true	${result}	msg=host_1 should be pending
        ${content}=	Create List	INITIAL HOST STATE: host_1;
        ${result}=	Find In Log with Timeout	${logEngine0}	${start}	${content}	60
        Should Be True	${result}	msg=An Initial host state on host_1 should be raised before we can start our external commands.
        Process host check result	host_1	0	host_1 UP
	${start}=	Get Current Date	exclude_millis=True
<<<<<<< HEAD
        FOR	${i}	IN RANGE	${4}
         Schedule Forced HOST CHECK	host_1	${VarRoot}/lib/centreon-engine/config0/rw/centengine.cmd
         Sleep	5s
        END
        ${content}=	Create List	EXTERNAL COMMAND: SCHEDULE_FORCED_HOST_CHECK;host_1;	HOST ALERT: host_1;DOWN;SOFT;1;	EXTERNAL COMMAND: SCHEDULE_FORCED_HOST_CHECK;host_1;	HOST ALERT: host_1;DOWN;SOFT;2;	EXTERNAL COMMAND: SCHEDULE_FORCED_HOST_CHECK;host_1;    HOST ALERT: host_1;DOWN;HARD;3;
=======

>>>>>>> d37c1286

        Schedule Forced HOST CHECK	host_1	${VarRoot}/lib/centreon-engine/config0/rw/centengine.cmd
	${content}=	Create List	EXTERNAL COMMAND: SCHEDULE_FORCED_HOST_CHECK;host_1;	HOST ALERT: host_1;DOWN;SOFT;1;
        ${result}=	Find In Log with Timeout	${logEngine0}	${start}	${content}	60
        Should Be True	${result}	msg=Message about SCHEDULE FORCED CHECK and HOST ALERT should be available in log: DOWN soft 1
<<<<<<< HEAD

        Schedule Forced HOST CHECK	host_1	${VarRoot}/lib/centreon-engine/config0/rw/centengine.cmd
	${content}=	Create List	EXTERNAL COMMAND: SCHEDULE_FORCED_HOST_CHECK;host_1;	HOST ALERT: host_1;DOWN;SOFT;2;
        ${result}=	Find In Log with Timeout	${logEngine0}	${start}	${content}	60
        Should Be True	${result}	msg=Message about SCHEDULE FORCED CHECK and HOST ALERT should be available in log: DOWN soft 2

        Schedule Forced HOST CHECK	host_1	${VarRoot}/lib/centreon-engine/config0/rw/centengine.cmd
	${content}=	Create List	EXTERNAL COMMAND: SCHEDULE_FORCED_HOST_CHECK;host_1;	HOST ALERT: host_1;DOWN;HARD;3;
        ${result}=	Find In Log with Timeout	${logEngine0}	${start}	${content}	60
        Should Be True	${result}	msg=Message about SCHEDULE FORCED CHECK and HOST ALERT should be available in log: DOWN hard 3

=======

        Schedule Forced HOST CHECK	host_1	${VarRoot}/lib/centreon-engine/config0/rw/centengine.cmd
	${content}=	Create List	EXTERNAL COMMAND: SCHEDULE_FORCED_HOST_CHECK;host_1;	HOST ALERT: host_1;DOWN;SOFT;2;
        ${result}=	Find In Log with Timeout	${logEngine0}	${start}	${content}	60
        Should Be True	${result}	msg=Message about SCHEDULE FORCED CHECK and HOST ALERT should be available in log: DOWN soft 2

        Schedule Forced HOST CHECK	host_1	${VarRoot}/lib/centreon-engine/config0/rw/centengine.cmd
	${content}=	Create List	EXTERNAL COMMAND: SCHEDULE_FORCED_HOST_CHECK;host_1;	HOST ALERT: host_1;DOWN;HARD;3;
        ${result}=	Find In Log with Timeout	${logEngine0}	${start}	${content}	60
        Should Be True	${result}	msg=Message about SCHEDULE FORCED CHECK and HOST ALERT should be available in log: DOWN hard 3

>>>>>>> d37c1286
	Log to console	Let's check host status
        ${result}=	Check host status	host_1	1	1	True
        Should be true	${result}	msg=host_1 should be DOWN hard.
        Stop Engine
        Kindly Stop Broker

EFHCU2
	[Documentation]	Engine is configured with hosts and we force checks on one 5 times on bbdo3. Bbdo3 has no impact on this behavior.
	[Tags]	Engine	external_cmd
	Config Engine	${1}
        Config Broker	central
        Config Broker	rrd
        Config Broker	module	${1}
	Engine Config Set Value	${0}	log_legacy_enabled	${0}
	Engine Config Set Value	${0}	log_v2_enabled	${1}
        Broker Config Add Item	module0	bbdo_version	3.0.0
	Broker Config Log	module0	neb	debug
	Config Broker Sql Output	central	unified_sql
	Broker Config Log	central	sql	debug
        Broker Config Add Item	central	bbdo_version	3.0.0
        Broker Config Add Item	rrd	bbdo_version	3.0.0

        Clear Retention
	${start}=	Get Current Date
        Start Engine
        Start Broker
        ${result}=	Check host status	host_1	4	1	True
        Should be true	${result}	msg=host_1 should be pending
        ${content}=	Create List	INITIAL HOST STATE: host_1;
        ${result}=	Find In Log with Timeout	${logEngine0}	${start}	${content}	60
        Should Be True	${result}	msg=An Initial host state on host_1 should be raised before we can start our external commands.
        Process host check result	host_1	0	host_1 UP
        FOR	${i}	IN RANGE	${4}
         Schedule Forced HOST CHECK	host_1	${VarRoot}/lib/centreon-engine/config0/rw/centengine.cmd
         Sleep	5s
        END
        ${content}=	Create List	EXTERNAL COMMAND: SCHEDULE_FORCED_HOST_CHECK;host_1;	HOST ALERT: host_1;DOWN;SOFT;1;	EXTERNAL COMMAND: SCHEDULE_FORCED_HOST_CHECK;host_1;	HOST ALERT: host_1;DOWN;SOFT;2;	EXTERNAL COMMAND: SCHEDULE_FORCED_HOST_CHECK;host_1;    HOST ALERT: host_1;DOWN;HARD;3;

        ${result}=	Find In Log with Timeout	${logEngine0}	${start}	${content}	60
        Should Be True	${result}	msg=Message about SCHEDULE FORCED CHECK and HOST ALERT should be available in log.

        ${result}=	Check host status	host_1	1	1	True
        Should be true	${result}	msg=host_1 should be down/hard
        Stop Engine
        Kindly Stop Broker<|MERGE_RESOLUTION|>--- conflicted
+++ resolved
@@ -109,21 +109,12 @@
         Should Be True	${result}	msg=An Initial host state on host_1 should be raised before we can start our external commands.
         Process host check result	host_1	0	host_1 UP
 	${start}=	Get Current Date	exclude_millis=True
-<<<<<<< HEAD
-        FOR	${i}	IN RANGE	${4}
-         Schedule Forced HOST CHECK	host_1	${VarRoot}/lib/centreon-engine/config0/rw/centengine.cmd
-         Sleep	5s
-        END
-        ${content}=	Create List	EXTERNAL COMMAND: SCHEDULE_FORCED_HOST_CHECK;host_1;	HOST ALERT: host_1;DOWN;SOFT;1;	EXTERNAL COMMAND: SCHEDULE_FORCED_HOST_CHECK;host_1;	HOST ALERT: host_1;DOWN;SOFT;2;	EXTERNAL COMMAND: SCHEDULE_FORCED_HOST_CHECK;host_1;    HOST ALERT: host_1;DOWN;HARD;3;
-=======
 
->>>>>>> d37c1286
 
         Schedule Forced HOST CHECK	host_1	${VarRoot}/lib/centreon-engine/config0/rw/centengine.cmd
 	${content}=	Create List	EXTERNAL COMMAND: SCHEDULE_FORCED_HOST_CHECK;host_1;	HOST ALERT: host_1;DOWN;SOFT;1;
         ${result}=	Find In Log with Timeout	${logEngine0}	${start}	${content}	60
         Should Be True	${result}	msg=Message about SCHEDULE FORCED CHECK and HOST ALERT should be available in log: DOWN soft 1
-<<<<<<< HEAD
 
         Schedule Forced HOST CHECK	host_1	${VarRoot}/lib/centreon-engine/config0/rw/centengine.cmd
 	${content}=	Create List	EXTERNAL COMMAND: SCHEDULE_FORCED_HOST_CHECK;host_1;	HOST ALERT: host_1;DOWN;SOFT;2;
@@ -135,19 +126,6 @@
         ${result}=	Find In Log with Timeout	${logEngine0}	${start}	${content}	60
         Should Be True	${result}	msg=Message about SCHEDULE FORCED CHECK and HOST ALERT should be available in log: DOWN hard 3
 
-=======
-
-        Schedule Forced HOST CHECK	host_1	${VarRoot}/lib/centreon-engine/config0/rw/centengine.cmd
-	${content}=	Create List	EXTERNAL COMMAND: SCHEDULE_FORCED_HOST_CHECK;host_1;	HOST ALERT: host_1;DOWN;SOFT;2;
-        ${result}=	Find In Log with Timeout	${logEngine0}	${start}	${content}	60
-        Should Be True	${result}	msg=Message about SCHEDULE FORCED CHECK and HOST ALERT should be available in log: DOWN soft 2
-
-        Schedule Forced HOST CHECK	host_1	${VarRoot}/lib/centreon-engine/config0/rw/centengine.cmd
-	${content}=	Create List	EXTERNAL COMMAND: SCHEDULE_FORCED_HOST_CHECK;host_1;	HOST ALERT: host_1;DOWN;HARD;3;
-        ${result}=	Find In Log with Timeout	${logEngine0}	${start}	${content}	60
-        Should Be True	${result}	msg=Message about SCHEDULE FORCED CHECK and HOST ALERT should be available in log: DOWN hard 3
-
->>>>>>> d37c1286
 	Log to console	Let's check host status
         ${result}=	Check host status	host_1	1	1	True
         Should be true	${result}	msg=host_1 should be DOWN hard.
