*** Settings ***
Resource	../resources/resources.robot
Suite Setup	Clean Before Suite
Suite Teardown	Clean After Suite
Test Setup	Stop Processes

Documentation	Centreon Broker only start/stop tests
Library	Process
Library	OperatingSystem
Library	../resources/Broker.py
Library	DateTime


*** Test Cases ***
BCL1
	[Documentation]	Starting broker with option '-s foobar' should return an error
	[Tags]	Broker	start-stop
	Config Broker	central
	Start Broker With Args	-s foobar
	${result}=	Wait For Broker
	${expected}=	Evaluate	"The option -s expects a positive integer" in """${result}"""
	Should be True	${expected}	msg=expected error 'The option -s expects a positive integer'

BCL2
	[Documentation]	Starting broker with option '-s5' should work
	[Tags]	Broker	start-stop
	Config Broker	central
	Broker Config Log	central	core	debug
	Broker Config Flush Log	module0	0
	${start}=	Get Current Date	exclude_millis=True
	Sleep	1s
	Start Broker With Args	-s5	${EtcRoot}/centreon-broker/central-broker.json
	${table}=	Create List	Starting the TCP thread pool of 5 threads
	${logger_res}=	Find in log with timeout	${centralLog}	${start}	${table}	30
	Should be True	${logger_res}	msg=Didn't found 5 threads in ${VarRoot}/log/centreon-broker/central-broker-master.log
	Stop Broker With Args

BCL3
	[Documentation]	Starting broker with options '-D' should work and activate diagnose mode
	[Tags]	Broker	start-stop
	Config Broker	central
	${start}=	Get Current Date	exclude_millis=True
	Sleep	1s
	Start Broker With Args	-D	${EtcRoot}/centreon-broker/central-broker.json
	${result}=	Wait For Broker
	${expected}=	Evaluate	"diagnostic:" in """${result}"""
	Should be True	${expected}	msg=diagnostic mode didn't launch

BCL4
	[Documentation]	Starting broker with options '-s2' and '-D' should work.
	[Tags]	Broker	start-stop
	Config Broker	central
	Start Broker With Args	-s2	-D	${EtcRoot}/centreon-broker/central-broker.json
	${result}=	Wait For Broker
	${expected}=	Evaluate	"diagnostic:" in """${result}"""
	Should be True	${expected}	msg=diagnostic mode didn't launch

<<<<<<< HEAD
=======
BCL3
	[Documentation]	Starting broker with options '-D' should work and activate diagnose mode
	[Tags]	Broker	start-stop
	Config Broker	central
	${start}=	Get Current Date	exclude_millis=True
	Sleep	1s
	Start Broker With Args	-D	${EtcRoot}/centreon-broker/central-broker.json
	${result}=	Wait For Broker
	${expected}=	Evaluate	"diagnostic:" in """${result}"""
	Should be True	${expected}	msg=diagnostic mode didn't launch

BCL4
	[Documentation]	Starting broker with options '-s2' and '-D' should work.
	[Tags]	Broker	start-stop
	Config Broker	central
	Start Broker With Args	-s2	-D	${EtcRoot}/centreon-broker/central-broker.json
	${result}=	Wait For Broker
	${expected}=	Evaluate	"diagnostic:" in """${result}"""
	Should be True	${expected}	msg=diagnostic mode didn't launch

>>>>>>> 700a59cf
*** Keywords ***
Start Broker With Args
	[Arguments]	@{options}
	log to console	@{options}
	Start Process	/usr/sbin/cbd	@{options}	alias=b1	stdout=/tmp/output.txt

Wait For broker
	Wait For Process	b1
	${result}=	Get File	/tmp/output.txt
	Remove File	/tmp/output.txt
	[Return]	${result}

Stop Broker With Args
	Send Signal To Process	SIGTERM	b1
	${result}=	Wait For Process	b1	timeout=60s	on_timeout=kill
	Should Be Equal As Integers	${result.rc}	0


<|MERGE_RESOLUTION|>--- conflicted
+++ resolved
@@ -55,8 +55,6 @@
 	${expected}=	Evaluate	"diagnostic:" in """${result}"""
 	Should be True	${expected}	msg=diagnostic mode didn't launch
 
-<<<<<<< HEAD
-=======
 BCL3
 	[Documentation]	Starting broker with options '-D' should work and activate diagnose mode
 	[Tags]	Broker	start-stop
@@ -77,7 +75,6 @@
 	${expected}=	Evaluate	"diagnostic:" in """${result}"""
 	Should be True	${expected}	msg=diagnostic mode didn't launch
 
->>>>>>> 700a59cf
 *** Keywords ***
 Start Broker With Args
 	[Arguments]	@{options}
