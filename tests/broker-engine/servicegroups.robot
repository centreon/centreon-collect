--- conflicted
+++ resolved
@@ -1,19 +1,7 @@
 *** Settings ***
 Documentation       Centreon Broker and Engine add servicegroup
 
-<<<<<<< HEAD
 Resource            ../resources/import.resource
-=======
-Resource            ../resources/resources.robot
-Library             Process
-Library             OperatingSystem
-Library             DateTime
-Library             Collections
-Library             Examples
-Library             ../resources/Engine.py
-Library             ../resources/Broker.py
-Library             ../resources/Common.py
->>>>>>> 6e15a108
 
 Suite Setup         Clean Before Suite
 Suite Teardown      Clean After Suite
