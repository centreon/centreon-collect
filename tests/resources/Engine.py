--- conflicted
+++ resolved
@@ -1502,8 +1502,6 @@
     f.close()
 
 
-<<<<<<< HEAD
-=======
 def set_svc_notification_number(host_name: string, svc_description: string, value):
     now = int(time.time())
     cmd = f"[{now}] SET_SVC_NOTIFICATION_NUMBER;{host_name};{svc_description};{value}\n"
@@ -1512,7 +1510,6 @@
     f.close()
 
 
->>>>>>> 01b04359
 def create_anomaly_threshold_file(path: string, host_id: int, service_id: int, metric_name: string, values: array):
     f = open(path, "w")
     f.write("""[
