import Common
import grpc
import math
from google.protobuf import empty_pb2
from google.protobuf.timestamp_pb2 import Timestamp
import engine_pb2
import engine_pb2_grpc
from array import array
from os import makedirs, chmod
from os.path import exists, dirname
from xml.etree.ElementTree import Comment
from robot.api import logger
from robot.libraries.BuiltIn import BuiltIn
import db_conf
import random
import shutil
import sys
import time
import re
import stat
import string


sys.path.append('.')


SCRIPT_DIR: str = dirname(__file__) + "/engine-scripts/"
VAR_ROOT = BuiltIn().get_variable_value("${VarRoot}")
ETC_ROOT = BuiltIn().get_variable_value("${EtcRoot}")
CONF_DIR = ETC_ROOT + "/centreon-engine"
ENGINE_HOME = VAR_ROOT + "/lib/centreon-engine"
TIMEOUT = 30


class EngineInstance:
    def __init__(self, count: int, hosts: int = 50, srv_by_host: int = 20):
        self.last_service_id = 0
        self.hosts = []
        self.services = []
        self.last_host_id = 0
        self.last_host_group_id = 0
        self.commands_count = 50
        self.instances = count
        self.service_cmd = {}
        self.anomaly_detection_internal_id = 1
        self.build_configs(hosts, srv_by_host)
        makedirs(ETC_ROOT, mode=0o777, exist_ok=True)
        makedirs(VAR_ROOT, mode=0o777, exist_ok=True)
        makedirs(CONF_DIR, mode=0o777, exist_ok=True)
        makedirs(ENGINE_HOME, mode=0o777, exist_ok=True)
        makedirs(ETC_ROOT + "/centreon-broker", mode=0o777, exist_ok=True)
        makedirs(VAR_ROOT + "/log/centreon-engine/", mode=0o777, exist_ok=True)
        makedirs(VAR_ROOT + "/log/centreon-broker/", mode=0o777, exist_ok=True)

    def _create_centengine(self, id: int, debug_level=0):
        """
        _create_centengine

        Create the centengine.cfg file for the instance id

        Args:
            id (int): id
            debug_level (int, optional): Defaults to 0.
        """        
        grpc_port = id + 50001
        return ("cfg_file={2}/config{0}/hosts.cfg\n"
                "cfg_file={2}/config{0}/services.cfg\n"
                "cfg_file={2}/config{0}/commands.cfg\n"
                "#cfg_file={2}/config{0}/contactgroups.cfg\n"
                "#cfg_file={2}/config{0}/contacts.cfg\n"
                "cfg_file={2}/config{0}/hostgroups.cfg\n"
                "cfg_file={2}/config{0}/timeperiods.cfg\n"
                "#cfg_file={2}/config{0}/escalations.cfg\n"
                "#cfg_file={2}/config{0}/dependencies.cfg\n"
                "cfg_file={2}/config{0}/connectors.cfg\n"
                "#cfg_file={2}/config{0}/meta_commands.cfg\n"
                "#cfg_file={2}/config{0}/meta_timeperiod.cfg\n"
                "#cfg_file={2}/config{0}/meta_host.cfg\n"
                "#cfg_file={2}/config{0}/meta_services.cfg\n"
                "broker_module=/usr/lib64/centreon-engine/externalcmd.so\n"
                "broker_module=/usr/lib64/nagios/cbmod.so {4}/centreon-broker/central-module{0}.json\n"
                "interval_length=60\n"
                "use_timezone=:Europe/Paris\n"
                "resource_file={2}/config{0}/resource.cfg\n"
                "log_file={3}/log/centreon-engine/config{0}/centengine.log\n"
                "status_file={3}/log/centreon-engine/config{0}/status.dat\n"
                "command_check_interval=1s\n"
                "command_file={3}/lib/centreon-engine/config{0}/rw/centengine.cmd\n"
                "state_retention_file={3}/log/centreon-engine/config{0}/retention.dat\n"
                "retention_update_interval=60\n"
                "sleep_time=0.2\n"
                "service_inter_check_delay_method=s\n"
                "service_interleave_factor=s\n"
                "max_concurrent_checks=400\n"
                "max_service_check_spread=5\n"
                "check_result_reaper_frequency=5\n"
                "low_service_flap_threshold=25.0\n"
                "high_service_flap_threshold=50.0\n"
                "low_host_flap_threshold=25.0\n"
                "high_host_flap_threshold=50.0\n"
                "service_check_timeout=10\n"
                "host_check_timeout=12\n"
                "event_handler_timeout=30\n"
                "notification_timeout=30\n"
                "ocsp_timeout=5\n"
                "ochp_timeout=5\n"
                "perfdata_timeout=5\n"
                "date_format=euro\n"
                "illegal_object_name_chars=~!$%^&*\"|'<>?,()=\n"
                "illegal_macro_output_chars=`~$^&\"|'<>\n"
                "admin_email=titus@bidibule.com\n"
                "admin_pager=admin\n"
                "event_broker_options=-1\n"
                "cached_host_check_horizon=60\n"
                "debug_file={3}/log/centreon-engine/config{0}/centengine.debug\n"
                "debug_level={1}\n"
                "debug_verbosity=2\n"
                "log_pid=1\n"
                "macros_filter=KEY80,KEY81,KEY82,KEY83,KEY84\n"
                "enable_macros_filter=0\n"
                "rpc_port={5}\n"
                "postpone_notification_to_timeperiod=0\n"
                "instance_heartbeat_interval=30\n"
                "enable_notifications=1\n"
                "execute_service_checks=1\n"
                "accept_passive_service_checks=1\n"
                "enable_event_handlers=1\n"
                "check_external_commands=1\n"
                "use_retained_program_state=1\n"
                "use_retained_scheduling_info=1\n"
                "use_syslog=0\n"
                "log_notifications=1\n"
                "log_service_retries=1\n"
                "log_host_retries=1\n"
                "log_event_handlers=1\n"
                "log_external_commands=1\n"
                "log_v2_enabled=1\n"
                "log_legacy_enabled=0\n"
                "log_file_line=1\n"
                "log_v2_logger=file\n"
                "log_level_functions=trace\n"
                "log_level_config=info\n"
                "log_level_events=info\n"
                "log_level_checks=info\n"
                "log_level_notifications=info\n"
                "log_level_eventbroker=info\n"
                "log_level_external_command=trace\n"
                "log_level_commands=info\n"
                "log_level_downtimes=trace\n"
                "log_level_comments=info\n"
                "log_level_macros=info\n"
                "log_level_process=info\n"
                "log_level_runtime=info\n"
                "log_flush_period=0\n"
                "soft_state_dependencies=0\n"
                "obsess_over_services=0\n"
                "process_performance_data=0\n"
                "check_for_orphaned_services=0\n"
                "check_for_orphaned_hosts=0\n"
                "check_service_freshness=1\n"
                "enable_flap_detection=0\n").format(id, debug_level, CONF_DIR, VAR_ROOT, ETC_ROOT, grpc_port)

    def _create_host(self):
        self.last_host_id += 1
        hid = self.last_host_id
        a = hid % 255
        q = hid // 255
        b = q % 255
        q //= 255
        c = q % 255
        q //= 255
        d = q % 255

        retval = {
            "config": "define host {{\n" "    host_name                      host_{0}\n    alias                          "
                      "host_{0}\n    address                        {1}.{2}.{3}.{4}\n    check_command                "
                      "  checkh{0}\n    check_period                   24x7\n    register                       1\n    "
                      "_KEY{0}                      VAL{0}\n    _SNMPCOMMUNITY                 public\n    "
                      "_SNMPVERSION                   2c\n    _HOST_ID                       {0}\n}}\n".format(
                          hid, a, b, c, d),
            "hid": hid}
        return retval

    def _create_service(self, host_id: int, cmd_ids: int):
        self.last_service_id += 1
        service_id = self.last_service_id
        command_id = random.randint(cmd_ids[0], cmd_ids[1])
        self.service_cmd[service_id] = "command_{}".format(command_id)

        retval = """define service {{
    host_name                       host_{0}
    service_description             service_{1}
    _SERVICE_ID                     {1}
    check_command                   {2}
    check_period                    24x7
    max_check_attempts              3
    check_interval                  5
    retry_interval                  5
    register                        1
    active_checks_enabled           1
    passive_checks_enabled          1
    _KEY_SERV{0}_{1}                VAL_SERV{1}
}}
""".format(
            host_id, service_id, self.service_cmd[service_id])
        return retval

    def create_anomaly_detection(self, host_id: int, dependent_service_id: int, metric_name: string, sensitivity: float = 0.0):
        """
            Create an anomaly detection service.
            Example:
            | `Create Anomaly Detection` | 1 | 2 | cpu | 0.0 |
        """
        self.last_service_id += 1
        service_id = self.last_service_id
        retval = """define anomalydetection {{
    host_id {0}
    host_name host_{0}
    internal_id {4}
    service_id {1}
    service_description      anomaly_{1}
    dependent_service_id {2}
    metric_name {3}
    sensitivity {5}
    status_change 1
    thresholds_file /tmp/anomaly_threshold.json
}} """.format(host_id, service_id, dependent_service_id, metric_name, self.anomaly_detection_internal_id, sensitivity)
        self.anomaly_detection_internal_id += 1
        return retval

    def create_bam_timeperiod(self):
        """create_bam_timeperiod 

        Create the timeperiod for the BAM module

        Create Bam Timeperiod
        """
        retval = """define timeperiod {
  timeperiod_name                centreon-bam-timeperiod
  alias                          centreon-bam-timeperiod
  sunday                         00:00-24:00
  monday                         00:00-24:00
  tuesday                        00:00-24:00
  wednesday                      00:00-24:00
  thursday                       00:00-24:00
  friday                         00:00-24:00
  saturday                       00:00-24:00
}
"""
        config_dir = "{}/config0".format(CONF_DIR)
        ff = open(config_dir + "/centreon-bam-timeperiod.cfg", "a+")
        ff.write(retval)
        ff.close()

    def create_bam_command(self):
        """create_bam_command _summary_

        Create the command for the BAM module

        Create Bam Command
        """
        retval = """define command {
  command_name                   centreon-bam-check
  command_line                   $CENTREONPLUGINS$/check_centreon_bam -i $ARG1$
                }

define command {
  command_name                   centreon-bam-host-alive
  command_line                   /usr/lib64/nagios/plugins//check_ping -H $HOSTADDRESS$ -w 3000.0,80% -c 5000.0,100% -p 1
}
"""
        config_dir = "{}/config0".format(CONF_DIR)
        ff = open(config_dir + "/centreon-bam-command.cfg", "a+")
        ff.write(retval)
        ff.close()

    def create_bam_host(self):
        self.last_host_id += 1
        print(self.last_host_id)
        host_id = self.last_host_id
        retval = """define host {{
  host_name                      _Module_BAM_1
  alias                          Centreon BAM Module
  address                        127.0.0.1
  check_command                  centreon-bam-host-alive
  max_check_attempts             3
  check_interval                 1
  active_checks_enabled          0
  passive_checks_enabled         0
  check_period                   centreon-bam-timeperiod
  notification_period            centreon-bam-timeperiod
  notification_options           d
  _HOST_ID                       {}
  register                       1
}}
""".format(host_id)
        config_dir = "{}/config0".format(CONF_DIR)
        ff = open(config_dir + "/centreon-bam-host.cfg", "a+")
        ff.write(retval)
        ff.close()
        return host_id

    def create_bam_service(self, name: str, display_name: str, host_name: str, check_command: str):
        """create_bam_service _Create Bam Service_

        Create a service for the BAM module

        Args:
            name (str): service_name
            display_name (str): display_name
            host_name (str): host_name
            check_command (str): check_command
        """
        self.last_service_id += 1
        service_id = self.last_service_id
        retval = """define service {{
    service_description             {1}
    display_name                    {2}
    host_name                       {0}
    check_command                   {3}
    max_check_attempts              1
    normal_check_interval           5
    retry_check_interval            1
    active_checks_enabled           1
    passive_checks_enabled          1
    check_period                    centreon-bam-timeperiod
    notification_period             24x7
    notifications_enabled           0
    event_handler_enabled           0
    _SERVICE_ID                     {4}
    register                        1
}}
""".format(host_name, name, display_name, check_command, service_id)
        config_dir = "{}/config0".format(CONF_DIR)
        ff = open(config_dir + "/centreon-bam-services.cfg", "a+")
        ff.write(retval)
        ff.close()
        return service_id

    @staticmethod
    def create_command(cmd):
        retval: str
        if cmd % 2 == 0:
            retval = """define command {{
    command_name                    command_{1}
    command_line                    {0}/check.pl {1}
    connector                       Perl Connector
}}
""".format(ENGINE_HOME, cmd)
        else:
            retval = """define command {{
    command_name                    command_{1}
    command_line                    {0}/check.pl {1}
}}
""".format(ENGINE_HOME, cmd)
        return retval

    @staticmethod
    def create_host_group(id, mbs):
        retval = """define hostgroup {{
    hostgroup_id                    {0}
    hostgroup_name                  hostgroup_{0}
    alias                           hostgroup_{0}
    members                         {1}
}}
""".format(id, ",".join(mbs))
        logger.console(retval)
        return retval

    @staticmethod
    def create_service_group(id, mbs):
        retval = """define servicegroup {{
    servicegroup_id                    {0}
    servicegroup_name                  servicegroup_{0}
    alias                           servicegroup_{0}
    members                         {1}
}}
""".format(id, ",".join(mbs))
        logger.console(retval)
        return retval

    @staticmethod
    def create_contact_group(id, mbs):
        retval = """define contactgroup {{
    contactgroup_name              contactgroup_{0}
    alias                          contactgroup_{0}
    members                        {1}
}}
""".format(id, ",".join(mbs))
        logger.console(retval)
        return retval

    @staticmethod
    def create_severities(poller: int, nb: int, offset: int):
        config_file = "{}/config{}/severities.cfg".format(CONF_DIR, poller)
        ff = open(config_file, "w+")
        content = ""
        typ = ["service", "host"]
        for i in range(nb):
            level = i % 5 + 1
            content += """define severity {{
    id                     {0}
    name                   severity{3}
    level                  {1}
    icon_id                {2}
    type                   {4}
}}
""".format(i + 1, level, 6 - level, i + offset, typ[i % 2])
        ff.write(content)
        ff.close()

    @staticmethod
    def create_escalations_file(poller: int, name: int, SG: str, contactgroup: str):
        config_file = f"{CONF_DIR}/config{poller}/escalations.cfg"
        with open(config_file, "a+") as ff:
            content = """define serviceescalation {{
    ;escalation_name                esc{0}
    escalation_period              24x7
    escalation_options             w,c,r
    servicegroup_name              {1}
    contact_groups                 {2}
    }}
    """.format(name, SG, contactgroup)
            ff.write(content)

    @staticmethod
    def create_template_file(poller: int, typ: str, what: str, ids):
        config_file = "{}/config{}/{}Templates.cfg".format(
            CONF_DIR, poller, typ)
        ff = open(config_file, "w+")
        content = ""
        idx = 1
        for i in ids:
            content += """define {} {{
name                   {}_template_{}
{}               {}
register               0
active_checks_enabled  1
passive_checks_enabled 1
}}
""".format(typ, typ, idx, what, i)
            idx += 1
        ff.write(content)
        ff.close()

    @staticmethod
    def create_tags(poller: int, nb: int, offset: int, tag_type: str):
        tt = ["servicegroup", "hostgroup", "servicecategory", "hostcategory"]

        config_file = "{}/config{}/tags.cfg".format(CONF_DIR, poller)
        ff = open(config_file, "w+")
        content = ""
        tid = 0
        for i in range(nb):
            if len(tag_type) > 0:
                typ = tag_type
                tid += 1
            else:
                if i % 4 == 0:
                    tid += 1
                typ = tt[i % 4]
            content += """define tag {{
    id                     {0}
    name                   tag{2}
    type                   {1}
}}
""".format(tid, typ, i + offset)
        ff.write(content)
        ff.close()

    def build_configs(self, hosts: int, services_by_host: int, debug_level=0):
        if exists(CONF_DIR):
            shutil.rmtree(CONF_DIR)
        r = 0
        if hosts % self.instances > 0:
            r = 1
        v = int(hosts / self.instances) + r
        last = hosts - (self.instances - 1) * v
        for inst in range(self.instances):
            if v < hosts:
                nb_hosts = v
                hosts -= v
            else:
                nb_hosts = hosts
                hosts = 0

            config_dir = "{}/config{}".format(CONF_DIR, inst)
            makedirs(config_dir)
            f = open(config_dir + "/centengine.cfg", "w")
            bb = self._create_centengine(inst, debug_level=debug_level)
            f.write(bb)
            f.close()

            f = open(config_dir + "/hosts.cfg", "w")
            ff = open(config_dir + "/services.cfg", "w")
            for i in range(1, nb_hosts + 1):
                h = self._create_host()
                f.write(h["config"])
                self.hosts.append("host_{}".format(h["hid"]))
                for j in range(1, services_by_host + 1):
                    ff.write(self._create_service(h["hid"],
                                                 (inst * self.commands_count + 1, (inst + 1) * self.commands_count)))
                    self.services.append("service_{}".format(h["hid"]))
            ff.close()
            f.close()

            f = open(config_dir + "/commands.cfg", "w")
            for i in range(inst * self.commands_count + 1, (inst + 1) * self.commands_count + 1):
                f.write(self.create_command(i))
            for i in range(self.last_host_id):
                f.write("""define command {{
    command_name                    checkh{1}
    command_line                    {0}/check.pl 0
}}
""".format(ENGINE_HOME, i + 1))
            f.write("""define command {{
    command_name                    notif
    command_line                    {0}/notif.pl
}}
define command {{
    command_name                    test-notif
    command_line                    {0}/notif.pl
}}
""".format(ENGINE_HOME))
            f.close()
            f = open(config_dir + "/connectors.cfg", "w")
            f.write("""define connector {
    connector_name                 Perl Connector
    connector_line                 /usr/lib64/centreon-connector/centreon_connector_perl
}

define connector {
    connector_name                 SSH Connector
    connector_line                 /usr/lib64/centreon-connector/centreon_connector_ssh --debug --log-file=/tmp/var/log/centreon-engine/config0/connector_ssh.log 
}
""")
            f.close()
            f = open(config_dir + "/resource.cfg", "w")
            f.write("""$USER1$=/usr/lib64/nagios/plugins
$CENTREONPLUGINS$=/usr/lib/centreon/plugins""")
            f.close()
            f = open(config_dir + "/timeperiods.cfg", "w")
            f.write("""define timeperiod {
    name                           24x7
    timeperiod_name                24x7
    alias                          24_Hours_A_Day,_7_Days_A_Week
    sunday                         00:00-24:00
    monday                         00:00-24:00
    tuesday                        00:00-24:00
    wednesday                      00:00-24:00
    thursday                       00:00-24:00
    friday                         00:00-24:00
    saturday                       00:00-24:00
}
define timeperiod {
    name                           24x6
    timeperiod_name                24x6
    alias                          24_Hours_A_Day,_7_Days_A_Week
    sunday                         00:00-24:00
    monday                         00:00-24:00
    tuesday                        00:00-24:00
    wednesday                      00:00-24:00
    thursday                       00:00-24:00
    friday                         00:00-24:00
    saturday                       00:00-24:00
}
define timeperiod {
    name                           none
    timeperiod_name                none
    alias                          Never
}
define timeperiod {
    name                           workhours
    timeperiod_name                workhours
    alias                          Work Hours
    sunday                         09:00-12:00,14:00-18:00
    monday                         09:00-12:00,14:00-18:00
    tuesday                        09:00-12:00,14:00-18:00
    wednesday                      09:00-12:00,14:00-18:00
    thursday                       09:00-12:00,14:00-18:00
    friday                         09:00-12:00,14:00-18:00
    saturday                       09:00-12:00,14:00-18:00
}
""")
            f.close()
            f = open(config_dir + "/hostgroups.cfg", "w")
            f.close()
            f = open(config_dir + "/contacts.cfg", "w")
            f.write("""define contact {
    contact_name                   John_Doe
    alias                          admin
    email                          admin@admin.tld
    host_notification_period       24x7
    service_notification_period    24x7
    host_notification_options      d,u,r,f,s
    service_notification_options   w,c,r
    register                       1
    host_notifications_enabled     1
    service_notifications_enabled  1
}
define contact {
    contact_name                   U1
    alias                          U1
    email                          U1@gmail.com
    host_notification_period       24x7
    service_notification_period    24x7
    host_notification_options      d,u,r,f,s
    service_notification_options   w,u,c,r,f,s
    register                       1
    host_notifications_enabled     1
    service_notifications_enabled  1
    service_notification_commands              command_notif
    host_notification_commands              command_notif
}
define contact {
    contact_name                   U2
    alias                          U2
    email                          U2@gmail.com
    host_notification_period       24x7
    service_notification_period    24x7
    host_notification_options      d,u,r,f,s
    service_notification_options   w,u,c,r,f,s
    register                       1
    host_notifications_enabled     1
    service_notifications_enabled  1
    service_notification_commands              command_notif
    host_notification_commands              command_notif    
}
define contact {
    contact_name                   U3
    alias                          U3
    email                          U3@gmail.com
    host_notification_period       24x7
    service_notification_period    24x7
    host_notification_options      d,u,r,f,s
    service_notification_options   w,u,c,r,f,s
    register                       1
    host_notifications_enabled     1
    service_notifications_enabled  1
    service_notification_commands              command_notif
    host_notification_commands              command_notif
}
define contact {
    contact_name                   U4
    alias                          U4
    email                          U4@gmail.com
    host_notification_period       24x7
    service_notification_period    24x7
    host_notification_options      d,u,r,f,s
    service_notification_options   w,u,c,r,f,s
    register                       1
    host_notifications_enabled     1
    service_notifications_enabled  1
    service_notification_commands              command_notif
    host_notification_commands              command_notif
}
            """)
            f.close()
            with open(f"{config_dir}/dependencies.cfg", "w") as f:
                f.write("#dependencies.cfg\n")

            with open(f"{config_dir}/contactgroups.cfg", "w") as f:
                f.write("#contactgroups.cfg\n")

            f = open(config_dir + "/escalations.cfg", "w")
            f.close()

            if not exists(ENGINE_HOME):
                makedirs(ENGINE_HOME)
            for file in ["check.pl", "notif.pl"]:
                shutil.copyfile("{0}/{1}".format(SCRIPT_DIR, file),
                                "{0}/{1}".format(ENGINE_HOME, file))
                chmod("{0}/{1}".format(ENGINE_HOME, file),
                      stat.S_IRWXU | stat.S_IRGRP | stat.S_IXGRP)
            if not exists(ENGINE_HOME + "/config{}/rw".format(inst)):
                makedirs(ENGINE_HOME + "/config{}/rw".format(inst))

    def centengine_conf_add_bam(self):
        """
        centengine_conf_add_bam _entengine Conf Add Bam_

        Add the bam configuration to the centengine.cfg file
        """
        config_dir = "{}/config0".format(CONF_DIR)
        f = open(config_dir + "/centengine.cfg", "r")
        lines = f.readlines()
        f.close
        lines_to_prep = ["cfg_file=" + ETC_ROOT + "/centreon-engine/config0/centreon-bam-command.cfg\n", "cfg_file=" + ETC_ROOT + "/centreon-engine/config0/centreon-bam-timeperiod.cfg\n",
                         "cfg_file=" + ETC_ROOT + "/centreon-engine/config0/centreon-bam-host.cfg\n", "cfg_file=" + ETC_ROOT + "/centreon-engine/config0/centreon-bam-services.cfg\n"]
        f = open(config_dir + "/centengine.cfg", "w")
        f.writelines(lines_to_prep)
        f.writelines(lines)
        f.close()

    def centengine_conf_add_anomaly(self):        
        config_dir = "{}/config0".format(CONF_DIR)
        f = open(config_dir + "/centengine.cfg", "r")
        lines = f.readlines()
        f.close
        f = open(config_dir + "/centengine.cfg", "w")
        f.writelines("cfg_file=" + config_dir +
                     "/anomaly_detection.cfg\n")
        f.writelines(lines)
        f.close()


engine = None



def config_engine(num: int, hosts: int = 50, srv_by_host: int = 20):
    """
    config_engine 

    Configure all the necessary files for num instances of centengine.

    Args:
        num (int): How many engine configurations to start
        hosts (int, optional): Defaults to 50.
        srv_by_host (int, optional): Defaults to 20.
    """    
    global engine
    engine = EngineInstance(num, hosts, srv_by_host)

def get_engines_count():
    """get_engines_count _summary_

    Return the number of centengine configurations.

    Returns:
        ${count}: Get Engines Count
    """
    if engine is None:
        return 0
    else:
        return engine.instances

def engine_config_set_value(idx: int, key: str, value: str, force: bool = False):
    """
    engine_config_set_value 
    
    Run a command to set a value in the centengine.cfg for the config idx

    Args:
        idx (int): idx index of the configuration (from 0)
        key (str): the key to change the value.
        value (str): the new value to set to the key variable.
        force (bool, optional): Defaults to False.
    """    
    filename = ETC_ROOT + \
        "/centreon-engine/config{}/centengine.cfg".format(idx)
    f = open(filename, "r")
    lines = f.readlines()
    f.close()

    replaced = False
    for i in range(len(lines)):
        if lines[i].startswith(key + "="):
            lines[i] = "{}={}\n".format(key, value)
            replaced = True

    if not replaced and force:
        lines.append("{}={}\n".format(key, value))

    f = open(filename, "w")
    f.writelines(lines)
    f.close()

def engine_config_add_value(idx: int, key: str, value: str):
    """
    engine_config_add_value _Engine Config Add Value_

    Run a command to add a value in the centengine.cfg for the config idx.

    Args:
        idx (int): idx index of the configuration (from 0)
        key (str): the key to change the value.
        value (str): the new value to set to the key variable.
    """ 
    filename = ETC_ROOT + \
        "/centreon-engine/config{}/centengine.cfg".format(idx)
    f = open(filename, "a")
    f.write(f"{key}={value}")
    f.close()

def engine_config_set_value_in_services(idx: int, desc: str, key: str, value: str):
    """
    engine_config_set_value_in_services _Engine Config Set Value In Services_

    Run a command to set a value in the services.cfg for the config idx

    Args:
        idx (int): idx index of the configuration (from 0)
        desc (str): ervice description of the service to modify.
        key (str): the key to change the value.
        value (str): the new value to set to the key variable.

    Returns: N/A

    """
    filename = ETC_ROOT + "/centreon-engine/config{}/services.cfg".format(idx)
    f = open(filename, "r")
    lines = f.readlines()
    f.close()

    r = re.compile(r"^\s*service_description\s+" + desc + "\s*$")
    for i in range(len(lines)):
        if r.match(lines[i]):
            lines.insert(i + 1, "    {}              {}\n".format(key, value))

    f = open(filename, "w")
    f.writelines(lines)
    f.close()


def engine_config_replace_value_in_services(idx: int, desc: str, key: str, value: str):
    """
    engine_config_replace_value_in_services 

    Function to update a value in the services.cfg for the config idx
    Args:
        idx (int): idx index of the configuration (from 0)
        desc (str): desc service description of the service to modify.
        key (str): key the key to change the value.
        value (str): value the new value to set to the key variable.

    Returns: N/A
    """    
    filename = f"{ETC_ROOT}/centreon-engine/config{idx}/services.cfg"
    with open(filename, "r") as f:
        lines = f.readlines()
    r = re.compile(r"^\s*service_description\s+" + desc + "\s*$")
    rkey = re.compile(r"^\s*" + key + "\s+[\w\.]+\s*$")
    for i in range(len(lines)):
        if r.match(lines[i]):
            while i < len(lines) and lines[i] != "}":
                if rkey.match(lines[i]):
                    lines[i] = f"    {key}                 {value}\n"
                    break
                i += 1

    with open(filename, "w") as f:
        f.writelines(lines)

def engine_config_set_value_in_hosts(idx: int, desc: str, key: str, value: str):
    """
    engine_config_set_value_in_hosts 

    Function to set a value in the hosts.cfg for the config idx.

    Args:
        idx (int): index of the configuration (from 0)
        desc (str): host name of the host to modify.
        key (str): the key to change the value.
        value (str): the value to set to the key variable.

    Returns: N/A
    """
    filename = ETC_ROOT + "/centreon-engine/config{}/hosts.cfg".format(idx)
    f = open(filename, "r")
    lines = f.readlines()
    f.close()

    r = re.compile(r"^\s*host_name\s+" + desc + "\s*$")
    for i in range(len(lines)):
        if r.match(lines[i]):
            lines.insert(i + 1, "    {}              {}\n".format(key, value))

    f = open(filename, "w")
    f.writelines(lines)
    f.close()

def engine_config_replace_value_in_hosts(idx: int, desc: str, key: str, value: str):
    """
    engine_config_replace_value_in_hosts 

    Function to change a value in the hosts.cfg for the config idx.

    Args:
        idx (int): index of the configuration (from 0)
        desc (str): host name of the host to modify.
        key (str): the key to change the value.
        value (str): the new value to set to the key variable.

    Returns: N/A
    """    
    filename = ETC_ROOT + "/centreon-engine/config{}/hosts.cfg".format(idx)
    f = open(filename, "r")
    lines = f.readlines()
    f.close()

    r = re.compile(r"^\s*host_name\s+" + desc + "\s*$")
    rkey = re.compile(r"^\s*"+key+"\s+[\w\.]+\s*$")
    for i in range(len(lines)):
        if r.match(lines[i]):
            while i < len(lines) and lines[i] != "}":
                if rkey.match(lines[i]):
                    lines[i] = "    {}              {}\n".format(key, value)
                    break
                i += 1

    f = open(filename, "w")
    f.writelines(lines)
    f.close()

def engine_config_change_command(idx: int, command_index: str, new_command: str):
    """
    engine_config_change_command 

    Function to change a value in the commands.cfg for the config idx.

    Args:
        idx (int): index of the configuration (from 0)
        command_index (str): ndex of the command (may be a regex)
        new_command (str): new_command
    """    
    f = open(f"{CONF_DIR}/config{idx}/commands.cfg", "r")
    lines = f.readlines()
    f.close
    new_lines = []
    r = re.compile(f"^\\s+command_name\\s+command_{command_index}$")
    found = 0
    for line in lines:
        if found == 1:
            found = 0
            new_lines.append(
                f"    command_line                    {new_command}\n")
        else:
            new_lines.append(line)
        if r.match(line) is not None:
            found = 1
    f = open(f"{CONF_DIR}/config0/commands.cfg", "w")
    f.writelines(new_lines)
    f.close

def engine_config_add_command(idx: int, command_name: str, new_command: str, connector: str = None):
    """
    engine_config_add_command 

    Function to add a new command in the commands.cfg for the config idx

    Args:
        idx (int): index of the configuration (from 0)
        command_name (str): command_name
        new_command (str): new_command
        connector (str, optional): Defaults to None.

    Returns: N/A

    """    
    f = open(f"{CONF_DIR}/config{idx}/commands.cfg", "a")
    if connector is None:
        f.write("""define command {{
    command_name                   {} 
    command_line                   {}
}}
    """.format(command_name, new_command))
    else:
        f.write("""define command {{
    command_name                   {} 
    command_line                   {}
    connector                      {}
}}
    """.format(command_name, new_command, connector))
    f.close()

def engine_config_set_value_in_contacts(idx: int, desc: str, key: str, value: str):
    """
    engine_config_set_value_in_contacts _Engine Config Set Value In Contacts_

    Replace a value in the contacts.cfg for the config idx

    Args:
        idx (int): index of the configuration (from 0)
        desc (str): contact_name
        key (str): the key to change the value.
        value (str): the new value to set to the key variable.

    Returns: N/A

    """
    filename = f"{ETC_ROOT}/centreon-engine/config{idx}/contacts.cfg"
    f = open(filename, "r")
    lines = f.readlines()
    f.close()

    r = re.compile(r"^\s*contact_name\s+" + desc + "\s*$")
    for i in range(len(lines)):
        if r.match(lines[i]):
            lines.insert(i + 1, f"    {key}              {value}\n")
            break

    f = open(filename, "w")
    f.writelines(lines)
    f.close()

def engine_config_set_value_in_escalations(idx: int, desc: str, key: str, value: str):
    """
    engine_config_set_value_in_escalations _Engine Config Set Value In Escalations_

    Replace a value in the escalations.cfg for the config idx

    Args:
        idx (int): index of the configuration (from 0)
        desc (str): escalations_name
        key (str): the key to change the value.
        value (str): the new value to set to the key variable.
    """    
    with open(f"{ETC_ROOT}/centreon-engine/config{idx}/escalations.cfg", "r") as ff:
        lines = ff.readlines()
    r = re.compile(r"^\s*;escalation_name\s+" + desc + "\s*$")
    for i in range(len(lines)):
        m = r.match(lines[i])
        if m is not None:
            lines.insert(i + 1, f"    {key}                     {value}\n")
    with open(f"{ETC_ROOT}/centreon-engine/config{idx}/escalations.cfg", "w") as ff:
        ff.writelines(lines)


def engine_config_remove_service_host(idx: int, host: str):
    """
    engine_config_remove_service_host _Engine Config Remove Service Host_

    Remove a host from the configuration idx

    Args:
        idx (int): index of the configuration (from 0)
        host (str): host_name

    Returns: N/A

    """
    filename = ETC_ROOT + "/centreon-engine/config{}/services.cfg".format(idx)
    f = open(filename, "r")
    lines = f.readlines()
    f.close()
    host_name = re.compile(r"^\s*host_name\s+" + host + "\s*$")
    serv_begin = re.compile(r"^define service {$")
    serv_end = re.compile(r"^}$")
    serv_begin_idx = 0
    while True:
        if (serv_begin_idx >= len(lines)):
            break
        if (serv_begin.match(lines[serv_begin_idx])):
            for serv_line_idx in range(serv_begin_idx, len(lines)):
                if (host_name.match(lines[serv_line_idx])):
                    for end_serv_line in range(serv_line_idx, len(lines)):
                        if serv_end.match(lines[end_serv_line]):
                            del lines[serv_begin_idx:end_serv_line + 1]
                            break
                    break
                elif serv_end.match(lines[serv_line_idx]):
                    serv_begin_idx = serv_line_idx
                    break
        else:
            serv_begin_idx = serv_begin_idx + 1

    f = open(filename, "w")
    f.writelines(lines)
    f.close()

def engine_config_remove_host(idx: int, host: str):
<<<<<<< HEAD
    """
    engine_config_remove_host _Engine Config Remove Host_

    Remove a host from the configuration idx

    Args:
        idx (int): index of the configuration (from 0)
        host (str): name of the host wanted to be removed

    Returns: N/A

    """
    filename = ETC_ROOT + "/centreon-engine/config{}/services.cfg".format(idx)
    f = open(filename, "r")
    lines = f.readlines()
    f.close()
=======
    filename = f"{ETC_ROOT}/centreon-engine/config{idx}/hosts.cfg"
    with open(filename, "r") as f:
        lines = f.readlines()
>>>>>>> 64b92422

    host_name = re.compile(r"^\s*host_name\s+" + host + "\s*$")
    host_begin = re.compile(r"^define host {$")
    host_end = re.compile(r"^}$")
    host_begin_idx = 0
    while True:
        if (host_begin_idx >= len(lines)):
            break
        if (host_begin.match(lines[host_begin_idx])):
            for host_line_idx in range(host_begin_idx, len(lines)):
                if (host_name.match(lines[host_line_idx])):
                    for end_serv_line in range(host_line_idx, len(lines)):
                        if host_end.match(lines[end_serv_line]):
                            del lines[host_begin_idx:end_serv_line + 1]
                            break
                    break
                elif host_end.match(lines[host_line_idx]):
                    host_begin_idx = host_line_idx
                    break
        else:
            host_begin_idx = host_begin_idx + 1

    f = open(filename, "w")
    f.writelines(lines)
    f.close()

def add_host_group(index: int, id_host_group: int, members: list):
    """
    add_host_group _Add Host Group_

    Run the command to add a host group on the engine instance index

    Args:
        index (int): index of the configuration (from 0)
        id_host_group (int): 
        members (list): 

    Returns: N/A

    """
    mbs = [l for l in members if l in engine.hosts]
    f = open(ETC_ROOT + "/centreon-engine/config{}/hostgroups.cfg".format(index), "a+")
    logger.console(mbs)
    f.write(engine.create_host_group(id_host_group, mbs))
    f.close()

def rename_host_group(index: int, id_host_group: int, name: str, members: list):
    """
    rename_host_group _Rename Host Group_

    Run the command to rename a host group on the engine instance index

    Args:
        index (int): index of the configuration (from 0)
        id_host_group (int): 
        name (str): host_group_name
        members (list): _description_

    Returns: N/A

    """
    mbs = [l for l in members if l in engine.hosts]
    f = open(ETC_ROOT + "/centreon-engine/config{}/hostgroups.cfg".format(index), "w")
    logger.console(mbs)
    f.write("""define hostgroup {{
    hostgroup_id                    {0}
    hostgroup_name                  hostgroup_{1}
    alias                           hostgroup_{1}
    members                         {2}
}}
""".format(id_host_group, name, ",".join(mbs)))
    f.close()

def rename_service(index: int, hst: str, svc: str, new_svc: str):
    """
    rename_service _Rename Service_

    Rename a service on the engine instance index, on the host hst, with the service svc

    Args:
        index (int): 0
        hst (str): host_
        svc (str): service_
        new_svc (str): new_service_

    Returns: N/A

    """
    f = open(f"{ETC_ROOT}/centreon-engine/config{index}/services.cfg", "r")
    ll = f.readlines()
    f.close()
    rs_start = re.compile(r"^\s*define service {")
    rs_end = re.compile(r"^\s*}")
    rs_hst = re.compile(r"^\s*host_name\s+([a-z_0-9]+)")
    rs_svc = re.compile(r"^\s*service_description\s+([a-z_0-9]+)")
    inside = False
    my_hst = None
    my_svc = None
    l_svc = None

    for i in range(len(ll)):
        l = ll[i]
        if inside:
            if rs_end.match(l):
                inside = False
                if svc == my_svc and hst == my_hst:
                    ll[l_svc] = f"    service_description\t{new_svc}\n"
                svc, hst, l_svc = None, None, None
                continue
            m = rs_hst.search(l)
            if m:
                my_hst = m.group(1)
            else:
                m = rs_svc.search(l)
                if m:
                    my_svc = m.group(1)
                    l_svc = i

        else:
            if rs_start.match(l):
                inside = True

    f = open(f"{ETC_ROOT}/centreon-engine/config{index}/services.cfg", "w")
    f.writelines(ll)
    f.close()

def add_service_group(index: int, id_service_group: int, members: list):
    """
    add_service_group _Add Service Group_

    Run the command to add a service group on the engine instance index

    Args:
        index (int): index of the configuration (from 0)
        id_service_group (int): 
        members (list): 

    Returns: N/A

    """    
    f = open(
        ETC_ROOT + "/centreon-engine/config{}/servicegroups.cfg".format(index), "a+")
    logger.console(members)
    f.write(engine.create_service_group(id_service_group, members))
    f.close()


def rename_service_group(index: int, old_servicegroup_name: str, new_service_group_name: str):
    """!
        rename a service group
        @param index index of the poller
        @param old_servicegroup_name  service group name to look for and to replace
        @param new_service_group_name
    """
    with open(f"{ETC_ROOT}/centreon-engine/config{index}/servicegroups.cfg", "r") as f:
        ll = f.readlines()
    group_name_search = re.compile(fr"^\s+servicegroup_name\s+{old_servicegroup_name}$")
    for i in range(len(ll)):
        l = ll[i]
        if group_name_search.match(l):
            ll[i] = f"    servicegroup_name                  {new_service_group_name}\n"
            break
    with open(f"{ETC_ROOT}/centreon-engine/config{index}/servicegroups.cfg", "w") as f:
        f.writelines(ll)

def add_contact_group(index: int, id_contact_group: int, members: list):
    """
    add_contact_group _Add Contact Group_

    _Add a contact group on the engine instance index_

    Args:
        index (int): 0
        id_contact_group (int): 1
        members (list): [U1, U2]

    Returns: N/A

    """ 
    with open(f"{ETC_ROOT}/centreon-engine/config{index}/contactgroups.cfg", "a+") as f:
        logger.console(members)
        f.write(engine.create_contact_group(id_contact_group, members))


def create_service(index: int, host_id: int, cmd_id: int):
    """
    create_service _Create Service_

    Create a service on the engine instance index, on the host host_id, with the command cmd_id

    Args:
        index (int): 0
        host_id (int): 1
        cmd_id (int): 1

    Example:
    | ${svc_id} | `Create Service` | 0 | 1 | 1 |
    |Add Tags To Services | ${0} | group_tags | 4 | [${svc_id}] |

    Returns: N/A

    """
    f = open(ETC_ROOT + "/centreon-engine/config{}/services.cfg".format(index), "a+")
    svc = engine.create_service(host_id, [1, cmd_id])
    lst = svc.split('\n')
    good = [l for l in lst if "_SERVICE_ID" in l][0]
    m = re.search(r"_SERVICE_ID\s+([^\s]*)$", good)
    if m is not None:
        retval = int(m.group(1))
    else:
        raise Exception(
            "Impossible to get the service id from '{}'".format(good))
        m = 0
    f.write(svc)
    f.close()
    return retval

def create_anomaly_detection(index: int, host_id: int, dependent_service_id: int, metric_name: string, sensitivity: float = 0.0):
    """
    create_anomaly_detection _Create Anomaly Detection_

    Create an anomaly detection on the engine instance index

    Args:
        index (int): index of the configuration (from 0)
        host_id (int): id of the chosen host
        dependent_service_id (int): id of the debendent service linked to the host chosen
        metric_name (string): metric name
        sensitivity (float, optional): Defaults to 0.0.

    Returns: N/A

    """
    f = open(
        ETC_ROOT + "/centreon-engine/config{}/anomaly_detection.cfg".format(index), "a+")
    to_append = engine.create_anomaly_detection(
        host_id, dependent_service_id, metric_name, sensitivity)
    lst = to_append.split('\n')
    good = [l for l in lst if "service_id" in l][0]
    m = re.search(r"service_id\s+([^\s]*)$", good)
    if m is not None:
        retval = int(m.group(1))
    else:
        raise Exception(
            "Impossible to get the service id from '{}'".format(good))
        m = 0
    f.write(to_append)
    f.close()
    engine.centengine_conf_add_anomaly()
    return retval

def engine_log_duplicate(result: list):
    """
    engine_log_duplicate _Engine Log Duplicate_

    Duplicate the log file for each engine instance

    Args:
        result (list): log wanted to be duplicated

    Returns: N/A

    """    
    dup = True
    for i in result:
        if (i[0] % 2) != 0:
            dup = False
    return dup

def clone_engine_config_to_db():
    """
    clone_engine_config_to_db 

    Clone the engine configuration to the database

    Returns: N/A

    """    
    global dbconf
    dbconf = db_conf.DbConf(engine)
    dbconf.create_conf_db()

def add_bam_config_to_engine():
    """
    add_bam_config_to_engine 

    Add the bam configuration to the engine

    Returns:

    """    
    global dbconf
    dbconf.init_bam()

def create_ba_with_services(name: str, typ: str, svc: list, dt_policy="inherit"):
    """
    create_ba_with_services 

    Create a BA with the given services

    Args:
        name (str): name of the ba
        typ (str): type of the ba
        svc (list): services name chosen to create the ba
        dt_policy (str, optional): Defaults to "inherit".

    Returns: N/A
        
    """
    global dbconf
    return dbconf.create_ba_with_services(name, typ, svc, dt_policy)

def create_ba(name: str, typ: str, critical_impact: int, warning_impact: int, dt_policy="inherit"):
    """
    create_ba 

    Args:
        name (str): ba name
        typ (str): type of the ba (worst,best,impact..)
        critical_impact (int): Impact weight in the event of a Critical condition, in real-time monitoring
        warning_impact (int): Impact weight in the event of a Warning condition, in real-time monitoring. Ignored if indicator is a boolean rule
        dt_policy (str, optional): Defaults to "inherit".

    Returns: N/A
   
    """    
    global dbconf
    return dbconf.create_ba(name, typ, critical_impact, warning_impact, dt_policy)

def add_boolean_kpi(id_ba: int, expression: str, impact_if: bool, critical_impact: int):
    """
    add_boolean_kpi 

    Add a boolean KPI to a BA

    Args:
        id_ba (int): 
        expression (str): 
        impact_if (bool): (true/false)
        critical_impact (int): Impact weight in the event of a Critical condition, in real-time monitoring

    Returns: N/A
      
    """    
    return dbconf.add_boolean_kpi(id_ba, expression, impact_if, critical_impact)

def update_boolean_rule(boolean_id: int, expression: str):
    """
    update_boolean_rule 

    Udpate a boolean rule

    Args:
        boolean_id (int): 
        expression (str): 

    Returns:
        _type_: _description_
    """    
    dbconf.update_boolean_rule(boolean_id, expression)

def add_ba_kpi(id_ba_src: int, id_ba_dest: int, critical_impact: int, warning_impact: int, unknown_impact: int):
    """
    add_ba_kpi 

    Add a BA KPI

    Args:
        id_ba_src (int): 
        id_ba_dest (int): 
        critical_impact (int): Impact weight in the event of a Critical condition, in real-time monitoring
        warning_impact (int): Impact weight in the event of a Warning condition, in real-time monitoring. Ignored if indicator is a boolean rule
        unknown_impact (int): _Impact weight in the event of an Unknown condition, in real-time monitoring. Ignored if indicator is a boolean rule

    Returns: N/A
 
    """    
    dbconf.add_ba_kpi(id_ba_src, id_ba_dest, critical_impact,
                      warning_impact, unknown_impact)

def add_service_kpi(host: str, serv: str, id_ba: int, critical_impact: int, warning_impact: int, unknown_impact: int):
    """
    add_service_kpi 

    Add a service KPI

    Args:
        host (str): 
        serv (str): 
        id_ba (int): 
        critical_impact (int): Impact weight in the event of a Critical condition, in real-time monitoring
        warning_impact (int): Impact weight in the event of a Warning condition, in real-time monitoring. Ignored if indicator is a boolean rule
        unknown_impact (int): _Impact weight in the event of an Unknown condition, in real-time monitoring. Ignored if indicator is a boolean rule

    Returns: N/A
        
    """    
    global dbconf
    dbconf.add_service_kpi(
        host, serv, id_ba, critical_impact, warning_impact, unknown_impact)

def get_command_id(service: int):
    """
    get_command_id _summary_

    Return the command id for the service

    Args:
        service (int): id of the service linked to the command

    Returns: N/A
        
    """    
    global engine
    global dbconf
    cmd_name = engine.service_cmd[service]
    return dbconf.command[cmd_name]

def get_command_service_param(service: int):
    """
    get_command_service_param _summary_

   Return the command service param for the service

    Args:
        service (int): id of the service linked to the command

    Returns: N/A
      
    """    
    global engine
    return engine.service_cmd[service][8:]

def change_normal_svc_check_interval(use_grpc: int, hst: str, svc: str, check_interval: int):
    """
    change_normal_svc_check_interval 

    Update the normal check interval for a service

    Args:
        use_grpc (int): 
        hst (str): 
        svc (str): 
        check_interval (int): 

    Returns: N/A
 
    """    
    if use_grpc > 0:
        with grpc.insecure_channel("127.0.0.1:50001") as channel:
            stub = engine_pb2_grpc.EngineStub(channel)
            stub.ChangeServiceObjectIntVar(engine_pb2.ChangeObjectInt(
                host_name=hst, service_desc=svc, mode=engine_pb2.ChangeObjectInt.Mode.NORMAL_CHECK_INTERVAL, dval=check_interval))
    else:
        now = int(time.time())
        cmd = "[{}] CHANGE_NORMAL_SVC_CHECK_INTERVAL;{};{};{}\n".format(
            now, hst, svc, check_interval)
        f = open(VAR_ROOT + "/lib/centreon-engine/config0/rw/centengine.cmd", "w")
        f.write(cmd)
        f.close()

def change_normal_host_check_interval(use_grpc: int, hst: str, check_interval: int):
    """change_normal_host_check_interval _summary_

    Update the normal check interval for a host

    Args:
        use_grpc (int): 
        hst (str): 
        check_interval (int): 

    Returns: N/A
        
    """  
    if use_grpc > 0:
        with grpc.insecure_channel("127.0.0.1:50001") as channel:
            stub = engine_pb2_grpc.EngineStub(channel)
            stub.ChangeHostObjectIntVar(engine_pb2.ChangeObjectInt(
                host_name=hst, mode=engine_pb2.ChangeObjectInt.Mode.NORMAL_CHECK_INTERVAL, dval=check_interval))
    else:
        now = int(time.time())
        cmd = "[{}] CHANGE_NORMAL_HOST_CHECK_INTERVAL;{};{}\n".format(
            now, hst, check_interval)
        f = open(VAR_ROOT + "/lib/centreon-engine/config0/rw/centengine.cmd", "w")
        f.write(cmd)
        f.close()

def change_retry_svc_check_interval(use_grpc: int, hst: str, svc: str, retry_interval: int):
    """
    change_retry_svc_check_interval 

    Update the retry check interval for a service

    Args:
        use_grpc (int): 
        hst (str): 
        svc (str): 
        retry_interval (int): 

    Returns: N/A
        
    """    
    if use_grpc > 0:
        with grpc.insecure_channel("127.0.0.1:50001") as channel:
            stub = engine_pb2_grpc.EngineStub(channel)
            stub.ChangeServiceObjectIntVar(engine_pb2.ChangeObjectInt(
                host_name=hst, service_desc=svc, mode=engine_pb2.ChangeObjectInt.Mode.RETRY_CHECK_INTERVAL, dval=retry_interval))
    else:
        now = int(time.time())
        cmd = "[{}] CHANGE_RETRY_SVC_CHECK_INTERVAL;{};{};{}\n".format(
            now, hst, svc, retry_interval)
        f = open(VAR_ROOT + "/lib/centreon-engine/config0/rw/centengine.cmd", "w")
        f.write(cmd)
        f.close()

def change_retry_host_check_interval(use_grpc: int, hst: str, retry_interval: int):
    """
    change_retry_host_check_interval _summary_

    Update the retry check interval for a host

    Args:
        use_grpc (int):  
        hst (str):  
        retry_interval (int):  

    Returns: N/A
        
    """    
    if use_grpc > 0:
        with grpc.insecure_channel("127.0.0.1:50001") as channel:
            stub = engine_pb2_grpc.EngineStub(channel)
            stub.ChangeHostObjectIntVar(engine_pb2.ChangeObjectInt(
                host_name=hst, mode=engine_pb2.ChangeObjectInt.Mode.RETRY_CHECK_INTERVAL, dval=retry_interval))
    else:
        now = int(time.time())
        cmd = "[{}] CHANGE_RETRY_HOST_CHECK_INTERVAL;{};{}\n".format(
            now, hst, retry_interval)
        f = open(VAR_ROOT + "/lib/centreon-engine/config0/rw/centengine.cmd", "w")
        f.write(cmd)
        f.close()

def change_max_svc_check_attempts(use_grpc: int, hst: str, svc: str, max_check_attempts: int):
    """
    change_max_svc_check_attempts 

    Update the max check attempts for a service

    Args:
        use_grpc (int): 
        hst (str): host name
        svc (str): service name
        max_check_attempts (int): number of max check attempts wanted

    Returns: N/A
        
    """    
    if use_grpc > 0:
        with grpc.insecure_channel("127.0.0.1:50001") as channel:
            stub = engine_pb2_grpc.EngineStub(channel)
            stub.ChangeServiceObjectIntVar(engine_pb2.ChangeObjectInt(
                host_name=hst, service_desc=svc, mode=engine_pb2.ChangeObjectInt.Mode.MAX_ATTEMPTS, intval=max_check_attempts))
    else:
        now = int(time.time())
        cmd = "[{}] CHANGE_MAX_SVC_CHECK_ATTEMPTS;{};{};{}\n".format(
            now, hst, svc, max_check_attempts)
        f = open(VAR_ROOT + "/lib/centreon-engine/config0/rw/centengine.cmd", "w")
        f.write(cmd)
        f.close()

def change_max_host_check_attempts(use_grpc: int, hst: str, max_check_attempts: int):
    """
    change_max_host_check_attempts 

    Update the max check attempts for a host

    Args:
        use_grpc (int): 
        hst (str): service name
        max_check_attempts (int): number of max check attempts wanted

    Returns: N/A

    """    
    if use_grpc > 0:
        with grpc.insecure_channel("127.0.0.1:50001") as channel:
            stub = engine_pb2_grpc.EngineStub(channel)
            stub.ChangeHostObjectIntVar(engine_pb2.ChangeObjectInt(
                host_name=hst, mode=engine_pb2.ChangeObjectInt.Mode.MAX_ATTEMPTS, intval=max_check_attempts))
    else:
        now = int(time.time())
        cmd = "[{}] CHANGE_MAX_HOST_CHECK_ATTEMPTS;{};{}\n".format(
            now, hst, max_check_attempts)
        f = open(VAR_ROOT + "/lib/centreon-engine/config0/rw/centengine.cmd", "w")
        f.write(cmd)
        f.close()

def change_host_check_timeperiod(use_grpc: int, hst: str, check_timeperiod: str):
    """
    change_host_check_timeperiod 

    Update the check timeperiod for a host

    Args:
        use_grpc (int):  
        hst (str): host name
        check_timeperiod (str): chek period (24x7, 24x6, workhours..)

    Returns: N/A
         
    """    
    if use_grpc > 0:
        with grpc.insecure_channel("127.0.0.1:50001") as channel:
            stub = engine_pb2_grpc.EngineStub(channel)
            stub.ChangeHostObjectCharVar(engine_pb2.ChangeObjectChar(
                host_name=hst, mode=engine_pb2.ChangeObjectChar.Mode.CHANGE_CHECK_TIMEPERIOD, charval=check_timeperiod))
    else:
        now = int(time.time())
        cmd = "[{}] CHANGE_HOST_CHECK_TIMEPERIOD;{};{}\n".format(
            now, hst, check_timeperiod)
        f = open(VAR_ROOT + "/lib/centreon-engine/config0/rw/centengine.cmd", "w")
        f.write(cmd)
        f.close()

def change_host_notification_timeperiod(use_grpc: int, hst: str, notification_timeperiod: str):
    """
    change_host_notification_timeperiod 

    Update the notification timeperiod for a host

    Args:
        use_grpc (int): 
        hst (str):  host nema
        notification_timeperiod (str): notification chek period (24x7, 24x6, workhours..)

    Returns: N/A
        
    """    
    if use_grpc > 0:
        with grpc.insecure_channel("127.0.0.1:50001") as channel:
            stub = engine_pb2_grpc.EngineStub(channel)
            stub.ChangeHostObjectCharVar(engine_pb2.ChangeObjectChar(
                host_name=hst, mode=engine_pb2.ChangeObjectChar.Mode.CHANGE_NOTIFICATION_TIMEPERIOD, charval=notification_timeperiod))
    else:
        now = int(time.time())
        cmd = "[{}] CHANGE_HOST_NOTIFICATION_TIMEPERIOD;{};{}\n".format(
            now, hst, notification_timeperiod)
        f = open(VAR_ROOT + "/lib/centreon-engine/config0/rw/centengine.cmd", "w")
        f.write(cmd)
        f.close()

def change_svc_check_timeperiod(use_grpc: int, hst: str, svc: str, check_timeperiod: str):
    """
    change_svc_check_timeperiod  

    Update the check timeperiod for a service

    Args:
        use_grpc (int):  
        hst (str): host name
        svc (str): service name
        check_timeperiod (str): chek period (24x7, 24x6, workhours..)

    Returns: N/A
        
    """    
    if use_grpc > 0:
        with grpc.insecure_channel("127.0.0.1:50001") as channel:
            stub = engine_pb2_grpc.EngineStub(channel)
            stub.ChangeServiceObjectCharVar(engine_pb2.ChangeObjectChar(
                host_name=hst, service_desc=svc,  mode=engine_pb2.ChangeObjectChar.Mode.CHANGE_CHECK_TIMEPERIOD, charval=check_timeperiod))
    else:
        now = int(time.time())
        cmd = "[{}] CHANGE_SVC_CHECK_TIMEPERIOD;{};{};{}\n".format(
            now, hst, svc, check_timeperiod)
        f = open(VAR_ROOT + "/lib/centreon-engine/config0/rw/centengine.cmd", "w")
        f.write(cmd)
        f.close()

def change_svc_notification_timeperiod(use_grpc: int, hst: str, svc: str, notification_timeperiod: str):
    """
    change_svc_notification_timeperiod 

    Update the notification timeperiod for a service

    Args:
        use_grpc (int):
        hst (str):host name
        svc (str):service name
        notification_timeperiod (str): notification chek period (24x7, 24x6, workhours..)

    Returns: N/A
        
    """    
    if use_grpc > 0:
        with grpc.insecure_channel("127.0.0.1:50001") as channel:
            stub = engine_pb2_grpc.EngineStub(channel)
            stub.ChangeServiceObjectCharVar(engine_pb2.ChangeObjectChar(
                host_name=hst, service_desc=svc,  mode=engine_pb2.ChangeObjectChar.Mode.CHANGE_NOTIFICATION_TIMEPERIOD, charval=notification_timeperiod))
    else:
        now = int(time.time())
        cmd = "[{}] CHANGE_SVC_NOTIFICATION_TIMEPERIOD;{};{};{}\n".format(
            now, hst, svc, notification_timeperiod)
        f = open(VAR_ROOT + "/lib/centreon-engine/config0/rw/centengine.cmd", "w")
        f.write(cmd)
        f.close()

def disable_host_and_child_notifications(use_grpc: int, hst: str):
    """
    disable_host_and_child_notifications 

    Run the command to disable host and child notifications

    Args:
        use_grpc (int): 
        hst (str): host name

    Returns: N/A
        
    """    
    if use_grpc > 0:
        with grpc.insecure_channel("127.0.0.1:50001") as channel:
            stub = engine_pb2_grpc.EngineStub(channel)
            stub.DisableHostAndChildNotifications(
                engine_pb2.HostIdentifier(name=hst))
    else:
        now = int(time.time())
        cmd = "[{}] DISABLE_HOST_AND_CHILD_NOTIFICATIONS;{}\n".format(
            now, hst)
        f = open(VAR_ROOT + "/lib/centreon-engine/config0/rw/centengine.cmd", "w")
        f.write(cmd)
        f.close()

def enable_host_and_child_notifications(use_grpc: int, hst: str):
    """
    enable_host_and_child_notifications 

    Run the command to enable host and child notifications

    Args:
        use_grpc (int): 
        hst (str): host name

    Returns: N/A
        
    """    
    if use_grpc > 0:
        with grpc.insecure_channel("127.0.0.1:50001") as channel:
            stub = engine_pb2_grpc.EngineStub(channel)
            stub.EnableHostAndChildNotifications(
                engine_pb2.HostIdentifier(name=hst))
    else:
        now = int(time.time())
        cmd = "[{}] ENABLE_HOST_AND_CHILD_NOTIFICATIONS;{}\n".format(
            now, hst)
        f = open(VAR_ROOT + "/lib/centreon-engine/config0/rw/centengine.cmd", "w")
        f.write(cmd)
        f.close()

def disable_host_check(use_grpc: int, hst: str):
    """
    disable_host_check 

    Run the command to disable host check

    Args:
        use_grpc (int): 
        hst (str): host name

    Returns: N/A
        
    """    
    if use_grpc == 0:
        now = int(time.time())
        cmd = "[{}] DISABLE_HOST_CHECK;{}\n".format(
            now, hst)
        f = open(VAR_ROOT + "/lib/centreon-engine/config0/rw/centengine.cmd", "w")
        f.write(cmd)
        f.close()

def enable_host_check(use_grpc: int, hst: str):
    """
    enable_host_check 

    Run the command to enable host check

    Args:
        use_grpc (int): 
        hst (str): host name

    Returns: N/A
        
    """    
    if use_grpc == 0:
        now = int(time.time())
        cmd = "[{}] ENABLE_HOST_CHECK;{}\n".format(
            now, hst)
        f = open(VAR_ROOT + "/lib/centreon-engine/config0/rw/centengine.cmd", "w")
        f.write(cmd)
        f.close()

def disable_host_event_handler(use_grpc: int, hst: str):
    """
    disable_host_event_handler 

    Run the command to disable host event handler

    Args:
        use_grpc (int): 
        hst (str): host name

    Returns: N/A
        
    """    
    if use_grpc == 0:
        now = int(time.time())
        cmd = "[{}] DISABLE_HOST_EVENT_HANDLER;{}\n".format(
            now, hst)
        f = open(VAR_ROOT + "/lib/centreon-engine/config0/rw/centengine.cmd", "w")
        f.write(cmd)
        f.close()

def enable_host_event_handler(use_grpc: int, hst: str):
    """
    enable_host_event_handler 

    Run the command to enable host event handler

    Args:
        use_grpc (int): 
        hst (str): host name

    Returns: N/A
        
    """    
    if use_grpc == 0:
        now = int(time.time())
        cmd = "[{}] ENABLE_HOST_EVENT_HANDLER;{}\n".format(
            now, hst)
        f = open(VAR_ROOT + "/lib/centreon-engine/config0/rw/centengine.cmd", "w")
        f.write(cmd)
        f.close()

def disable_host_flap_detection(use_grpc: int, hst: str):
    """
    disable_host_flap_detection 

    Run the command to disable host flap detection

    Args:
        use_grpc (int):
        hst (str): host name

    Returns: N/A
         
    """    
    if use_grpc == 0:
        now = int(time.time())
        cmd = "[{}] DISABLE_HOST_FLAP_DETECTION;{}\n".format(
            now, hst)
        f = open(VAR_ROOT + "/lib/centreon-engine/config0/rw/centengine.cmd", "w")
        f.write(cmd)
        f.close()

def enable_host_flap_detection(use_grpc: int, hst: str):
    """
    enable_host_flap_detection  

    Run the command to enable host flap detection

    Args:
        use_grpc (int):  
        hst (str): host name

    Returns: N/A
         
    """    
    if use_grpc == 0:
        now = int(time.time())
        cmd = "[{}] ENABLE_HOST_FLAP_DETECTION;{}\n".format(
            now, hst)
        f = open(VAR_ROOT + "/lib/centreon-engine/config0/rw/centengine.cmd", "w")
        f.write(cmd)
        f.close()

def disable_host_notifications(use_grpc: int, hst: str):
    """
    disable_host_notifications

    Run the command to disable host notifications

    Args:
        use_grpc (int): 
        hst (str): host name

    Returns: N/A
        
    """    
    if use_grpc > 0:
        with grpc.insecure_channel("127.0.0.1:50001") as channel:
            stub = engine_pb2_grpc.EngineStub(channel)
            stub.DisableHostNotifications(
                engine_pb2.HostIdentifier(name=hst))
    else:
        now = int(time.time())
        cmd = "[{}] DISABLE_HOST_NOTIFICATIONS;{}\n".format(
            now, hst)
        f = open(VAR_ROOT + "/lib/centreon-engine/config0/rw/centengine.cmd", "w")
        f.write(cmd)
        f.close()

def enable_host_notifications(use_grpc: int, hst: str):
    """
    enable_host_notifications 

    Run the command to enable host notifications

    Args:
        use_grpc (int):  
        hst (str): host name

    Returns: N/A
        
    """    
    if use_grpc > 0:
        with grpc.insecure_channel("127.0.0.1:50001") as channel:
            stub = engine_pb2_grpc.EngineStub(channel)
            stub.EnableHostNotifications(
                engine_pb2.HostIdentifier(name=hst))
    else:
        now = int(time.time())
        cmd = "[{}] ENABLE_HOST_NOTIFICATIONS;{}\n".format(
            now, hst)
        f = open(VAR_ROOT + "/lib/centreon-engine/config0/rw/centengine.cmd", "w")
        f.write(cmd)
        f.close()

def update_ano_sensitivity(use_grpc: int, hst: str, serv: str, sensitivity: float):
    """
    update_ano_sensitivity 

    Update the anomaly detection sensitivity 

    Args:
        use_grpc (int): 
        hst (str):  host name
        serv (str): service name
        sensitivity (float): 

    Returns: N/A
        
    """    
    if use_grpc > 0:
        with grpc.insecure_channel("127.0.0.1:50001") as channel:
            stub = engine_pb2_grpc.EngineStub(channel)
            stub.ChangeAnomalyDetectionSensitivity(engine_pb2.ChangeServiceNumber(serv=engine_pb2.ServiceIdentifier(
                names=engine_pb2.NameIdentifier(host_name=hst, service_name=serv)), dval=sensitivity))
    else:
        now = int(time.time())
        cmd = "[{}] CHANGE_ANOMALYDETECTION_SENSITIVITY;{};{};{}\n".format(
            now, hst, serv, sensitivity)
        f = open(VAR_ROOT + "/lib/centreon-engine/config0/rw/centengine.cmd", "w")
        f.write(cmd)
        f.close()

def disable_host_svc_checks(use_grpc: int, hst: str):
    """
    disable_host_svc_checks 

    Run the command to disable host service checks

    Args:
        use_grpc (int): 
        hst (str): host name

    Returns: N/A
        
    """    
    if use_grpc == 0:
        now = int(time.time())
        cmd = "[{}] DISABLE_HOST_SVC_CHECKS;{}\n".format(
            now, hst)
        f = open(VAR_ROOT + "/lib/centreon-engine/config0/rw/centengine.cmd", "w")
        f.write(cmd)
        f.close()

def enable_host_svc_checks(use_grpc: int, hst: str):
    """
    enable_host_svc_checks _summary_

    Run the command to enable host service checks

    Args:
        use_grpc (int): 
        hst (str): host name

    Returns: N/A
        
    """    
    if use_grpc == 0:
        now = int(time.time())
        cmd = "[{}] ENABLE_HOST_SVC_CHECKS;{}\n".format(
            now, hst)
        f = open(VAR_ROOT + "/lib/centreon-engine/config0/rw/centengine.cmd", "w")
        f.write(cmd)
        f.close()

def disable_host_svc_notifications(use_grpc: int, hst: str):
    """
    disable_host_svc_notifications 

    Run the command to disable host service notifications

    Args:
        use_grpc (int): 
        hst (str): host name

    Returns: N/A
        
    """    
    if use_grpc == 0:
        now = int(time.time())
        cmd = "[{}] DISABLE_HOST_SVC_NOTIFICATIONS;{}\n".format(
            now, hst)
        f = open(VAR_ROOT + "/lib/centreon-engine/config0/rw/centengine.cmd", "w")
        f.write(cmd)
        f.close()

def enable_host_svc_notifications(use_grpc: int, hst: str):
    """
    enable_host_svc_notifications 

    Run the command to enable host service notifications

    Args:
        use_grpc (int): 
        hst (str): host name

    Returns: N/A
        
    """    
    if use_grpc == 0:
        now = int(time.time())
        cmd = "[{}] ENABLE_HOST_SVC_NOTIFICATIONS;{}\n".format(
            now, hst)
        f = open(VAR_ROOT + "/lib/centreon-engine/config0/rw/centengine.cmd", "w")
        f.write(cmd)
        f.close()

def disable_passive_host_checks(use_grpc: int, hst: str):
    """
    disable_passive_host_checks 

    Run the command to disable passive host checks

    Args:
        use_grpc (int): 
        hst (str): host name

    Returns: N/A
        
    """    
    if use_grpc == 0:
        now = int(time.time())
        cmd = "[{}] DISABLE_PASSIVE_HOST_CHECKS;{}\n".format(
            now, hst)
        f = open(VAR_ROOT + "/lib/centreon-engine/config0/rw/centengine.cmd", "w")
        f.write(cmd)
        f.close()

def enable_passive_host_checks(use_grpc: int, hst: str):
    """
    enable_passive_host_checks 

    Run the command to enable passive host checks

    Args:
        use_grpc (int): 
        hst (str): host name

    Returns: N/A
        
    """    
    if use_grpc == 0:
        now = int(time.time())
        cmd = "[{}] ENABLE_PASSIVE_HOST_CHECKS;{}\n".format(
            now, hst)
        f = open(VAR_ROOT + "/lib/centreon-engine/config0/rw/centengine.cmd", "w")
        f.write(cmd)
        f.close()

def disable_passive_svc_checks(use_grpc: int, hst: str, svc: str):
    """
    disable_passive_svc_checks 

    Run the command to disable passive service checks

    Args:
        use_grpc (int): 
        hst (str): host name
        svc (str): service name

    Returns: N/A
        
    """    
    if use_grpc == 0:
        now = int(time.time())
        cmd = "[{}] DISABLE_PASSIVE_SVC_CHECKS;{};{}\n".format(
            now, hst, svc)
        f = open(VAR_ROOT + "/lib/centreon-engine/config0/rw/centengine.cmd", "w")
        f.write(cmd)
        f.close()

def enable_passive_svc_checks(use_grpc: int, hst: str, svc: str):
    """
    enable_passive_svc_checks 

    Run the command to enable passive service checks

    Args:
        use_grpc (int): 
        hst (str): host name
        svc (str): service name

    Returns: N/A
        
    """    
    if use_grpc == 0:
        now = int(time.time())
        cmd = "[{}] ENABLE_PASSIVE_SVC_CHECKS;{};{}\n".format(
            now, hst, svc)
        f = open(VAR_ROOT + "/lib/centreon-engine/config0/rw/centengine.cmd", "w")
        f.write(cmd)
        f.close()

def start_obsessing_over_host(use_grpc: int, hst: str):
    """
    start_obsessing_over_host _summary_

    Run the command to start obsessing over a host

    Args:
        use_grpc (int): 
        hst (str): host name

    Returns: N/A
        
    """    
    if use_grpc == 0:
        now = int(time.time())
        cmd = "[{}] START_OBSESSING_OVER_HOST;{}\n".format(
            now, hst)
        f = open(VAR_ROOT + "/lib/centreon-engine/config0/rw/centengine.cmd", "w")
        f.write(cmd)
        f.close()

def stop_obsessing_over_host(use_grpc: int, hst: str):
    """
    stop_obsessing_over_host 

    Run the command to stop obsessing over a host

    Args:
        use_grpc (int): 
        hst (str): host name

    Returns: N/A
        
    """ 
    if use_grpc == 0:
        now = int(time.time())
        cmd = "[{}] STOP_OBSESSING_OVER_HOST;{}\n".format(
            now, hst)
        f = open(VAR_ROOT + "/lib/centreon-engine/config0/rw/centengine.cmd", "w")
        f.write(cmd)
        f.close()

def start_obsessing_over_svc(use_grpc: int, hst: str, svc: str):
    """
    start_obsessing_over_svc 

    Run the command to start obsessing over a service

    Args:
        use_grpc (int): 
        hst (str): host name
        svc (str): service name

    Returns: N/A
        
    """    
    if use_grpc == 0:
        now = int(time.time())
        cmd = "[{}] START_OBSESSING_OVER_SVC;{};{}\n".format(
            now, hst, svc)
        f = open(VAR_ROOT + "/lib/centreon-engine/config0/rw/centengine.cmd", "w")
        f.write(cmd)
        f.close()

def stop_obsessing_over_svc(use_grpc: int, hst: str, svc: str):
    """
    stop_obsessing_over_svc 

    Run the command to stop obsessing over a service

    Args:
        use_grpc (int): 
        hst (str): host name
        svc (str): service name

    Returns: N/A
       
    """    
    if use_grpc == 0:
        now = int(time.time())
        cmd = "[{}] STOP_OBSESSING_OVER_SVC;{};{}\n".format(
            now, hst, svc)
        f = open(VAR_ROOT + "/lib/centreon-engine/config0/rw/centengine.cmd", "w")
        f.write(cmd)
        f.close()

<<<<<<< HEAD
def service_ext_commands(hst: str, svc: str, state: int, output: str):
    """
    service_ext_commands 

    Run the command to process a service check result

    Args:
        hst (str): host name
        svc (str): service name
        state (int): state of the service wanted (0:ok, 1:WARNING, 2:CRITICAL....)
        output (str): output wanted to be logged in console (service is OK)

    Returns:
        str: output
    """    
    now = int(time.time())
    cmd = "[{}] PROCESS_SERVICE_CHECK_RESULT;{};{};{};{}\n".format(
        now, hst, svc, state, output)
    f = open(VAR_ROOT + "/lib/centreon-engine/config0/rw/centengine.cmd", "w")
    f.write(cmd)
    f.close()

def process_host_check_result(hst: str, state: int, output: str):
    """
    process_host_check_result 

    Run the command to process a host check result

    Args:
        hst (str): host name
        state (int): state of host wanted to be checked (0:UP...)
        output (str): output wanted to be logged in console (host is UP)


    Returns:
        str: output
    """    
    now = int(time.time())
    cmd = "[{}] PROCESS_HOST_CHECK_RESULT;{};{};{}\n".format(
        now, hst, state, output)
    f = open(VAR_ROOT + "/lib/centreon-engine/config0/rw/centengine.cmd", "w")
    f.write(cmd)
    f.close()

=======

def external_command(func):
    def wrapper(*args):
        now = int(time.time())
        cmd = f"[{now}] {func(*args)}"
        with open(f"{VAR_ROOT}/lib/centreon-engine/config0/rw/centengine.cmd", "w") as f:
            f.write(cmd)

    return wrapper


@external_command
def service_ext_commands(hst: str, svc: str, state: int, output: str):
    return f"PROCESS_SERVICE_CHECK_RESULT;{hst};{svc};{state};{output}\n"


@external_command
def process_host_check_result(hst: str, state: int, output: str):
    return f"PROCESS_HOST_CHECK_RESULT;{hst};{state};{output}\n"


@external_command
>>>>>>> 64b92422
def schedule_service_downtime(hst: str, svc: str, duration: int):
    """
    schedule_service_downtime 

    Run the command to schedule a service downtime

    Args:
        hst (str): host namr
        svc (str): service name
        duration (int): duration of the downtime in seconds

    Returns: N/A
        
    """    
    now = int(time.time())
    return f"SCHEDULE_SVC_DOWNTIME;{hst};{svc};{now};{now+int(duration)};0;0;{duration};admin;Downtime set by admin\n"

<<<<<<< HEAD
=======

@external_command
>>>>>>> 64b92422
def schedule_service_fixed_downtime(hst: str, svc: str, duration: int):
    """
    schedule_service_fixed_downtime 

    Run the command to schedule a service fixed downtime

    Args:
        hst (str): host name
        svc (str): service name
        duration (int): duration of the fixed downtime in seconds
    """    
    now = int(time.time())
    return f"SCHEDULE_SVC_DOWNTIME;{hst};{svc};{now};{now+int(duration)};1;0;{duration};admin;Downtime set by admin\n"

def schedule_host_fixed_downtime(poller: int, hst: str, duration: int):
    """
    schedule_host_fixed_downtime  

    Run the command to schedule a host downtime

    Args:
        poller (int): 
        hst (str): host name
        duration (int): duration of the downtime

    """    
    now = int(time.time())
    cmd1 = "[{1}] SCHEDULE_HOST_DOWNTIME;{0};{1};{2};1;0;;admin;Downtime set by admin\n".format(
        hst, now, now + duration)
    cmd2 = "[{1}] SCHEDULE_HOST_SVC_DOWNTIME;{0};{1};{2};1;0;;admin;Downtime set by admin\n".format(
        hst, now, now + duration)
    f = open(
        VAR_ROOT + "/lib/centreon-engine/config{}/rw/centengine.cmd".format(poller), "w")
    f.write(cmd1)
    f.write(cmd2)
    f.close()

def schedule_host_downtime(poller: int, hst: str, duration: int):
    """
    schedule_host_downtime 

    Run the command to schedule a host downtime

    Args:
        poller (int): poller id
        hst (str): host name
        duration (int): period of the downtime wanted in second

    Returns: N/A
        
    """    
    now = int(time.time())
    cmd1 = "[{1}] SCHEDULE_HOST_DOWNTIME;{0};{1};{2};1;0;{3};admin;Downtime set by admin\n".format(
        hst, now, now + duration, duration)
    cmd2 = "[{1}] SCHEDULE_HOST_SVC_DOWNTIME;{0};{1};{2};1;0;{3};admin;Downtime set by admin\n".format(
        hst, now, now + duration, duration)
    f = open(
        VAR_ROOT + "/lib/centreon-engine/config{}/rw/centengine.cmd".format(poller), "w")
    f.write(cmd1)
    f.write(cmd2)
    f.close()

def delete_host_downtimes(poller: int, hst: str):
    """
    
    delete_host_downtimes 

    Run the command to delete a host downtime

    Args:
        poller (int): POLLER ID
        hst (str): host name

    Returns: N/A
        
    """    
    now = int(time.time())
    cmd = "[{}] DEL_HOST_DOWNTIME_FULL;{};;;;;;;;\n".format(now, hst)
    f = open(
        f"{VAR_ROOT}/lib/centreon-engine/config{poller}/rw/centengine.cmd", "w")
    f.write(cmd)
    f.close()

def delete_service_downtime_full(poller: int, hst: str, svc: str):
    """
    
    delete_service_downtime_full 

    Run the command to delete a service downtime

    Args:
        poller (int):  poller id 
        hst (str): host name
        svc (str):  service name

    Returns: N/A
        
    """    
    now = int(time.time())
    cmd = f"[{now}] DEL_SVC_DOWNTIME_FULL;{hst};{svc};;;;;;;\n"
    f = open(
        f"{VAR_ROOT}/lib/centreon-engine/config{poller}/rw/centengine.cmd", "w")
    f.write(cmd)
    f.close()

def schedule_forced_svc_check(host: str, svc: str, pipe: str = VAR_ROOT + "/lib/centreon-engine/config0/rw/centengine.cmd"):
    """
    
    schedule_forced_svc_check 

    Run the command to schedule a forced service check

    Args:
        host (str): host name
        svc (str): service name
        pipe (str, optional): Defaults to VAR_ROOT+"/lib/centreon-engine/config0/rw/centengine.cmd".

    Returns: N/A
    
    """    
    now = int(time.time())
    f = open(pipe, "w")
    cmd = "[{2}] SCHEDULE_FORCED_SVC_CHECK;{0};{1};{2}\n".format(
        host, svc, now)
    f.write(cmd)
    f.close()
    time.sleep(0.05)

<<<<<<< HEAD
def schedule_forced_host_check(host: str, pipe: str = VAR_ROOT + "/lib/centreon-engine/config0/rw/centengine.cmd"):
    """
    
    schedule_forced_host_check 

    Run the command to schedule a forced host check

    Args:
        host (str): host name
        pipe (str, optional): Defaults to VAR_ROOT+"/lib/centreon-engine/config0/rw/centengine.cmd".

    Returns: N/A
       
    """ 
=======

def schedule_forced_host_check(host: str, pipe: str = f"{VAR_ROOT}/lib/centreon-engine/config0/rw/centengine.cmd"):
>>>>>>> 64b92422
    now = int(time.time())
    cmd = f"[{now}] SCHEDULE_FORCED_HOST_CHECK;{host};{now}\n"
    with open(pipe, "w") as f:
        f.write(cmd)

def create_severities_file(poller: int, nb: int, offset: int = 1):
    """
    
    create_severities_file 

    Run the command to create severities file

    Args:
        poller (int): _description_
        nb (int): number of severites
        offset (int, optional): Defaults to 1.

    Returns: N/A
        
    """    
    engine.create_severities(poller, nb, offset)

def create_escalations_file(poller: int, name: int, SG: str, contactgroup: str):
    """
    
    create_escalations_file 

    Create escalations file

    Args:
        poller (int): poller id
        name (int): name of escalations
        SG (str): name of service group
        contactgroup (str): name of contact group

    Returns: N/A
        
    """    
    engine.create_escalations_file(poller, name, SG, contactgroup)

def create_template_file(poller: int, typ: str, what: str, ids: list):
    """
    
    create_template_file 

    Run the command to create template file

    Args:
        poller (int): poller id
        typ (str): 
        what (str): 
        ids (list): 

    Returns: N/A
        
    """    
    engine.create_template_file(poller, typ, what, ids)

<<<<<<< HEAD
def create_tags_file(poller: int, nb: int, offset: int = 1):
    """
    
    create_tags_file 

    Run the command to create tags file

    Args:
        poller (int): poller id
        nb (int): number of tags
        offset (int, optional): Defaults to 1.
=======
def create_tags_file(poller: int, nb: int, offset: int = 1, tag_type: str = ""):
    engine.create_tags(poller, nb, offset, tag_type)


def engine_config_remove_tag(poller: int, tag_id: int):
    """! remove tags from tags.cfg where tag id = tag_id
    @param poller  poller index
    @param tag_id  id of the tag to remove
    """
    filename = f"{CONF_DIR}/config{poller}/tags.cfg"
    with open(filename, "r") as ff:
        lines = ff.readlines()

    tag_name = re.compile(f"^\s*id\s+{tag_id}\s*$")
    tag_begin = re.compile(r"^define tag {$")
    tag_end = re.compile(r"^}$")
    tag_begin_idx = 0
    while tag_begin_idx < len(lines):
        if (tag_begin.match(lines[tag_begin_idx])):
            for tag_line_idx in range(tag_begin_idx, len(lines)):
                if (tag_name.match(lines[tag_line_idx])):
                    for end_tag_line in range(tag_line_idx, len(lines)):
                        if tag_end.match(lines[end_tag_line]):
                            del lines[tag_begin_idx:end_tag_line + 1]
                            break
                    break
                elif tag_end.match(lines[tag_line_idx]):
                    tag_begin_idx = tag_line_idx
                    break
        else:
            tag_begin_idx = tag_begin_idx + 1

    f = open(filename, "w")
    f.writelines(lines)
    f.close()

>>>>>>> 64b92422

    Returns: N/A
        
    """    
    engine.create_tags(poller, nb, offset)

def config_engine_add_cfg_file(poller: int, cfg: str):
    """
    
    config_engine_add_cfg_file 

    Run the command to add a cfg file to the engine

    Args:
        poller (int): poller id
        cfg (str): configuration file name

    Returns: N/A
        
    """    
    ff = open("{}/config{}/centengine.cfg".format(CONF_DIR, poller), "r")
    lines = ff.readlines()
    ff.close()
    r = re.compile(r"^\s*cfg_file=")
    for i in range(len(lines)):
        if r.match(lines[i]):
            lines.insert(
                i, "cfg_file={}/config{}/{}\n".format(CONF_DIR, poller, cfg))
            break
    ff = open("{}/config{}/centengine.cfg".format(CONF_DIR, poller), "w+")
    ff.writelines(lines)
    ff.close()

def add_severity_to_services(poller: int, severity_id: int, svc_lst):
    """
    
    add_severity_to_services 

    Add severity to services

    Args:
        poller (int): 
        severity_id (int): 
        svc_lst (list): 

    Returns: N/A
        
    """    

    ff = open("{}/config{}/services.cfg".format(CONF_DIR, poller), "r")
    lines = ff.readlines()
    ff.close()
    r = re.compile(r"^\s*_SERVICE_ID\s*(\d+)$")
    for i in range(len(lines)):
        m = r.match(lines[i])
        if m is not None and m.group(1) in svc_lst:
            lines.insert(
                i + 1, "    severity_id                     {}\n".format(severity_id))

    ff = open("{}/config{}/services.cfg".format(CONF_DIR, poller), "w")
    ff.writelines(lines)
    ff.close()

def set_services_passive(poller: int, srv_regex):
    """
    
    set_services_passive 

    "Run the command to set services passive

    Args:
        poller (int): 
        srv_regex (str): service name

    Returns: N/A
        
    """    

    ff = open("{}/config{}/services.cfg".format(CONF_DIR, poller), "r")
    lines = ff.readlines()
    ff.close()
    r = re.compile(f"^\s*service_description\s*({srv_regex})$")
    rce = re.compile(r"^\s*([a-z]*)_checks_enabled\s*([01])$")
    rc = re.compile(r"^\s*}\s*$")
    desc = ""
    for i in range(len(lines)):
        m = r.match(lines[i])
        if m:
            desc = m.group(1)
        elif len(desc) > 0:
            m = rce.match(lines[i])
            if m:
                if m.group(1) == "active":
                    lines[i] = "    active_checks_enabled           0\n"
                elif m.group(1) == "passive":
                    lines[i] = "    passive_checks_enabled          1\n"
            else:
                m = rc.match(lines[i])
                if m:
                    desc = ""

    ff = open("{}/config{}/services.cfg".format(CONF_DIR, poller), "w")
    ff.writelines(lines)
    ff.close()

def add_severity_to_hosts(poller: int, severity_id: int, svc_lst):
    """
    
    add_severity_to_hosts _summary_

    Run the command to add severity to hosts

    Args:
        poller (int): 
        severity_id (int): 
        svc_lst (_type_): 

    Returns: n:a
        
    """    
    ff = open("{}/config{}/hosts.cfg".format(CONF_DIR, poller), "r")
    lines = ff.readlines()
    ff.close()
    r = re.compile(r"^\s*_HOST_ID\s*(\d+)$")
    for i in range(len(lines)):
        m = r.match(lines[i])
        if m is not None and m.group(1) in svc_lst:
            lines.insert(
                i + 1, "    severity_id                     {}\n".format(severity_id))

    ff = open("{}/config{}/hosts.cfg".format(CONF_DIR, poller), "w")
    ff.writelines(lines)
    ff.close()

def add_template_to_services(poller: int, tmpl: str, svc_lst):
    """
    
    add_template_to_services 

    Run the command to add template to services

    Args:
        poller (int): 
        tmpl (str): 
        svc_lst (_type_): 

    Returns: N/A
   
    """    

    ff = open("{}/config{}/services.cfg".format(CONF_DIR, poller), "r")
    lines = ff.readlines()
    ff.close()
    r = re.compile(r"^\s*_SERVICE_ID\s*(\d+)$")
    for i in range(len(lines)):
        m = r.match(lines[i])
        if m is not None and m.group(1) in svc_lst:
            lines.insert(
                i + 1, "    use                     {}\n".format(tmpl))

    ff = open("{}/config{}/services.cfg".format(CONF_DIR, poller), "w")
    ff.writelines(lines)
    ff.close()

def add_tags_to_services(poller: int, type: str, tag_id: str, svc_lst):
    """
    
    add_tags_to_services 

    Run the command to add tags to services

    Args:
        poller (int): 
        type (str): 
        tag_id (str): 
        svc_lst (_type_): 

    Returns: N/A
        
    """    

    ff = open("{}/config{}/services.cfg".format(CONF_DIR, poller), "r")
    lines = ff.readlines()
    ff.close()
    r = re.compile(r"^\s*_SERVICE_ID\s*(\d+)$")
    for i in range(len(lines)):
        m = r.match(lines[i])
        if m is not None and m.group(1) in svc_lst:
            lines.insert(
                i + 1, "    {}                     {}\n".format(type, tag_id))
    ff = open("{}/config{}/services.cfg".format(CONF_DIR, poller), "w")
    ff.writelines(lines)
    ff.close()

def remove_severities_from_services(poller: int):
    """
    
    remove_severities_from_services 

    Remove severities from services

    Args:
        poller (int): 

    Returns: N/A
        
    """    

    ff = open("{}/config{}/services.cfg".format(CONF_DIR, poller), "r")
    lines = ff.readlines()
    ff.close()
    r = re.compile(r"^\s*severity_id\s*\d+$")
    out = [l for l in lines if not r.match(l)]
    ff = open("{}/config{}/services.cfg".format(CONF_DIR, poller), "w")
    ff.writelines(out)
    ff.close()

def remove_severities_from_hosts(poller: int):
    """
    
    remove_severities_from_hosts 

    Remove severities from hosts

    Args:
        poller (int):

    Returns:
        
    """    
    ff = open("{}/config{}/hosts.cfg".format(CONF_DIR, poller), "r")
    lines = ff.readlines()
    ff.close()
    r = re.compile(r"^\s*severity_id\s*\d+$")
    out = [l for l in lines if not r.match(l)]
    ff = open("{}/config{}/hosts.cfg".format(CONF_DIR, poller), "w")
    ff.writelines(out)
    ff.close()

def check_search(debug_file_path: str, str_to_search, timeout=TIMEOUT):
    """
    
    check_search 

    Function that search a check, retrieve command index and return check resultBthen it searchs the string "connector::run: id=1090", and then search "connector::_recv_query_execute: id=1090," and return this line

    Args:
        debug_file_path (str): path of the debug log file
        str_to_search (_type_): string after which we will start connector::run search
        timeout (_type_, optional): Defaults to TIMEOUT.
        
    Example:
    | ${search_result} | `Check Search` | /var/log/centreon-engine/centengine.debug | "connector::run: id=1090" |
    | Should Contain | ${search_result} | "connector::_recv_query_execute: id=1090," |

    Returns: N/A
        
    """    
    limit = time.time() + timeout
    while time.time() < limit:
        cmd_executed = False
        with open(debug_file_path, 'r') as f:
            lines = f.readlines()
            for first_ind in range(len(lines)):
                find_index = lines[first_ind].find(str_to_search + ' ')
                if (find_index > 0):
                    cmd_executed = True
                    for second_ind in range(first_ind, len(lines)):
                        # search cmd_id
                        m = re.search(
                            r"^\[\d+\]\s+\[\d+\]\s+connector::run:\s+id=(\d+)", lines[second_ind])
                        if m is not None:
                            cmd_id = m.group(1)
                            r_query_execute = r"^\[\d+\]\s+\[\d+\]\s+connector::_recv_query_execute:\s+id=" + \
                                cmd_id + ",\s+(\S[\s\S]+)$"
                            for third_ind in range(second_ind, len(lines)):
                                m = re.match(
                                    r_query_execute, lines[third_ind])
                                if m is not None:
                                    return m.group(1)
        time.sleep(1)

    if not cmd_executed:
        return f"_recv_query_execute not found on '{r_query_execute}'"
    else:
        return f"check_search doesn't find '{str_to_search}'"

def add_tags_to_hosts(poller: int, type: str, tag_id: str, hst_lst):
    """
    
    add_tags_to_hosts 

    Args:
        poller (int): 
        type (str): 
        tag_id (str): 
        hst_lst (_type_): 

    Returns: N/A
        
    """    
    ff = open("{}/config{}/hosts.cfg".format(CONF_DIR, poller), "r")
    lines = ff.readlines()
    ff.close()
    r = re.compile(r"^\s*_HOST_ID\s*(\d+)$")
    for i in range(len(lines)):
        m = r.match(lines[i])
        if m is not None and m.group(1) in hst_lst:
            lines.insert(
                i + 1, "    {}                     {}\n".format(type, tag_id))

    ff = open("{}/config{}/hosts.cfg".format(CONF_DIR, poller), "w")
    ff.writelines(lines)
    ff.close()

def remove_tags_from_services(poller: int, type: str):
    """
    
    remove_tags_from_services  

    Remove tags from services

    Args:
        poller (int):  
        type (str):  
     
    """    

    ff = open("{}/config{}/services.cfg".format(CONF_DIR, poller), "r")
    lines = ff.readlines()
    ff.close()
    r = re.compile(r"^\s*" + type + r"\s*[0-9,]+$")
    lines = [l for l in lines if not r.match(l)]
    ff = open("{}/config{}/services.cfg".format(CONF_DIR, poller), "w")
    ff.writelines(lines)
    ff.close()

def remove_tags_from_hosts(poller: int, type: str):
    """
    
    remove_tags_from_hosts 

    Remove tags from hosts

    Args:
        poller (int): 
        type (str):  

    """    

    ff = open("{}/config{}/hosts.cfg".format(CONF_DIR, poller), "r")
    lines = ff.readlines()
    ff.close()
    r = re.compile(r"^\s*" + type + r"\s*[0-9,]+$")
    lines = [l for l in lines if not r.match(l)]
    ff = open("{}/config{}/hosts.cfg".format(CONF_DIR, poller), "w")
    ff.writelines(lines)
    ff.close()

def add_template_to_hosts(poller: int, tmpl: str, hst_lst):
    """
    
    add_template_to_hosts 

    Run the command to add template to hosts

    Args:
        poller (int): 
        tmpl (str): template used by the host
        hst_lst (list): list of hosts wanted 

    """    

    ff = open("{}/config{}/hosts.cfg".format(CONF_DIR, poller), "r")
    lines = ff.readlines()
    ff.close()
    r = re.compile(r"^\s*_HOST_ID\s*(\d+)$")
    for i in range(len(lines)):
        m = r.match(lines[i])
        if m is not None and m.group(1) in hst_lst:
            lines.insert(
                i + 1, "    use                     {}\n".format(tmpl))

    ff = open("{}/config{}/hosts.cfg".format(CONF_DIR, poller), "w")
    ff.writelines(lines)
    ff.close()

def config_engine_remove_cfg_file(poller: int, fic: str):
    """
    
    config_engine_remove_cfg_file  

    Run the command to remove cfg file

    Args:
        poller (int):  
        fic (str): 

    """    
    ff = open("{}/config{}/centengine.cfg".format(CONF_DIR, poller), "r")
    lines = ff.readlines()
    ff.close()
    r = re.compile(
        r"^\s*cfg_file=" + ETC_ROOT + "/centreon-engine/config{}/{}".format(poller, fic))
    linesearch = [l for l in lines if not r.match(l)]
    ff = open("{}/config{}/centengine.cfg".format(CONF_DIR, poller), "w")
    ff.writelines(linesearch)
    ff.close()

<<<<<<< HEAD
def external_command(func):
    def wrapper(*args):
        now = int(time.time())
        cmd = f"[{now}] {func(*args)}"
        f = open(VAR_ROOT + "/lib/centreon-engine/config0/rw/centengine.cmd", "w")
        f.write(cmd)
        f.close()

    return wrapper

def process_service_check_result_with_metrics(hst: str, svc: str, state: int, output: str, metrics: int, config='config0'):
    """
    
    process_service_check_result_with_metrics  

    Run the command to process service check result with metrics

    Args:
        hst (str): host name
        svc (str): service name
        state (int): state of the service
        output (str): message representing the state of the service in when loging to console
        metrics (int): metric name
        config (str, optional): Defaults to 'config0'.

    Returns:
        str: output
    """    
=======

def process_service_check_result_with_metrics(hst: str, svc: str, state: int, output: str, metrics: int, config='config0', metric_name='metric'):
>>>>>>> 64b92422
    now = int(time.time())
    pd = [output + " | "]
    for m in range(metrics):
        v = math.sin((now + m) / 1000) * 5
        pd.append(f"{metric_name}{m}={v}")
        logger.trace(f"{metric_name}{m}={v}")
    full_output = " ".join(pd)
    process_service_check_result(hst, svc, state, full_output, config)

def process_service_check_result(hst: str, svc: str, state: int, output: str, config='config0', use_grpc=0, nb_check=1):
    """
    
    process_service_check_result  

    Run the command to process service check result

    Args:
        hst (str): host name
        svc (str): service name
        state (int): state of the service
        output (str): message representing the state of the service in when loging to console
        config (str, optional): Defaults to 'config0'.
        use_grpc (int, optional): Defaults to 0.
        nb_check (int, optional): Defaults to 1.

    Returns:
        str: output
    """    
    if use_grpc > 0:
        port = 50001 + int(config[6:])
        with grpc.insecure_channel(f"127.0.0.1:{port}") as channel:
            stub = engine_pb2_grpc.EngineStub(channel)
            for i in range(nb_check):
                indexed_output = f"{output}_{i}"
                stub.ProcessServiceCheckResult(engine_pb2.Check(
                    host_name=hst, svc_desc=svc, output=indexed_output, code=state))

    else:
        now = int(time.time())
        with open(f"{VAR_ROOT}/lib/centreon-engine/{config}/rw/centengine.cmd", "w") as f:
            for i in range(nb_check):
                cmd = f"[{now}] PROCESS_SERVICE_CHECK_RESULT;{hst};{svc};{state};{output}_{i}\n"
                f.write(cmd)

@external_command
def acknowledge_service_problem(hst, service, typ='NORMAL'):
    """
    
    acknowledge_service_problem _summary_

    Run the command to acknowledge service problem

    Args:
        hst (str): host name
        service (str): service name
        typ (str, optional): . Defaults to 'NORMAL'.

    Returns: N/A

    """    
    if typ == 'NORMAL':
        logger.console('acknowledgement is normal')
        sticky = 1
    elif typ == 'STICKY':
        logger.console('acknowledgement is sticky')
        sticky = 2
    else:
        logger.console('acknowledgement type is none')
        sticky = 0

    return f"ACKNOWLEDGE_SVC_PROBLEM;{hst};{service};{sticky};0;0;admin;Service ({hst},{service}) acknowledged\n"


@external_command
def remove_service_acknowledgement(hst, service):
    """
    
    remove_service_acknowledgement  

   Remove service acknowledgement

    Args:
        hst (str): host name
        service (str): service name

    Returns: N/A
        
    """    
    return f"REMOVE_SVC_ACKNOWLEDGEMENT;{hst};{service}\n"


@external_command
def send_custom_host_notification(hst, notification_option, author, comment):
    """
    
    send_custom_host_notification 

    Run the command to send custom host notification

    Args:
        hst (str): 
        notification_option (int): 
        author (str): 
        comment (str): 

    Returns: N/A
        
    """    
    return f"SEND_CUSTOM_HOST_NOTIFICATION;{hst};{notification_option};{author};{comment}\n"


@external_command
def add_svc_comment(host_name, svc_description, persistent, user_name, comment):
    """
    
    add_svc_comment 

    Run the command to add a service comment

    Args:
        host_name (str): 
        svc_description (str): 
        persistent (int): 
        user_name (str): 
        comment (str): 

    Returns: N/A
        
    """    
    return f"ADD_SVC_COMMENT;{host_name};{svc_description};{persistent};{user_name};{comment}\n"


@external_command
def add_host_comment(host_name, persistent, user_name, comment):
    """
    
    add_host_comment 

    Args:
        host_name (str:  
        persistent (int): 
        user_name (str): 
        comment (str): 

    Returns: N/A
        
    """    
    return f"ADD_HOST_COMMENT;{host_name};{persistent};{user_name};{comment}\n"


@external_command
def del_host_comment(comment_id):
    """
    
    del_host_comment  

    Delete a host comment

    Args:
        comment_id (int):

    Returns:
        
    """    

    return f"DEL_HOST_COMMENT;{comment_id}\n"


@external_command
def change_host_check_command(hst: str, Check_Command: str):
    """
    
    change_host_check_command 

    Update the check command of a host

    Args:
        hst (str): host_name
        Check_Command (str): check command name

    Returns: N/A
         
    """    
    return f"CHANGE_HOST_CHECK_COMMAND;{hst};{Check_Command}\n"


@external_command
def change_custom_host_var_command(hst: str, var_name: str, var_value):
    """
    
    change_custom_host_var_command  

    Run the command to change a custom host variable

    Args:
        hst (str):  
        var_name (str):  
        var_value (_type_):  

    Returns: N/A
     
    """    
    return "CHANGE_CUSTOM_HOST_VAR;{};{};{}\n".format(hst, var_name, var_value)


@external_command
def change_custom_svc_var_command(hst: str, svc: str, var_name: str, var_value):
    """
    
    change_custom_svc_var_command 

    Run the command to change a custom service variable

    Args:
        hst (str): host name
        svc (str): service name
        var_name (str): 
        var_value (_type_): 

    Returns: N/A
        
    """    
    return "CHANGE_CUSTOM_SVC_VAR;{};{};{};{}\n".format(hst, svc, var_name, var_value)


@external_command
def change_global_host_event_handler(var_value: str):
    """
    
    change_global_host_event_handler _summary_

    Run the command to change the global host event handler

    Args:
        var_value (str): 

    Returns: N/A
        
    """    
    return "CHANGE_GLOBAL_HOST_EVENT_HANDLER;{}\n".format(var_value)


@external_command
def change_global_svc_event_handler(var_value: str):
    """
    
    change_global_svc_event_handler _Change Global Svc Event Handler_

    Run the command to change the global service event handler

    Args:
        var_value (str): 

    Returns: N/A

    """    
    return "CHANGE_GLOBAL_SVC_EVENT_HANDLER;{}\n".format(var_value)


@external_command
def set_svc_notification_number(host_name: string, svc_description: string, value):
    """
    
    set_svc_notification_number _Set Svc Notification Number_

    Run the command to set the number of notifications for a service

    Args:
        host_name (string): host_name
        svc_description (string): service_name
        value (int): notification number wanted

    Returns: N/A
        
    """    
    return "SET_SVC_NOTIFICATION_NUMBER;{};{};{}\n".format(host_name, svc_description, value)

def create_anomaly_threshold_file(path: string, host_id: int, service_id: int, metric_name: string, values: array):
    """
    
    create_anomaly_threshold_file _Create Anomaly Threshold File_

    Run the command to create an anomaly threshold file

    Args:
        path (string): 
        host_id (int): 
        service_id (int): 
        metric_name (string): 
        values (array): 

    Example:
    | `Create Anomaly Threshold File` | /tmp/anomaly_threshold.json | 1 | 1 | metric_1 | ${values} |

    Returns: N/A
     
    """    
    f = open(path, "w")
    f.write("""[
    {{
        "host_id": "{0}",
        "service_id": "{1}",
        "metric_name": "{2}",
        "predict": [
            """.format(host_id, service_id, metric_name))
    sep = ""
    for ts_lower_upper in values:
        f.write(sep)
        sep = ","
        f.write("""
            {{
                "timestamp": {0},
                "lower": {1},
                "upper": {2}
            }}""".format(ts_lower_upper[0], ts_lower_upper[1], ts_lower_upper[2]))
    f.write("""
        ]
    }
]
""")
    f.close()

def create_anomaly_threshold_file_V2(path: string, host_id: int, service_id: int, metric_name: string, sensitivity: float, values: array):
    """
    
    create_anomaly_threshold_file_V2 _Create Anomaly Threshold File V2_

    Run the command to create an anomaly threshold file

    Args:
        path (string): 
        host_id (int): 
        service_id (int): 
        metric_name (string): 
        sensitivity (float): 
        values (array): 

    Example:
    | `Create Anomaly Threshold File V2` | /tmp/anomaly_threshold.json | 1 | 1 | metric_1 | 0.5 | ${values} |

    Returns: N/A
 
    """    
    f = open(path, "w")
    f.write("""[
    {{
        "host_id": "{0}",
        "service_id": "{1}",
        "metric_name": "{2}",
        "sensitivity": {3},
        "predict": [
            """.format(host_id, service_id, metric_name, sensitivity))
    sep = ""
    for ts_fit_lower_upper in values:
        f.write(sep)
        sep = ","
        f.write("""
            {{
                "timestamp": {0},
                "fit": {1},
                "lower_margin": {2},
                "upper_margin": {3}
            }}""".format(ts_fit_lower_upper[0], ts_fit_lower_upper[1], ts_fit_lower_upper[2], ts_fit_lower_upper[3]))
    f.write("""
        ]
    }
]
""")
    f.close()

def grep_retention(poller: int, pattern: str):
    """
    
    grep_retention _Grep Retention_

    Run the command to grep retention.dat

    Args:
        poller (int): id of poller chosen
        pattern (str): pattern

    Returns: N/A
 
    """    
    return Common.grep("{}/log/centreon-engine/config{}/retention.dat".format(VAR_ROOT, poller), pattern)

def modify_retention_dat(poller, host, service, key, value):
    """
    
    modify_retention_dat _Modify Retention Dat_

    Run the command to modify a key in retention.dat

    Args:
        poller (int): 
        host (str): 
        service (str): 
        key (str): 
        value (str): 

    Returns: N/A

    """
    if host != "" and host != "":
        # We want a service
        ff = open(
            f"{VAR_ROOT}/log/centreon-engine/config{poller}/retention.dat", "r")
        lines = ff.readlines()
        ff.close()

        r_hst = re.compile(r"^\s*host_name=(.*)$")
        r_svc = re.compile(r"^\s*service_description=(.*)$")
        in_block = False
        hst = ""
        svc = ""
        for i in range(len(lines)):
            l = lines[i]
            if not in_block:
                if l == "service {\n":
                    in_block = True
                    continue
            else:
                if l == "}\n":
                    in_block = False
                    hst = ""
                    svc = ""
                    continue
                m = r_hst.match(l)
                if m:
                    hst = m.group(1)
                    continue
                m = r_svc.match(l)
                if m:
                    svc = m.group(1)
                    continue
                if l.startswith(f"{key}=") and host == hst and svc == service:
                    logger.console(f"key '{key}' found !")
                    lines[i] = f"{key}={value}\n"
                    hst = ""
                    svc = ""

        ff = open(
            f"{VAR_ROOT}/log/centreon-engine/config{poller}/retention.dat", "w")
        ff.writelines(lines)
        ff.close()

def modify_retention_dat_host(poller, host, key, value):
    """
    
    modify_retention_dat_host _Modify Retention Dat Host_

    Run the command to modify a key in retention.dat

    Args:
        poller (int): id of the chosen poller
        host (str): host_name
        key (str): 
        value (str): 

    Returns: N/A

    """ 
    if host != "" and host != "":
        # We want a host
        ff = open(
            f"{VAR_ROOT}/log/centreon-engine/config{poller}/retention.dat", "r")
        lines = ff.readlines()
        ff.close()

        r_hst = re.compile(r"^\s*host_name=(.*)$")
        in_block = False
        hst = ""
        for i in range(len(lines)):
            l = lines[i]
            if not in_block:
                if l == "host {\n":
                    in_block = True
                    continue
            else:
                if l == "}\n":
                    in_block = False
                    hst = ""
                    continue
                m = r_hst.match(l)
                if m:
                    hst = m.group(1)
                    continue
                if l.startswith(f"{key}=") and host == hst:
                    logger.console(f"key '{key}' found !")
                    lines[i] = f"{key}={value}\n"
                    hst = ""

        ff = open(
            f"{VAR_ROOT}/log/centreon-engine/config{poller}/retention.dat", "w")
        ff.writelines(lines)
        ff.close()

def get_engine_process_stat(port, timeout=10):
    """
    
    get_engine_process_stat _summary_

    Call the GetGenericStats function by gRPC it works with both engine and broker

    Args:
        port (int): port of the grpc server
        timeout (int, optional): _description_. Defaults to 10.

    Returns:
        _type_: process__stat__pb2.pb_process_stat
        
    """    
    limit = time.time() + timeout
    while time.time() < limit:
        time.sleep(1)
        with grpc.insecure_channel("127.0.0.1:{}".format(port)) as channel:
            # same for engine and broker
            stub = engine_pb2_grpc.EngineStub(channel)
            try:
                res = stub.GetProcessStats(empty_pb2.Empty())
                return res
            except:
                logger.console("gRPC server not ready")
    logger.console("unable to get process stats")
    return None

def send_bench(id: int, port: int):
    """
    
    send_bench

    Run the command to send a bench event

    Args:
        id (int): field of the protobuf Bench message
        port (int): port of the grpc server

    """    
    ts = Timestamp()
    ts.GetCurrentTime()
    with grpc.insecure_channel("127.0.0.1:{}".format(port)) as channel:
        stub = engine_pb2_grpc.EngineStub(channel)
        stub.SendBench(engine_pb2.BenchParam(id=id, ts=ts))


def config_host_command_status(idx: int, cmd_name: str, status: int):
    filename = f"{ETC_ROOT}/centreon-engine/config{idx}/commands.cfg"
    with open(filename, "r") as f:
        lines = f.readlines()

    r = re.compile(rf"^\s*command_name\s+{cmd_name}\s*$")
    for i in range(len(lines)):
        if r.match(lines[i]):
            lines[i +
                  1] = f"    command_line                    {ENGINE_HOME}/check.pl 0 {status}\n"
            break

    with open(filename, "w") as f:
        f.writelines(lines)


def add_host_dependency(idx: int, host_name:str, dependent_host_name:str):
    """!
    add a host dependency in dependencies.cfg file
    @param idx index ofthe poller usually 0
    @host_name  host whose dependent_host_name is dependent
    @dependent_host_name
    """
    filename = f"{ETC_ROOT}/centreon-engine/config{idx}/dependencies.cfg"
    with open(filename, "a+") as f:
        f.write(f"""
define hostdependency {{
    execution_failure_criteria     d,p 
    notification_failure_criteria  o,u
    dependency_period              24x7
    inherits_parent                1 
    dependent_host_name            {dependent_host_name} 
    host_name                      {host_name} 
}}
""")
        
def add_service_dependency(idx: int, host_name:str, dependent_host_name:str, service:str, dependent_service:str):
    """!
    add a host dependency in dependencies.cfg file
    @param idx index ofthe poller usually 0
    @host_name  host whose denendent_host_name is dependent
    @dependent_host_name
    @service  service whose dependent_service is dependent
    @dependent_service
    """
    filename = f"{ETC_ROOT}/centreon-engine/config{idx}/dependencies.cfg"
    with open(filename, "a+") as f:
        f.write(f"""
define servicedependency {{
    execution_failure_criteria     c 
    notification_failure_criteria  c 
    inherits_parent                1 
    dependency_period              24x7
    dependent_host_name            {dependent_host_name} 
    host_name                      {host_name}
    dependent_service_description  {dependent_service} 
    service_description            {service} 
}}
""")

<|MERGE_RESOLUTION|>--- conflicted
+++ resolved
@@ -1060,7 +1060,6 @@
     f.close()
 
 def engine_config_remove_host(idx: int, host: str):
-<<<<<<< HEAD
     """
     engine_config_remove_host _Engine Config Remove Host_
 
@@ -1073,15 +1072,9 @@
     Returns: N/A
 
     """
-    filename = ETC_ROOT + "/centreon-engine/config{}/services.cfg".format(idx)
-    f = open(filename, "r")
-    lines = f.readlines()
-    f.close()
-=======
     filename = f"{ETC_ROOT}/centreon-engine/config{idx}/hosts.cfg"
     with open(filename, "r") as f:
         lines = f.readlines()
->>>>>>> 64b92422
 
     host_name = re.compile(r"^\s*host_name\s+" + host + "\s*$")
     host_begin = re.compile(r"^define host {$")
@@ -2303,52 +2296,6 @@
         f.write(cmd)
         f.close()
 
-<<<<<<< HEAD
-def service_ext_commands(hst: str, svc: str, state: int, output: str):
-    """
-    service_ext_commands 
-
-    Run the command to process a service check result
-
-    Args:
-        hst (str): host name
-        svc (str): service name
-        state (int): state of the service wanted (0:ok, 1:WARNING, 2:CRITICAL....)
-        output (str): output wanted to be logged in console (service is OK)
-
-    Returns:
-        str: output
-    """    
-    now = int(time.time())
-    cmd = "[{}] PROCESS_SERVICE_CHECK_RESULT;{};{};{};{}\n".format(
-        now, hst, svc, state, output)
-    f = open(VAR_ROOT + "/lib/centreon-engine/config0/rw/centengine.cmd", "w")
-    f.write(cmd)
-    f.close()
-
-def process_host_check_result(hst: str, state: int, output: str):
-    """
-    process_host_check_result 
-
-    Run the command to process a host check result
-
-    Args:
-        hst (str): host name
-        state (int): state of host wanted to be checked (0:UP...)
-        output (str): output wanted to be logged in console (host is UP)
-
-
-    Returns:
-        str: output
-    """    
-    now = int(time.time())
-    cmd = "[{}] PROCESS_HOST_CHECK_RESULT;{};{};{}\n".format(
-        now, hst, state, output)
-    f = open(VAR_ROOT + "/lib/centreon-engine/config0/rw/centengine.cmd", "w")
-    f.write(cmd)
-    f.close()
-
-=======
 
 def external_command(func):
     def wrapper(*args):
@@ -2362,8 +2309,21 @@
 
 @external_command
 def service_ext_commands(hst: str, svc: str, state: int, output: str):
+    """
+    service_ext_commands 
+
+    Run the command to process a service check result
+
+    Args:
+        hst (str): host name
+        svc (str): service name
+        state (int): state of the service wanted (0:ok, 1:WARNING, 2:CRITICAL....)
+        output (str): output wanted to be logged in console (service is OK)
+
+    Returns:
+        str: output
+    """
     return f"PROCESS_SERVICE_CHECK_RESULT;{hst};{svc};{state};{output}\n"
-
 
 @external_command
 def process_host_check_result(hst: str, state: int, output: str):
@@ -2371,7 +2331,6 @@
 
 
 @external_command
->>>>>>> 64b92422
 def schedule_service_downtime(hst: str, svc: str, duration: int):
     """
     schedule_service_downtime 
@@ -2389,24 +2348,14 @@
     now = int(time.time())
     return f"SCHEDULE_SVC_DOWNTIME;{hst};{svc};{now};{now+int(duration)};0;0;{duration};admin;Downtime set by admin\n"
 
-<<<<<<< HEAD
-=======
 
 @external_command
->>>>>>> 64b92422
 def schedule_service_fixed_downtime(hst: str, svc: str, duration: int):
-    """
-    schedule_service_fixed_downtime 
-
-    Run the command to schedule a service fixed downtime
-
-    Args:
-        hst (str): host name
-        svc (str): service name
-        duration (int): duration of the fixed downtime in seconds
-    """    
+
+
     now = int(time.time())
     return f"SCHEDULE_SVC_DOWNTIME;{hst};{svc};{now};{now+int(duration)};1;0;{duration};admin;Downtime set by admin\n"
+
 
 def schedule_host_fixed_downtime(poller: int, hst: str, duration: int):
     """
@@ -2522,8 +2471,7 @@
     f.close()
     time.sleep(0.05)
 
-<<<<<<< HEAD
-def schedule_forced_host_check(host: str, pipe: str = VAR_ROOT + "/lib/centreon-engine/config0/rw/centengine.cmd"):
+def schedule_forced_host_check(host: str, pipe: str = f"{VAR_ROOT}/lib/centreon-engine/config0/rw/centengine.cmd"):
     """
     
     schedule_forced_host_check 
@@ -2537,14 +2485,12 @@
     Returns: N/A
        
     """ 
-=======
-
-def schedule_forced_host_check(host: str, pipe: str = f"{VAR_ROOT}/lib/centreon-engine/config0/rw/centengine.cmd"):
->>>>>>> 64b92422
     now = int(time.time())
-    cmd = f"[{now}] SCHEDULE_FORCED_HOST_CHECK;{host};{now}\n"
-    with open(pipe, "w") as f:
-        f.write(cmd)
+    f = open(pipe, "w")
+    cmd = "[{1}] SCHEDULE_FORCED_HOST_CHECK;{0};{1}\n".format(host, now)
+    f.write(cmd)
+    f.close()
+    time.sleep(0.05)
 
 def create_severities_file(poller: int, nb: int, offset: int = 1):
     """
@@ -2599,8 +2545,8 @@
     """    
     engine.create_template_file(poller, typ, what, ids)
 
-<<<<<<< HEAD
-def create_tags_file(poller: int, nb: int, offset: int = 1):
+
+def create_tags_file(poller: int, nb: int, offset: int = 1, tag_type: str = ""):
     """
     
     create_tags_file 
@@ -2611,8 +2557,10 @@
         poller (int): poller id
         nb (int): number of tags
         offset (int, optional): Defaults to 1.
-=======
-def create_tags_file(poller: int, nb: int, offset: int = 1, tag_type: str = ""):
+
+    Returns: N/A
+        
+    """    
     engine.create_tags(poller, nb, offset, tag_type)
 
 
@@ -2648,12 +2596,6 @@
     f.writelines(lines)
     f.close()
 
->>>>>>> 64b92422
-
-    Returns: N/A
-        
-    """    
-    engine.create_tags(poller, nb, offset)
 
 def config_engine_add_cfg_file(poller: int, cfg: str):
     """
@@ -3058,7 +3000,7 @@
     ff.writelines(linesearch)
     ff.close()
 
-<<<<<<< HEAD
+
 def external_command(func):
     def wrapper(*args):
         now = int(time.time())
@@ -3069,7 +3011,8 @@
 
     return wrapper
 
-def process_service_check_result_with_metrics(hst: str, svc: str, state: int, output: str, metrics: int, config='config0'):
+
+def process_service_check_result_with_metrics(hst: str, svc: str, state: int, output: str, metrics: int, config='config0', metric_name='metric'):
     """
     
     process_service_check_result_with_metrics  
@@ -3086,11 +3029,7 @@
 
     Returns:
         str: output
-    """    
-=======
-
-def process_service_check_result_with_metrics(hst: str, svc: str, state: int, output: str, metrics: int, config='config0', metric_name='metric'):
->>>>>>> 64b92422
+    """
     now = int(time.time())
     pd = [output + " | "]
     for m in range(metrics):
@@ -3635,7 +3574,6 @@
         stub = engine_pb2_grpc.EngineStub(channel)
         stub.SendBench(engine_pb2.BenchParam(id=id, ts=ts))
 
-
 def config_host_command_status(idx: int, cmd_name: str, status: int):
     filename = f"{ETC_ROOT}/centreon-engine/config{idx}/commands.cfg"
     with open(filename, "r") as f:
@@ -3695,4 +3633,4 @@
     service_description            {service} 
 }}
 """)
-
+        