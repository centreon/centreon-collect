from os import makedirs
from os.path import exists, dirname
from robot.api import logger
import db_conf
import random
import shutil
import sys
import time
import re

CONF_DIR = "/etc/centreon-engine"
ENGINE_HOME = "/var/lib/centreon-engine"
SCRIPT_DIR: str = dirname(__file__) + "/engine-scripts/"


class EngineInstance:
    def __init__(self, count: int):
        self.last_service_id = 0
        self.hosts = []
        self.last_host_id = 0
        self.last_host_group_id = 0
        self.commands_count = 50
        self.instances = count
        self.service_cmd = {}
        self.build_configs(50, 20)

    def create_centengine(self, id: int, debug_level=0):
        return ("#cfg_file={2}/config{0}/hostTemplates.cfg\n"
                "cfg_file={2}/config{0}/hosts.cfg\n"
                "cfg_file={2}/config{0}/services.cfg\n"
                "cfg_file={2}/config{0}/commands.cfg\n"
                "#cfg_file={2}/config{0}/contactgroups.cfg\n"
                "#cfg_file={2}/config{0}/contacts.cfg\n"
                "cfg_file={2}/config{0}/hostgroups.cfg\n"
                "#cfg_file={2}/config{0}/servicegroups.cfg\n"
                "cfg_file={2}/config{0}/timeperiods.cfg\n"
                "#cfg_file={2}/config{0}/escalations.cfg\n"
                "#cfg_file={2}/config{0}/dependencies.cfg\n"
                "cfg_file={2}/config{0}/connectors.cfg\n"
                "#cfg_file={2}/config{0}/meta_commands.cfg\n"
                "#cfg_file={2}/config{0}/meta_timeperiod.cfg\n"
                "#cfg_file={2}/config{0}/meta_host.cfg\n"
                "#cfg_file={2}/config{0}/meta_services.cfg\n"
                "broker_module=/usr/lib64/centreon-engine/externalcmd.so\n"
                "broker_module=/usr/lib64/nagios/cbmod.so /etc/centreon-broker/central-module.json\n"
                "interval_length=60\n"
                "use_timezone=:Europe/Paris\n"
                "resource_file={2}/config{0}/resource.cfg\n"
                "log_file=/var/log/centreon-engine/config{0}/centengine.log\n"
                "status_file=/var/log/centreon-engine/config{0}/status.dat\n"
                "command_check_interval=1s\n"
                "command_file=/var/lib/centreon-engine/config{0}/rw/centengine.cmd\n"
                "state_retention_file=/var/log/centreon-engine/config{0}/retention.dat\n"
                "retention_update_interval=60\n"
                "sleep_time=0.2\n"
                "service_inter_check_delay_method=s\n"
                "service_interleave_factor=s\n"
                "max_concurrent_checks=400\n"
                "max_service_check_spread=5\n"
                "check_result_reaper_frequency=5\n"
                "low_service_flap_threshold=25.0\n"
                "high_service_flap_threshold=50.0\n"
                "low_host_flap_threshold=25.0\n"
                "high_host_flap_threshold=50.0\n"
                "service_check_timeout=10\n"
                "host_check_timeout=12\n"
                "event_handler_timeout=30\n"
                "notification_timeout=30\n"
                "ocsp_timeout=5\n"
                "ochp_timeout=5\n"
                "perfdata_timeout=5\n"
                "date_format=euro\n"
                "illegal_object_name_chars=~!$%^&*\"|'<>?,()=\n"
                "illegal_macro_output_chars=`~$^&\"|'<>\n"
                "admin_email=titus@bidibule.com\n"
                "admin_pager=admin\n"
                "event_broker_options=-1\n"
                "cached_host_check_horizon=60\n"
                "debug_file=/var/log/centreon-engine/config{0}/centengine.debug\n"
                "debug_level={1}\n"
                "debug_verbosity=2\n"
                "log_pid=1\n"
                "macros_filter=KEY80,KEY81,KEY82,KEY83,KEY84\n"
                "enable_macros_filter=0\n"
                "grpc_port=50001\n"
                "postpone_notification_to_timeperiod=0\n"
                "instance_heartbeat_interval=30\n"
                "enable_notifications=1\n"
                "execute_service_checks=1\n"
                "accept_passive_service_checks=1\n"
                "enable_event_handlers=1\n"
                "check_external_commands=1\n"
                "use_retained_program_state=1\n"
                "use_retained_scheduling_info=1\n"
                "use_syslog=0\n"
                "log_notifications=1\n"
                "log_service_retries=1\n"
                "log_host_retries=1\n"
                "log_event_handlers=1\n"
                "log_external_commands=1\n"
                "log_v2_enabled=1\n"
                "log_legacy_enabled=1\n"
                "log_v2_logger=file\n"
                "log_level_functions=info\n"
                "log_level_config=info\n"
                "log_level_events=info\n"
                "log_level_checks=info\n"
                "log_level_notifications=info\n"
                "log_level_eventbroker=info\n"
                "log_level_external_command=info\n"
                "log_level_commands=info\n"
                "log_level_downtimes=info\n"
                "log_level_comments=info\n"
                "log_level_macros=info\n"
                "log_level_process=info\n"
                "log_level_runtime=info\n"
                "soft_state_dependencies=0\n"
                "obsess_over_services=0\n"
                "process_performance_data=0\n"
                "check_for_orphaned_services=0\n"
                "check_for_orphaned_hosts=0\n"
                "check_service_freshness=1\n"
                "enable_flap_detection=0\n").format(id, debug_level, CONF_DIR)

    def create_host(self):
        self.last_host_id += 1
        hid = self.last_host_id
        a = hid % 255
        q = hid // 255
        b = q % 255
        q //= 255
        c = q % 255
        q //= 255
        d = q % 255

        retval = {
            "config": "define host {{\n" "host_name                      host_{0}\n    alias                          "
                      "host_{0}\n    address                        {1}.{2}.{3}.{4}\n    check_command                "
                      "  checkh{0}\n    check_period                   24x7\n    register                       1\n    "
                      "_KEY{0}                      VAL{0}\n    _SNMPCOMMUNITY                 public\n    "
                      "_SNMPVERSION                   2c\n    _HOST_ID                       {0}\n}}\n".format(
                          hid, a, b, c, d),
            "hid": hid}
        return retval

    def create_service(self, host_id: int, cmd_ids):
        self.last_service_id += 1
        service_id = self.last_service_id
        command_id = random.randint(cmd_ids[0], cmd_ids[1])
        self.service_cmd[service_id] = "command_{}".format(command_id)

        retval = """define service {{
    host_name                       host_{0}
    service_description             service_{1}
    _SERVICE_ID                     {1}
    check_command                   {2}
    check_period                    24x7
    max_check_attempts              3
    check_interval                  5
    retry_interval                  5
    register                        1
    active_checks_enabled           1
    passive_checks_enabled          1
}}
""".format(
            host_id, service_id, self.service_cmd[service_id])
        return retval

    def create_bam_timeperiod(self):
        retval = """define timeperiod {
  timeperiod_name                centreon-bam-timeperiod
  alias                          centreon-bam-timeperiod
  sunday                         00:00-24:00
  monday                         00:00-24:00
  tuesday                        00:00-24:00
  wednesday                      00:00-24:00
  thursday                       00:00-24:00
  friday                         00:00-24:00
  saturday                       00:00-24:00
}
"""
        config_dir = "{}/config0".format(CONF_DIR)
        ff = open(config_dir + "/centreon-bam-timeperiod.cfg", "a+")
        ff.write(retval)
        ff.close()

    def create_bam_command(self):
        retval = """define command {
  command_name                   centreon-bam-check
  command_line                   $CENTREONPLUGINS$/check_centreon_bam -i $ARG1$
                }

define command {
  command_name                   centreon-bam-host-alive
  command_line                   /usr/lib64/nagios/plugins//check_ping -H $HOSTADDRESS$ -w 3000.0,80% -c 5000.0,100% -p 1
}
"""
        config_dir = "{}/config0".format(CONF_DIR)
        ff = open(config_dir + "/centreon-bam-command.cfg", "a+")
        ff.write(retval)
        ff.close()

    def create_bam_host(self):
        self.last_host_id += 1
        print(self.last_host_id)
        host_id = self.last_host_id
        retval = """define host {{
  host_name                      _Module_BAM_1
  alias                          Centreon BAM Module
  address                        127.0.0.1
  check_command                  centreon-bam-host-alive
  max_check_attempts             3
  check_interval                 1
  active_checks_enabled          0
  passive_checks_enabled         0
  check_period                   centreon-bam-timeperiod
  notification_period            centreon-bam-timeperiod
  notification_options           d
  _HOST_ID                       {}
  register                       1
}}
""".format(host_id)
        config_dir = "{}/config0".format(CONF_DIR)
        ff = open(config_dir + "/centreon-bam-host.cfg", "a+")
        ff.write(retval)
        ff.close()
        return host_id

    def create_bam_service(self, name: str, display_name: str, host_name: str, check_command: str):
        self.last_service_id += 1
        service_id = self.last_service_id
        retval = """define service {{
    service_description             {1}
    display_name                    {2}
    host_name                       {0}
    check_command                   {3}
    max_check_attempts              1
    normal_check_interval           5
    retry_check_interval            1
    active_checks_enabled           1
    passive_checks_enabled          1
    check_period                    centreon-bam-timeperiod
    notification_period             24x7
    notifications_enabled           0
    event_handler_enabled           0
    _SERVICE_ID                     {4}
    register                        1
}}
""".format(host_name, name, display_name, check_command, service_id)
        config_dir = "{}/config0".format(CONF_DIR)
        ff = open(config_dir + "/centreon-bam-services.cfg", "a+")
        ff.write(retval)
        ff.close()
        return service_id

    @staticmethod
    def create_command(cmd):
        retval: str
        if cmd % 2 == 0:
            retval = """define command {{
    command_name                    command_{1}
    command_line                    {0}/check.pl {1}
    connector                       Perl Connector
}}
""".format(ENGINE_HOME, cmd)
        else:
            retval = """define command {{
    command_name                    command_{1}
    command_line                    {0}/check.pl {1}
}}
""".format(ENGINE_HOME, cmd)
        return retval

    def create_host_group(self, mbs):
        self.last_host_group_id += 1
        hid = self.last_host_group_id

        retval = """define hostgroup {{
    hostgroup_id                    {0}
    hostgroup_name                  hostgroup_{0}
    alias                           hostgroup_{0}
    members                         {1}
}}
""".format(hid, ",".join(mbs))
        logger.console(retval)
        return retval

    @staticmethod
<<<<<<< HEAD
    def create_severities(nb: int, offset: int):
        config_file = "{}/config0/severities.cfg".format(CONF_DIR)
=======
    def create_severities(poller:int, nb:int, offset: int):
        config_file = "{}/config{}/severities.cfg".format(CONF_DIR, poller)
>>>>>>> 888abe82
        ff = open(config_file, "w+")
        content = ""
        typ = ["service", "host"]
        for i in range(nb):
            level = i % 5 + 1
            content += """define severity {{
    id                     {0}
    name                   severity{3}
    level                  {1}
    icon_id                {2}
    type                   {4}
}}
""".format(i + 1, level, 6 - level, i + offset, typ[i % 2])
        ff.write(content)
        ff.close()

    @staticmethod
<<<<<<< HEAD
    def create_tags(nb: int, offset: int):
        tt = ["hostcategory", "servicecategory", "hostgroup", "servicegroup"]
=======
    def create_template_file(poller: int, typ: str, what: str, ids):
        config_file = "{}/config{}/{}Templates.cfg".format(CONF_DIR, poller, typ)
        ff = open(config_file, "w+")
        content = ""
        idx = 1
        for i in ids:
            content += """define {} {{
name                   {}_template_{}
{}               {}
register               0
active_checks_enabled  1
passive_checks_enabled 1
}}
""".format(typ,typ,idx,what, i)
            idx += 1
        ff.write(content)
        ff.close()

    @staticmethod
    def create_tags(poller:int, nb:int, offset: int):
        tt = ["servicegroup", "hostgroup", "servicecategory", "hostcategory"]
>>>>>>> 888abe82

        config_file = "{}/config{}/tags.cfg".format(CONF_DIR, poller)
        ff = open(config_file, "w+")
        content = ""
        for i in range(nb):
            typ = tt[i % 4]
            content += """define tag {{
    id                     {0}
    name                   tag{2}
    type                   {1}
}}
""".format(i + 1, typ, i + offset)
        ff.write(content)
        ff.close()

    def build_configs(self, hosts: int, services_by_host: int, debug_level=0):
        if exists(CONF_DIR):
            shutil.rmtree(CONF_DIR)
        r = 0
        if hosts % self.instances > 0:
            r = 1
        v = int(hosts / self.instances) + r
        last = hosts - (self.instances - 1) * v
        for inst in range(self.instances):
            if v < hosts:
                nb_hosts = v
                hosts -= v
            else:
                nb_hosts = hosts
                hosts = 0

            config_dir = "{}/config{}".format(CONF_DIR, inst)
            makedirs(config_dir)
            f = open(config_dir + "/centengine.cfg", "w+")
            bb = self.create_centengine(inst, debug_level=debug_level)
            f.write(bb)
            f.close()

            f = open(config_dir + "/hosts.cfg", "w")
            ff = open(config_dir + "/services.cfg", "w")
            for i in range(1, nb_hosts + 1):
                h = self.create_host()
                f.write(h["config"])
                self.hosts.append("host_{}".format(h["hid"]))
                for j in range(1, services_by_host + 1):
                    ff.write(self.create_service(h["hid"],
                                                 (inst * self.commands_count + 1, (inst + 1) * self.commands_count)))
            ff.close()
            f.close()

            f = open(config_dir + "/commands.cfg", "w")
            for i in range(inst * self.commands_count + 1, (inst + 1) * self.commands_count + 1):
                f.write(self.create_command(i))
            for i in range(self.last_host_id):
                f.write("""define command {{
    command_name                    checkh{1}
    command_line                    {0}/check.pl 0 {1}
}}
""".format(ENGINE_HOME, i + 1))
            f.write("""define command {{
    command_name                    notif
    command_line                    {0}/notif.pl
}}
define command {{
    command_name                    test-notif
    command_line                    {0}/notif.pl
}}
""".format(ENGINE_HOME))
            f.close()
            f = open(config_dir + "/connectors.cfg", "w")
            f.write("""define connector {
    connector_name                 Perl Connector
    connector_line                 /usr/lib64/centreon-connector/centreon_connector_perl
}

define connector {
    connector_name                 SSH Connector
    connector_line                 /usr/lib64/centreon-connector/centreon_connector_ssh
}
""")
            f.close()
            f = open(config_dir + "/resource.cfg", "w")
            f.close()
            f = open(config_dir + "/timeperiods.cfg", "w")
            f.write("""define timeperiod {
    name                           24x7
    timeperiod_name                24x7
    alias                          24_Hours_A_Day,_7_Days_A_Week
    sunday                         00:00-24:00
    monday                         00:00-24:00
    tuesday                        00:00-24:00
    wednesday                      00:00-24:00
    thursday                       00:00-24:00
    friday                         00:00-24:00
    saturday                       00:00-24:00
}
""")
            f.close()
            f = open(config_dir + "/hostgroups.cfg", "w")
            f.close()
            if not exists(ENGINE_HOME):
                makedirs(ENGINE_HOME)
            for file in ["check.pl", "notif.pl"]:
                shutil.copyfile("{0}/{1}".format(SCRIPT_DIR, file),
                                "{0}/{1}".format(ENGINE_HOME, file))

    def centengine_conf_add_bam(self):
        config_dir = "{}/config0".format(CONF_DIR)
        f = open(config_dir + "/centengine.cfg", "r")
        lines = f.readlines()
        f.close
        lines_to_prep = ["cfg_file=/etc/centreon-engine/config0/centreon-bam-command.cfg\n", "cfg_file=/etc/centreon-engine/config0/centreon-bam-timeperiod.cfg\n",
                         "cfg_file=/etc/centreon-engine/config0/centreon-bam-host.cfg\n", "cfg_file=/etc/centreon-engine/config0/centreon-bam-services.cfg\n"]
        f = open(config_dir + "/centengine.cfg", "w")
        f.writelines(lines_to_prep)
        f.writelines(lines)
        f.close()


##
# @brief Configure all the necessary files for num instances of centengine.
#
# @param num: How many engine configurations to start
#
def config_engine(num: int):
    global engine
    engine = EngineInstance(num)


##
# @brief Accessor to the number of centengine configurations
#
def get_engines_count():
    return engine.instances


##
# @brief Function to change a value in the centengine.cfg for the config idx.
#
# @param idx index of the configuration (from 0)
# @param key the key to change the value.
# @param value the new value to set to the key variable.
#
def engine_config_set_value(idx: int, key: str, value: str):
    filename = "/etc/centreon-engine/config{}/centengine.cfg".format(idx)
    f = open(filename, "r")
    lines = f.readlines()
    f.close()

    for i in range(len(lines)):
        if lines[i].startswith(key + "="):
            lines[i] = "{}={}\n".format(key, value)

    f = open(filename, "w")
    f.writelines(lines)
    f.close()


def add_host_group(index: int, members: list):
    mbs = []
    for m in members:
        if m in engine.hosts:
            mbs.append(m)

    f = open("/etc/centreon-engine/config{}/hostgroups.cfg".format(index), "a+")
    logger.console(mbs)
    f.write(engine.create_host_group(mbs))
    f.close()


def engine_log_duplicate(result: list):
    dup = True
    for i in result:
        if (i[0] % 2) != 0:
            dup = False
    return dup


def clone_engine_config_to_db():
    global dbconf
    dbconf = db_conf.DbConf(engine)
    dbconf.create_conf_db()


def add_bam_config_to_engine():
    global dbconf
    dbconf.init_bam()


def create_ba_with_services(name: str, typ: str, svc: list):
    global dbconf
    dbconf.create_ba_with_services(name, typ, svc)


def get_command_id(service: int):
    global engine
    global dbconf
    cmd_name = engine.service_cmd[service]
    return dbconf.command[cmd_name]


def process_service_check_result(hst: str, svc: str, state: int, output: str):
    now = int(time.time())
    cmd = "[{}] PROCESS_SERVICE_CHECK_RESULT;{};{};{};{}\n".format(
        now, hst, svc, state, output)
    f = open("/var/lib/centreon-engine/config0/rw/centengine.cmd", "w")
    f.write(cmd)
    f.close()


def schedule_service_downtime(hst: str, svc: str, duration: int):
    now = int(time.time())
    cmd = "[{2}] SCHEDULE_SVC_DOWNTIME;{0};{1};{2};{3};1;0;{4};admin;Downtime set by admin".format(
        hst, svc, now, now + duration, duration)
    f = open("/var/lib/centreon-engine/config0/rw/centengine.cmd", "w")
    f.write(cmd)
    f.close()

<<<<<<< HEAD

def schedule_forced_svc_check(host: str, svc: str, pipe: str = "/var/lib/centreon-engine/rw/centengine.cmd"):
    now = int(time.time())
    f = open(pipe, "w")
    cmd = "[{2}] SCHEDULE_FORCED_SVC_CHECK;{0};{1};{2}".format(host, svc, now)
    f.write(cmd)
    f.close()
    time.sleep(0.05)


def schedule_forced_host_check(host: str, pipe: str = "/var/lib/centreon-engine/rw/centengine.cmd"):
    now = int(time.time())
    f = open(pipe, "w")
    cmd = "[{1}] SCHEDULE_FORCED_HOST_CHECK;{0};{1}".format(host, now)
    f.write(cmd)
    f.close()
    time.sleep(0.05)


def create_severities_file(nb: int, offset: int = 1):
    engine.create_severities(nb, offset)


def create_tags_file(nb: int, offset: int = 1):
    engine.create_tags(nb, offset)


def config_engine_add_cfg_file(cfg: str):
    ff = open("{}/config0/centengine.cfg".format(CONF_DIR), "r")
=======
def create_severities_file(poller: int, nb:int, offset:int = 1):
    engine.create_severities(poller, nb, offset)

def create_template_file(poller: int, typ: str, what: str, ids:list):
    engine.create_template_file(poller, typ, what, ids)

def create_template_file(poller: int, typ: str, what: str, ids:list):
    engine.create_template_file(poller, typ, what, ids)

def create_tags_file(poller: int, nb:int, offset:int = 1):
    engine.create_tags(poller, nb, offset)

def config_engine_add_cfg_file(poller:int, cfg:str):
    ff = open("{}/config{}/centengine.cfg".format(CONF_DIR, poller), "r")
>>>>>>> 888abe82
    lines = ff.readlines()
    ff.close()
    r = re.compile(r"^\s*cfg_file=")
    for i in range(len(lines)):
        if r.match(lines[i]):
            lines.insert(i, "cfg_file={}/config{}/{}\n".format(CONF_DIR, poller, cfg))
            break
    ff = open("{}/config{}/centengine.cfg".format(CONF_DIR, poller), "w+")
    ff.writelines(lines)
    ff.close()


<<<<<<< HEAD
def add_severity_to_services(severity_id: int, svc_lst):
    ff = open("{}/config0/services.cfg".format(CONF_DIR), "r")
=======
def add_severity_to_services(poller:int, severity_id:int, svc_lst):
    ff = open("{}/config{}/services.cfg".format(CONF_DIR, poller), "r")
>>>>>>> 888abe82
    lines = ff.readlines()
    ff.close()
    r = re.compile(r"^\s*_SERVICE_ID\s*(\d+)$")
    for i in range(len(lines)):
        m = r.match(lines[i])
        if m and m.group(1) in svc_lst:
            lines.insert(
                i + 1, "    severity_id                     {}\n".format(severity_id))

    ff = open("{}/config{}/services.cfg".format(CONF_DIR, poller), "w")
    ff.writelines(lines)
    ff.close()


def add_template_to_services(poller:int, tmpl:str, svc_lst):
    ff = open("{}/config{}/services.cfg".format(CONF_DIR, poller), "r")
    lines = ff.readlines()
    ff.close()
    r = re.compile(r"^\s*_SERVICE_ID\s*(\d+)$")
    for i in range(len(lines)):
        m = r.match(lines[i])
        if m and m.group(1) in svc_lst:
            lines.insert(i + 1, "    use                     {}\n".format(tmpl))

    ff = open("{}/config{}/services.cfg".format(CONF_DIR, poller), "w")
    ff.writelines(lines)
    ff.close()

def add_tags_to_services(poller:int, type:str, tag_id:str, svc_lst):
    ff = open("{}/config{}/services.cfg".format(CONF_DIR, poller), "r")
    lines = ff.readlines()
    ff.close()
    r = re.compile(r"^\s*_SERVICE_ID\s*(\d+)$")
    for i in range(len(lines)):
        m = r.match(lines[i])
        if m and m.group(1) in svc_lst:
            lines.insert(i + 1, "    {}                     {}\n".format(type, tag_id))
    ff = open("{}/config{}/services.cfg".format(CONF_DIR, poller), "w")
    ff.writelines(lines)
    ff.close()

def remove_severities_from_services(poller:int):
    ff = open("{}/config{}/services.cfg".format(CONF_DIR, poller), "r")
    lines = ff.readlines()
    ff.close()
    r = re.compile(r"^\s*severity_id\s*\d+$")
    out = [l for l in lines if not r.match(l)]
    ff = open("{}/config{}/services.cfg".format(CONF_DIR, poller), "w")
    ff.writelines(out)
    ff.close()

<<<<<<< HEAD
##
# @brief Function that search a check, retrieve command index and return check result
# then it searchs the string "connector::run: id=1090", and then search "connector::_recv_query_execute: id=1090,"
# and return this line
#
# @param debug_file_path path of the debug log file
# @param str_to_search string after witch we will start connector::run search
#


def check_search(debug_file_path: str, str_to_search):
    with open(debug_file_path, 'r') as f:
        lines = f.readlines()
        for first_ind in range(len(lines)):
            find_index = lines[first_ind].find(str_to_search + ' ')
            if (find_index > 0):
                for second_ind in range(first_ind, len(lines)):
                    # search cmd_id
                    m = re.search(
                        r"^\[\d+\]\s+\[\d+\]\s+connector::run:\s+id=(\d+)", lines[second_ind])
                    if (m is not None):
                        cmd_id = m.group(1)
                        r_query_execute = r"^\[\d+\]\s+\[\d+\]\s+connector::_recv_query_execute:\s+id=" + \
                            cmd_id + ",\s+(\S[\s\S]+)$"
                        for third_ind in range(second_ind, len(lines)):
                            m = re.match(
                                r_query_execute, lines[third_ind])
                            if (m is not None):
                                return m.group(1)
                        return "_recv_query_execute not found" + r_query_execute
                return "connector::run not found"
        return "check_search don t find " + str_to_search
=======
def add_tags_to_hosts(poller:int, type:str, tag_id:str, hst_lst):
    ff = open("{}/config{}/hosts.cfg".format(CONF_DIR, poller), "r")
    lines = ff.readlines()
    ff.close()
    r = re.compile(r"^\s*_HOST_ID\s*(\d+)$")
    for i in range(len(lines)):
        m = r.match(lines[i])
        if m and m.group(1) in hst_lst:
            lines.insert(i + 1, "    {}                     {}\n".format(type, tag_id))

    ff = open("{}/config{}/hosts.cfg".format(CONF_DIR, poller), "w")
    ff.writelines(lines)
    ff.close()

def remove_tags_from_services(poller:int, type:str):
    ff = open("{}/config{}/services.cfg".format(CONF_DIR, poller), "r")
    lines = ff.readlines()
    ff.close()
    r = re.compile("r\"^\s*{}\s*\d+$\"".format(type))
    lines = [l for l in lines if r.match(l)]
    ff = open("{}/config{}/services.cfg".format(CONF_DIR, poller), "r")
    ff.writelines(lines)
    ff.close()

def remove_tags_from_hosts(poller:int, type:str):
    ff = open("{}/config{}/hosts.cfg".format(CONF_DIR, poller), "r")
    lines = ff.readlines()
    ff.close()
    r = re.compile("r\"^\s*{}\s*\d+$\"".format(type))
    lines = [l for l in lines if r.match(l)]
    ff = open("{}/config{}/hosts.cfg".format(CONF_DIR, poller), "r")
    ff.writelines(lines)
    ff.close()

def add_template_to_services(poller:int, tmpl:str, svc_lst):
    ff = open("{}/config{}/services.cfg".format(CONF_DIR, poller), "r")
    lines = ff.readlines()
    ff.close()
    r = re.compile(r"^\s*_SERVICE_ID\s*(\d+)$")
    for i in range(len(lines)):
        m = r.match(lines[i])
        if m and m.group(1) in svc_lst:
            lines.insert(i + 1, "    use                     {}\n".format(tmpl))

    ff = open("{}/config{}/services.cfg".format(CONF_DIR, poller), "w")
    ff.writelines(lines)
    ff.close()

def add_template_to_hosts(poller:int, tmpl:str, hst_lst):
    ff = open("{}/config{}/hosts.cfg".format(CONF_DIR, poller), "r")
    lines = ff.readlines()
    ff.close()
    r = re.compile(r"^\s*_HOST_ID\s*(\d+)$")
    for i in range(len(lines)):
        m = r.match(lines[i])
        if m and m.group(1) in hst_lst:
            lines.insert(i + 1, "    use                     {}\n".format(tmpl))

    ff = open("{}/config{}/hosts.cfg".format(CONF_DIR, poller), "w")
    ff.writelines(lines)
    ff.close()
>>>>>>> 888abe82
<|MERGE_RESOLUTION|>--- conflicted
+++ resolved
@@ -286,13 +286,8 @@
         return retval
 
     @staticmethod
-<<<<<<< HEAD
-    def create_severities(nb: int, offset: int):
-        config_file = "{}/config0/severities.cfg".format(CONF_DIR)
-=======
     def create_severities(poller:int, nb:int, offset: int):
         config_file = "{}/config{}/severities.cfg".format(CONF_DIR, poller)
->>>>>>> 888abe82
         ff = open(config_file, "w+")
         content = ""
         typ = ["service", "host"]
@@ -310,10 +305,6 @@
         ff.close()
 
     @staticmethod
-<<<<<<< HEAD
-    def create_tags(nb: int, offset: int):
-        tt = ["hostcategory", "servicecategory", "hostgroup", "servicegroup"]
-=======
     def create_template_file(poller: int, typ: str, what: str, ids):
         config_file = "{}/config{}/{}Templates.cfg".format(CONF_DIR, poller, typ)
         ff = open(config_file, "w+")
@@ -335,7 +326,6 @@
     @staticmethod
     def create_tags(poller:int, nb:int, offset: int):
         tt = ["servicegroup", "hostgroup", "servicecategory", "hostcategory"]
->>>>>>> 888abe82
 
         config_file = "{}/config{}/tags.cfg".format(CONF_DIR, poller)
         ff = open(config_file, "w+")
@@ -554,8 +544,6 @@
     f.write(cmd)
     f.close()
 
-<<<<<<< HEAD
-
 def schedule_forced_svc_check(host: str, svc: str, pipe: str = "/var/lib/centreon-engine/rw/centengine.cmd"):
     now = int(time.time())
     f = open(pipe, "w")
@@ -574,17 +562,6 @@
     time.sleep(0.05)
 
 
-def create_severities_file(nb: int, offset: int = 1):
-    engine.create_severities(nb, offset)
-
-
-def create_tags_file(nb: int, offset: int = 1):
-    engine.create_tags(nb, offset)
-
-
-def config_engine_add_cfg_file(cfg: str):
-    ff = open("{}/config0/centengine.cfg".format(CONF_DIR), "r")
-=======
 def create_severities_file(poller: int, nb:int, offset:int = 1):
     engine.create_severities(poller, nb, offset)
 
@@ -599,7 +576,6 @@
 
 def config_engine_add_cfg_file(poller:int, cfg:str):
     ff = open("{}/config{}/centengine.cfg".format(CONF_DIR, poller), "r")
->>>>>>> 888abe82
     lines = ff.readlines()
     ff.close()
     r = re.compile(r"^\s*cfg_file=")
@@ -612,13 +588,8 @@
     ff.close()
 
 
-<<<<<<< HEAD
-def add_severity_to_services(severity_id: int, svc_lst):
-    ff = open("{}/config0/services.cfg".format(CONF_DIR), "r")
-=======
 def add_severity_to_services(poller:int, severity_id:int, svc_lst):
     ff = open("{}/config{}/services.cfg".format(CONF_DIR, poller), "r")
->>>>>>> 888abe82
     lines = ff.readlines()
     ff.close()
     r = re.compile(r"^\s*_SERVICE_ID\s*(\d+)$")
@@ -670,7 +641,6 @@
     ff.writelines(out)
     ff.close()
 
-<<<<<<< HEAD
 ##
 # @brief Function that search a check, retrieve command index and return check result
 # then it searchs the string "connector::run: id=1090", and then search "connector::_recv_query_execute: id=1090,"
@@ -703,7 +673,7 @@
                         return "_recv_query_execute not found" + r_query_execute
                 return "connector::run not found"
         return "check_search don t find " + str_to_search
-=======
+
 def add_tags_to_hosts(poller:int, type:str, tag_id:str, hst_lst):
     ff = open("{}/config{}/hosts.cfg".format(CONF_DIR, poller), "r")
     lines = ff.readlines()
@@ -764,5 +734,4 @@
 
     ff = open("{}/config{}/hosts.cfg".format(CONF_DIR, poller), "w")
     ff.writelines(lines)
-    ff.close()
->>>>>>> 888abe82
+    ff.close()