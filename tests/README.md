# Centreon Tests

This sub-project contains functional tests for Centreon Broker, Engine and Connectors.
It is based on the [Robot Framework](https://robotframework.org/) with Python functions
we can find in the resources directory. The Python code is formatted using autopep8.

## Getting Started

To get this project, you have to clone centreon-collect.

These tests are executed from the `centreon-tests/robot` folder and uses the [Robot Framework](https://robotframework.org/).

From a Centreon host, you need to install Robot Framework

On CentOS 7, the following commands should work to initialize your robot tests:

```
pip3 install -U robotframework robotframework-databaselibrary pymysql

yum install "Development Tools" python3-devel -y

pip3 install grpcio==1.33.2 grpcio_tools==1.33.2

./init-proto.sh
./init-sql.sh
```

On other rpm based distributions, you can try the following commands to initialize your robot tests:

```
pip3 install -U robotframework robotframework-databaselibrary pymysql

yum install python3-devel -y

pip3 install grpcio grpcio_tools

./init-proto.sh
./init-sql.sh
```

Then to run tests, you can use the following commands

```
robot .
```

And it is also possible to execute a specific test, for example:

```
robot broker/sql.robot
```

## Implemented tests

Here is the list of the currently implemented tests:

### Bam
- [x] **BABEST_SERVICE_CRITICAL**: With bbdo version 3.0.1, a BA of type 'best' with 2 serv, ba is critical only if the 2 services are critical
- [x] **BAPBSTATUS**: With bbdo version 3.0.1, a BA of type 'worst' with one service is configured. The BA is in critical state, because of its service. 
- [x] **BA_BOOL_KPI**: With bbdo version 3.0.1, a BA of type 'worst' with 1 boolean kpi
- [x] **BA_IMPACT_2KPI_SERVICES**: With bbdo version 3.0.1, a BA of type 'impact' with 2 serv, ba is critical only if the 2 services are critical
<<<<<<< HEAD
- [x] **BA_RATIO_NUMBER_BA_SERVICE**: With bbdo version 3.0.1, a BA of type 'ratio number' with 2 serv an 1 ba with one service
=======
- [x] **BA_RATIO_NUMBER_BA_4_SERVICE**: With bbdo version 3.0.1, a BA of type 'ratio number' with 4 serv
- [x] **BA_RATIO_NUMBER_BA_SERVICE**: With bbdo version 3.0.1, a BA of type 'ratio number' with 2 services and one ba with 1 service
- [x] **BA_RATIO_PERCENT_BA_4_SERVICE**: With bbdo version 3.0.1, a BA of type 'ratio number' with 4 serv
>>>>>>> a1fd96bc
- [x] **BA_RATIO_PERCENT_BA_SERVICE**: With bbdo version 3.0.1, a BA of type 'ratio percent' with 2 serv an 1 ba with one service
- [x] **BEBAMIDT1**: A BA of type 'worst' with one service is configured. The BA is in critical state, because of its service. Then we set a downtime on this last one. An inherited downtime is set to the BA. The downtime is removed from the service, the inherited downtime is then deleted.
- [x] **BEBAMIDT2**: A BA of type 'worst' with one service is configured. The BA is in critical state, because of its service. Then we set a downtime on this last one. An inherited downtime is set to the BA. Engine is restarted. Broker is restarted. The two downtimes are still there with no duplicates. The downtime is removed from the service, the inherited downtime is then deleted.
- [x] **BEBAMIDTU1**: With bbdo version 3.0.1, a BA of type 'worst' with one service is configured. The BA is in critical state, because of its service. Then we set a downtime on this last one. An inherited downtime is set to the BA. The downtime is removed from the service, the inherited downtime is then deleted.
- [x] **BEBAMIDTU2**: With bbdo version 3.0.1, a BA of type 'worst' with one service is configured. The BA is in critical state, because of its service. Then we set a downtime on this last one. An inherited downtime is set to the BA. Engine is restarted. Broker is restarted. The two downtimes are still there with no duplicates. The downtime is removed from the service, the inherited downtime is then deleted.
- [x] **BEBAMIGNDT1**: A BA of type 'worst' with two services is configured. The downtime policy on this ba is "Ignore the indicator in the calculation". The BA is in critical state, because of the second critical service. Then we apply two downtimes on this last one. The BA state is ok because of the policy on indicators. A first downtime is cancelled, the BA is still OK, but when the second downtime is cancelled, the BA should be CRITICAL.
- [x] **BEBAMIGNDT2**: A BA of type 'worst' with two services is configured. The downtime policy on this ba is "Ignore the indicator in the calculation". The BA is in critical state, because of the second critical service. Then we apply two downtimes on this last one. The BA state is ok because of the policy on indicators. The first downtime reaches its end, the BA is still OK, but when the second downtime reaches its end, the BA should be CRITICAL.
- [x] **BEBAMIGNDTU1**: With bbdo version 3.0.1, a BA of type 'worst' with two services is configured. The downtime policy on this ba is "Ignore the indicator in the calculation". The BA is in critical state, because of the second critical service. Then we apply two downtimes on this last one. The BA state is ok because of the policy on indicators. A first downtime is cancelled, the BA is still OK, but when the second downtime is cancelled, the BA should be CRITICAL.
- [x] **BEBAMIGNDTU2**: With bbdo version 3.0.1, a BA of type 'worst' with two services is configured. The downtime policy on this ba is "Ignore the indicator in the calculation". The BA is in critical state, because of the second critical service. Then we apply two downtimes on this last one. The BA state is ok because of the policy on indicators. The first downtime reaches its end, the BA is still OK, but when the second downtime reaches its end, the BA should be CRITICAL.
- [x] **BEPB_BA_DURATION_EVENT**: use of pb_ba_duration_event message.
- [x] **BEPB_DIMENSION_BA_BV_RELATION_EVENT**: bbdo_version 3 use pb_dimension_ba_bv_relation_event message.
- [x] **BEPB_DIMENSION_BA_EVENT**: bbdo_version 3 use pb_dimension_ba_event message.
- [x] **BEPB_DIMENSION_BA_TIMEPERIOD_RELATION**: use of pb_dimension_ba_timeperiod_relation message.
- [x] **BEPB_DIMENSION_BV_EVENT**: bbdo_version 3 use pb_dimension_bv_event message.
- [x] **BEPB_DIMENSION_KPI_EVENT**: bbdo_version 3 use pb_dimension_kpi_event message.
- [x] **BEPB_DIMENSION_TIMEPERIOD**: use of pb_dimension_timeperiod message.
- [x] **BEPB_DIMENSION_TRUNCATE_TABLE**: use of pb_dimension_timeperiod message.
- [x] **BEPB_KPI_STATUS**: bbdo_version 3 use kpi_status message.

### Broker
- [x] **BCL1**: Starting broker with option '-s foobar' should return an error
- [x] **BCL2**: Starting broker with option '-s5' should work
- [x] **BCL3**: Starting broker with options '-D' should work and activate diagnose mode
- [x] **BCL4**: Starting broker with options '-s2' and '-D' should work.
- [x] **BDB1**: Access denied when database name exists but is not the good one for sql output
- [x] **BDB10**: connection should be established when user password is good for sql/perfdata
- [x] **BDB2**: Access denied when database name exists but is not the good one for storage output
- [x] **BDB3**: Access denied when database name does not exist for sql output
- [x] **BDB4**: Access denied when database name does not exist for storage and sql outputs
- [x] **BDB5**: cbd does not crash if the storage/sql db_host is wrong
- [x] **BDB6**: cbd does not crash if the sql db_host is wrong
- [x] **BDB7**: access denied when database user password is wrong for perfdata/sql
- [x] **BDB8**: access denied when database user password is wrong for perfdata/sql
- [x] **BDB9**: access denied when database user password is wrong for sql
- [x] **BDBM1**: start broker/engine and then start MariaDB => connection is established
- [x] **BDBMU1**: start broker/engine with unified sql and then start MariaDB => connection is established
- [x] **BDBU1**: Access denied when database name exists but is not the good one for unified sql output
- [x] **BDBU10**: Connection should be established when user password is good for unified sql
- [x] **BDBU3**: Access denied when database name does not exist for unified sql output
- [x] **BDBU5**: cbd does not crash if the unified sql db_host is wrong
- [x] **BDBU7**: Access denied when database user password is wrong for unified sql
- [x] **BEDB2**: start broker/engine and then start MariaDB => connection is established
- [x] **BEDB3**: start broker/engine, then stop MariaDB and then start it again. The gRPC API should give informations about SQL connections.
- [x] **BEDB4**: start broker/engine, then stop MariaDB and then start it again. The gRPC API should give informations about SQL connections.
- [x] **BFC1**: Start broker with invalid filters but one filter ok
- [x] **BFC2**: Start broker with only invalid filters on an output
- [x] **BGRPCSS1**: Start-Stop two instances of broker configured with grpc stream and no coredump
- [x] **BGRPCSS2**: Start/Stop 10 times broker configured with grpc stream with 300ms interval and no coredump
- [x] **BGRPCSS3**: Start-Stop one instance of broker configured with grpc stream and no coredump
- [x] **BGRPCSS4**: Start/Stop 10 times broker configured with grpc stream with 1sec interval and no coredump
- [x] **BGRPCSS5**: Start-Stop with reversed connection on grpc acceptor with only one instance and no deadlock
- [x] **BGRPCSSU1**: Start-Stop with unified_sql two instances of broker with grpc stream and no coredump
- [x] **BGRPCSSU2**: Start/Stop with unified_sql 10 times broker configured with grpc stream with 300ms interval and no coredump
- [x] **BGRPCSSU3**: Start-Stop with unified_sql one instance of broker configured with grpc and no coredump
- [x] **BGRPCSSU4**: Start/Stop with unified_sql 10 times broker configured with grpc stream with 1sec interval and no coredump
- [x] **BGRPCSSU5**: Start-Stop with unified_sql with reversed connection on grpc acceptor with only one instance and no deadlock
- [x] **BLDIS1**: Start broker with core logs 'disabled'
- [x] **BLEC1**: Change live the core level log from trace to debug
- [x] **BLEC2**: Change live the core level log from trace to foo raises an error
- [x] **BLEC3**: Change live the foo level log to trace raises an error
- [x] **BSCSS1**: Start-Stop two instances of broker and no coredump
- [x] **BSCSS2**: Start/Stop 10 times broker with 300ms interval and no coredump
- [x] **BSCSS3**: Start-Stop one instance of broker and no coredump
- [x] **BSCSS4**: Start/Stop 10 times broker with 1sec interval and no coredump
- [x] **BSCSSC1**: Start-Stop two instances of broker. The connection is made by bbdo_client/bbdo_server with tcp transport protocol. Compression is enabled on client side.
- [x] **BSCSSC2**: Start-Stop two instances of broker. The connection is made by bbdo_client/bbdo_server with tcp transport protocol. Compression is disabled on client side.
- [x] **BSCSSCG1**: Start-Stop two instances of broker. The connection is made by bbdo_client/bbdo_server with grpc transport protocol. Compression is enabled on client side.
- [x] **BSCSSCGRR1**: Start-Stop two instances of broker. The connection is made by bbdo_client/bbdo_server with grpc transport protocol. Compression is enabled on output side. Reversed connection with retention and grpc transport protocol.
- [x] **BSCSSCGRR2**: Start-Stop two instances of broker. The connection is made by bbdo_client/bbdo_server with grpc transport protocol. Compression is enabled on output side. Reversed connection with retention and grpc transport protocol.
- [x] **BSCSSCRR1**: Start-Stop two instances of broker. The connection is made by bbdo_client/bbdo_server with tcp transport protocol. Compression is enabled on client side. Connection reversed with retention.
- [x] **BSCSSCRR2**: Start-Stop two instances of broker. The connection is made by bbdo_client/bbdo_server with tcp transport protocol. Compression is disabled on client side. Connection reversed with retention.
- [x] **BSCSSG1**: Start-Stop two instances of broker and no coredump
- [x] **BSCSSG2**: Start/Stop 10 times broker with 300ms interval and no coredump
- [x] **BSCSSG3**: Start-Stop one instance of broker and no coredump
- [x] **BSCSSG4**: Start/Stop 10 times broker with 1sec interval and no coredump
- [x] **BSCSSGA1**: Start-Stop two instances of broker. The connection is made by bbdo_client/bbdo_server with grpc transport protocol. An authorization token is added on the server. Error messages are raised.
- [x] **BSCSSGA2**: Start-Stop two instances of broker. The connection is made by bbdo_client/bbdo_server with grpc transport protocol. An authorization token is added on the server and also on the client. All looks ok.
- [x] **BSCSSGRR1**: Start-Stop two instances of broker and no coredump, reversed and retention, with transport protocol grpc, start-stop 5 times.
- [x] **BSCSSK1**: Start-Stop two instances of broker, server configured with grpc and client with tcp. No connectrion established and error raised on client side.
- [x] **BSCSSK2**: Start-Stop two instances of broker, server configured with tcp and client with grpc. No connection established and error raised on client side.
- [x] **BSCSSP1**: Start-Stop two instances of broker and no coredump. The server contains a listen address
- [x] **BSCSSPRR1**: Start-Stop two instances of broker and no coredump. The server contains a listen address, reversed and retention. central-broker-master-output is then a failover.
- [x] **BSCSSR1**: Start-Stop two instances of broker and no coredump. Connection with bbdo_server/bbdo_client and reversed.
- [x] **BSCSSRR1**: Start-Stop two instances of broker and no coredump. Connection with bbdo_server/bbdo_client, reversed and retention. central-broker-master-output is then a failover.
- [x] **BSCSSRR2**: Start/Stop 10 times broker with 300ms interval and no coredump, reversed and retention. central-broker-master-output is then a failover.
- [x] **BSCSST1**: Start-Stop two instances of broker and no coredump. Encryption is enabled on client side.
- [x] **BSCSST2**: Start-Stop two instances of broker and no coredump. Encryption is enabled on client side.
- [x] **BSCSSTG1**: Start-Stop two instances of broker. The connection is made by bbdo_client/bbdo_server with encryption enabled. This is not sufficient, then an error is raised.
- [x] **BSCSSTG2**: Start-Stop two instances of broker. The connection is made by bbdo_client/bbdo_server with encryption enabled. It works with good certificates and keys.
- [x] **BSCSSTG3**: Start-Stop two instances of broker. The connection cannot be established if the server private key is missing and an error message explains this issue.
- [x] **BSCSSTGRR2**: Start-Stop two instances of broker. The connection is made by bbdo_client/bbdo_server with encryption enabled. It works with good certificates and keys. Reversed grpc connection with retention.
- [x] **BSCSSTRR1**: Start-Stop two instances of broker and no coredump. Encryption is enabled. transport protocol is tcp, reversed and retention.
- [x] **BSCSSTRR2**: Start-Stop two instances of broker and no coredump. Encryption is enabled.
- [x] **BSS1**: Start-Stop two instances of broker and no coredump
- [x] **BSS2**: Start/Stop 10 times broker with 300ms interval and no coredump
- [x] **BSS3**: Start-Stop one instance of broker and no coredump
- [x] **BSS4**: Start/Stop 10 times broker with 1sec interval and no coredump
- [x] **BSS5**: Start-Stop with reversed connection on TCP acceptor with only one instance and no deadlock
- [x] **BSSU1**: Start-Stop with unified_sql two instances of broker and no coredump
- [x] **BSSU2**: Start/Stop with unified_sql 10 times broker with 300ms interval and no coredump
- [x] **BSSU3**: Start-Stop with unified_sql one instance of broker and no coredump
- [x] **BSSU4**: Start/Stop with unified_sql 10 times broker with 1sec interval and no coredump
- [x] **BSSU5**: Start-Stop with unified_sql with reversed connection on TCP acceptor with only one instance and no deadlock

### Broker/database
- [x] **NetworkDBFail6**: network failure test between broker and database: we wait for the connection to be established and then we shut down the connection for 60s
- [x] **NetworkDBFail7**: network failure test between broker and database: we wait for the connection to be established and then we shut down the connection for 60s
- [x] **NetworkDBFailU6**: network failure test between broker and database: we wait for the connection to be established and then we shut down the connection for 60s (with unified_sql)
- [x] **NetworkDBFailU7**: network failure test between broker and database: we wait for the connection to be established and then we shut down the connection for 60s (with unified_sql)
- [x] **NetworkDbFail1**: network failure test between broker and database (shutting down connection for 100ms)
- [x] **NetworkDbFail2**: network failure test between broker and database (shutting down connection for 1s)
- [x] **NetworkDbFail3**: network failure test between broker and database (shutting down connection for 10s)
- [x] **NetworkDbFail4**: network failure test between broker and database (shutting down connection for 30s)
- [x] **NetworkDbFail5**: network failure test between broker and database (shutting down connection for 60s)

### Broker/engine
- [x] **ANO_CFG_SENSITIVITY_SAVED**: cfg sensitivity saved in retention
- [x] **ANO_DT1**: downtime on dependent service is inherited by ano
- [x] **ANO_DT2**: delete downtime on dependent service delete one on ano serv
- [x] **ANO_DT3**: delete downtime on anomaly don t delete dependent service one
- [x] **ANO_DT4**: set dt on anomaly and on dependent service, delete last one don t delete first one
- [x] **ANO_EXTCMD_SENSITIVITY_SAVED**: extcmd sensitivity saved in retention
- [x] **ANO_JSON_SENSITIVITY_NOT_SAVED**: json sensitivity not saved in retention
- [x] **ANO_NOFILE**: an anomaly detection without threshold file must be in unknown state
- [x] **ANO_OUT_LOWER_THAN_LIMIT**: an anomaly detection with a perfdata lower than lower limit make a critical state
- [x] **ANO_OUT_UPPER_THAN_LIMIT**: an anomaly detection with a perfdata upper than upper limit make a critical state
- [x] **ANO_TOO_OLD_FILE**: an anomaly detection with an oldest threshold file must be in unknown state
- [x] **AOUTLU1**: an anomaly detection with a perfdata upper than upper limit make a critical state with bbdo 3
- [x] **BEACK1**: Engine has a critical service. An external command is sent to acknowledge it. The centreon_storage.acknowledgements table is then updated with this acknowledgement. The service is newly set to OK. And the acknowledgement in database is deleted from engine but still open on the database.
- [x] **BEACK2**: Configuration is made with BBDO3. Engine has a critical service. An external command is sent to acknowledge it. The centreon_storage.acknowledgements table is then updated with this acknowledgement. The service is newly set to OK. And the acknowledgement in database is deleted.
- [x] **BEACK3**: Engine has a critical service. An external command is sent to acknowledge it. The centreon_storage.acknowledgements table is then updated with this acknowledgement. The acknowledgement is removed and the comment in the comments table has its deletion_time column updated.
- [x] **BEACK4**: Configuration is made with BBDO3. Engine has a critical service. An external command is sent to acknowledge it. The centreon_storage.acknowledgements table is then updated with this acknowledgement. The acknowledgement is removed and the comment in the comments table has its deletion_time column updated.
- [x] **BEACK5**: Engine has a critical service. An external command is sent to acknowledge it ; the acknowledgement is sticky. The centreon_storage.acknowledgements table is then updated with this acknowledgement. The service is newly set to WARNING. And the acknowledgement in database is still there.
- [x] **BEACK6**: Configuration is made with BBDO3. Engine has a critical service. An external command is sent to acknowledge it ; the acknowledgement is sticky. The centreon_storage.acknowledgements table is then updated with this acknowledgement. The service is newly set to WARNING. And the acknowledgement in database is still there.
- [x] **BEATOI11**: external command SEND_CUSTOM_HOST_NOTIFICATION with option_number=1 should work
- [x] **BEATOI12**: external command SEND_CUSTOM_HOST_NOTIFICATION with option_number>7 should fail
- [x] **BEATOI13**: external command SCHEDULE SERVICE DOWNTIME with duration<0 should fail
- [x] **BEATOI21**: external command ADD_HOST_COMMENT and DEL_HOST_COMMENT should work
- [x] **BEATOI22**: external command DEL_HOST_COMMENT with comment_id<0 should fail
- [x] **BEATOI23**: external command ADD_SVC_COMMENT with persistent=0 should work
- [x] **BECC1**: Broker/Engine communication with compression between central and poller
- [x] **BECT1**: Broker/Engine communication with anonymous TLS between central and poller
- [x] **BECT2**: Broker/Engine communication with TLS between central and poller with key/cert
- [x] **BECT3**: Broker/Engine communication with anonymous TLS and ca certificate
- [x] **BECT4**: Broker/Engine communication with TLS between central and poller with key/cert and hostname forced
- [x] **BECT_GRPC1**: Broker/Engine communication with GRPC and with anonymous TLS between central and poller
- [x] **BECT_GRPC2**: Broker/Engine communication with TLS between central and poller with key/cert
- [x] **BECT_GRPC3**: Broker/Engine communication with anonymous TLS and ca certificate
- [x] **BECT_GRPC4**: Broker/Engine communication with TLS between central and poller with key/cert and hostname forced
- [x] **BECUSTOMHOSTVAR**: external command CHANGE_CUSTOM_HOST_VAR on SNMPVERSION
- [x] **BECUSTOMSVCVAR**: external command CHANGE_CUSTOM_SVC_VAR on CRITICAL
- [x] **BEDTMASS1**: New services with several pollers are created. Then downtimes are set on all configured hosts. This action results on 1050 downtimes if we also count impacted services. Then all these downtimes are removed. This test is done with BBDO 3.0.0
- [x] **BEDTMASS2**: New services with several pollers are created. Then downtimes are set on all configured hosts. This action results on 1050 downtimes if we also count impacted services. Then all these downtimes are removed. This test is done with BBDO 2.0
- [x] **BEDTSVCREN1**: New services with several pollers
- [x] **BEEXTCMD1**: external command CHANGE_NORMAL_SVC_CHECK_INTERVAL on bbdo3.0
- [x] **BEEXTCMD10**: external command CHANGE_MAX_SVC_CHECK_ATTEMPTS on bbdo2.0
- [x] **BEEXTCMD11**: external command CHANGE_MAX_HOST_CHECK_ATTEMPTS on bbdo3.0
- [x] **BEEXTCMD12**: external command CHANGE_MAX_HOST_CHECK_ATTEMPTS on bbdo2.0
- [x] **BEEXTCMD13**: external command CHANGE_HOST_CHECK_TIMEPERIOD on bbdo3.0
- [x] **BEEXTCMD14**: external command CHANGE_HOST_CHECK_TIMEPERIOD on bbdo2.0
- [x] **BEEXTCMD15**: external command CHANGE_HOST_NOTIFICATION_TIMEPERIOD on bbdo3.0
- [x] **BEEXTCMD16**: external command CHANGE_HOST_NOTIFICATION_TIMEPERIOD on bbdo2.0
- [x] **BEEXTCMD17**: external command CHANGE_SVC_CHECK_TIMEPERIOD on bbdo3.0
- [x] **BEEXTCMD18**: external command CHANGE_SVC_CHECK_TIMEPERIOD on bbdo2.0
- [x] **BEEXTCMD19**: external command CHANGE_SVC_NOTIFICATION_TIMEPERIOD on bbdo3.0
- [x] **BEEXTCMD2**: external command CHANGE_NORMAL_SVC_CHECK_INTERVAL on bbdo2.0
- [x] **BEEXTCMD20**: external command CHANGE_SVC_NOTIFICATION_TIMEPERIOD on bbdo2.0
- [x] **BEEXTCMD21**: external command DISABLE_HOST_AND_CHILD_NOTIFICATIONS and ENABLE_HOST_AND_CHILD_NOTIFICATIONS on bbdo3.0
- [x] **BEEXTCMD22**: external command DISABLE_HOST_AND_CHILD_NOTIFICATIONS and ENABLE_HOST_AND_CHILD_NOTIFICATIONS on bbdo2.0
- [x] **BEEXTCMD23**: external command DISABLE_HOST_CHECK and ENABLE_HOST_CHECK on bbdo3.0
- [x] **BEEXTCMD24**: external command DISABLE_HOST_CHECK and ENABLE_HOST_CHECK on bbdo2.0
- [x] **BEEXTCMD25**: external command DISABLE_HOST_EVENT_HANDLER and ENABLE_HOST_EVENT_HANDLER on bbdo3.0
- [x] **BEEXTCMD26**: external command DISABLE_HOST_EVENT_HANDLER and ENABLE_HOST_EVENT_HANDLER on bbdo2.0
- [x] **BEEXTCMD27**: external command DISABLE_HOST_FLAP_DETECTION and ENABLE_HOST_FLAP_DETECTION on bbdo3.0
- [x] **BEEXTCMD28**: external command DISABLE_HOST_FLAP_DETECTION and ENABLE_HOST_FLAP_DETECTION on bbdo2.0
- [x] **BEEXTCMD29**: external command DISABLE_HOST_NOTIFICATIONS and ENABLE_HOST_NOTIFICATIONS on bbdo3.0
- [x] **BEEXTCMD3**: external command CHANGE_NORMAL_HOST_CHECK_INTERVAL on bbdo3.0
- [x] **BEEXTCMD30**: external command DISABLE_HOST_NOTIFICATIONS and ENABLE_HOST_NOTIFICATIONS on bbdo2.0
- [x] **BEEXTCMD31**: external command DISABLE_HOST_SVC_CHECKS and ENABLE_HOST_SVC_CHECKS on bbdo3.0
- [x] **BEEXTCMD32**: external command DISABLE_HOST_SVC_CHECKS and ENABLE_HOST_SVC_CHECKS on bbdo2.0
- [x] **BEEXTCMD33**: external command DISABLE_HOST_SVC_NOTIFICATIONS and ENABLE_HOST_SVC_NOTIFICATIONS on bbdo3.0
- [x] **BEEXTCMD34**: external command DISABLE_HOST_SVC_NOTIFICATIONS and ENABLE_HOST_SVC_NOTIFICATIONS on bbdo2.0
- [x] **BEEXTCMD35**: external command DISABLE_PASSIVE_HOST_CHECKS and ENABLE_PASSIVE_HOST_CHECKS on bbdo3.0
- [x] **BEEXTCMD36**: external command DISABLE_PASSIVE_HOST_CHECKS and ENABLE_PASSIVE_HOST_CHECKS on bbdo2.0
- [x] **BEEXTCMD37**: external command DISABLE_PASSIVE_SVC_CHECKS and ENABLE_PASSIVE_SVC_CHECKS on bbdo3.0
- [x] **BEEXTCMD38**: external command DISABLE_PASSIVE_SVC_CHECKS and ENABLE_PASSIVE_SVC_CHECKS on bbdo2.0
- [x] **BEEXTCMD39**: external command START_OBSESSING_OVER_HOST and STOP_OBSESSING_OVER_HOST on bbdo3.0
- [x] **BEEXTCMD4**: external command CHANGE_NORMAL_HOST_CHECK_INTERVAL on bbdo2.0
- [x] **BEEXTCMD40**: external command START_OBSESSING_OVER_HOST and STOP_OBSESSING_OVER_HOST on bbdo2.0
- [x] **BEEXTCMD41**: external command START_OBSESSING_OVER_SVC and STOP_OBSESSING_OVER_SVC on bbdo3.0
- [x] **BEEXTCMD42**: external command START_OBSESSING_OVER_SVC and STOP_OBSESSING_OVER_SVC on bbdo2.0
- [x] **BEEXTCMD5**: external command CHANGE_RETRY_SVC_CHECK_INTERVAL on bbdo3.0
- [x] **BEEXTCMD6**: external command CHANGE_RETRY_SVC_CHECK_INTERVAL on bbdo2.0
- [x] **BEEXTCMD7**: external command CHANGE_RETRY_HOST_CHECK_INTERVAL on bbdo3.0
- [x] **BEEXTCMD8**: external command CHANGE_RETRY_HOST_CHECK_INTERVAL on bbdo2.0
- [x] **BEEXTCMD9**: external command CHANGE_MAX_SVC_CHECK_ATTEMPTS on bbdo3.0
- [x] **BEEXTCMD_COMPRESS_GRPC1**: external command CHANGE_NORMAL_SVC_CHECK_INTERVAL on bbdo3.0 and compressed grpc
- [x] **BEEXTCMD_GRPC1**: external command CHANGE_NORMAL_SVC_CHECK_INTERVAL on bbdo3.0 and grpc
- [x] **BEEXTCMD_GRPC2**: external command CHANGE_NORMAL_SVC_CHECK_INTERVAL on bbdo2.0 and grpc
- [x] **BEEXTCMD_GRPC3**: external command CHANGE_NORMAL_HOST_CHECK_INTERVAL on bbdo3.0 and grpc
- [x] **BEEXTCMD_GRPC4**: external command CHANGE_NORMAL_HOST_CHECK_INTERVAL on bbdo2.0 and grpc
- [x] **BEEXTCMD_REVERSE_GRPC1**: external command CHANGE_NORMAL_SVC_CHECK_INTERVAL on bbdo3.0 and reversed gRPC
- [x] **BEEXTCMD_REVERSE_GRPC2**: external command CHANGE_NORMAL_SVC_CHECK_INTERVAL on bbdo2.0 and grpc reversed
- [x] **BEEXTCMD_REVERSE_GRPC3**: external command CHANGE_NORMAL_HOST_CHECK_INTERVAL on bbdo3.0 and grpc reversed
- [x] **BEEXTCMD_REVERSE_GRPC4**: external command CHANGE_NORMAL_HOST_CHECK_INTERVAL on bbdo2.0 and grpc reversed
- [x] **BEHOSTCHECK**: external command CHECK_SERVICE_RESULT 
- [x] **BEHS1**: store_in_resources is enabled and store_in_hosts_services is not. Only writes into resources should be done (except hosts/services events that continue to be written in hosts/services tables)
- [x] **BEINSTANCE**: Instance to bdd 
- [x] **BEINSTANCESTATUS**: Instance status to bdd 
- [x] **BEPBBEE1**: central-module configured with bbdo_version 3.0 but not others. Unable to establish connection.
- [x] **BEPBBEE2**: bbdo_version 3 not compatible with sql/storage
- [x] **BEPBBEE3**: bbdo_version 3 generates new bbdo protobuf service status messages.
- [x] **BEPBBEE4**: bbdo_version 3 generates new bbdo protobuf host status messages.
- [x] **BEPBBEE5**: bbdo_version 3 generates new bbdo protobuf service messages.
<<<<<<< HEAD
=======
- [x] **BEPBCVS**: bbdo_version 3 communication of custom variables.
>>>>>>> a1fd96bc
- [x] **BEPBRI1**: bbdo_version 3 use pb_resource new bbdo protobuf ResponsiveInstance message.
- [x] **BERD1**: Starting/stopping Broker does not create duplicated events.
- [x] **BERD2**: Starting/stopping Engine does not create duplicated events.
- [x] **BERDUC1**: Starting/stopping Broker does not create duplicated events in usual cases
- [x] **BERDUC2**: Starting/stopping Engine does not create duplicated events in usual cases
- [x] **BERDUC3U1**: Starting/stopping Broker does not create duplicated events in usual cases with unified_sql and BBDO 3.0
- [x] **BERDUC3U2**: Starting/stopping Engine does not create duplicated events in usual cases with unified_sql and BBDO 3.0
- [x] **BERDUCA300**: Starting/stopping Engine is stopped ; it should emit a stop event and receive an ack event with events to clean from broker.
- [x] **BERDUCA301**: Starting/stopping Engine is stopped ; it should emit a stop event and receive an ack event with events to clean from broker with bbdo 3.0.1.
- [x] **BERDUCU1**: Starting/stopping Broker does not create duplicated events in usual cases with unified_sql
- [x] **BERDUCU2**: Starting/stopping Engine does not create duplicated events in usual cases with unified_sql
- [x] **BERES1**: store_in_resources is enabled and store_in_hosts_services is not. Only writes into resources should be done (except hosts/services events that continue to be written in hosts/services tables)
- [x] **BESERVCHECK**: external command CHECK_SERVICE_RESULT 
- [x] **BESS1**: Start-Stop Broker/Engine - Broker started first - Broker stopped first
- [x] **BESS2**: Start-Stop Broker/Engine - Broker started first - Engine stopped first
- [x] **BESS3**: Start-Stop Broker/Engine - Engine started first - Engine stopped first
- [x] **BESS4**: Start-Stop Broker/Engine - Engine started first - Broker stopped first
- [x] **BESS5**: Start-Stop Broker/engine - Engine debug level is set to all, it should not hang
- [x] **BESSBQ1**: A very bad queue file is written for broker. Broker and Engine are then started, Broker must read the file raising an error because of that file and then get data sent by Engine.
- [x] **BESS_CRYPTED_GRPC1**: Start-Stop grpc version Broker/Engine - well configured
- [x] **BESS_CRYPTED_GRPC2**: Start-Stop grpc version Broker/Engine only server crypted
- [x] **BESS_CRYPTED_GRPC3**: Start-Stop grpc version Broker/Engine only engine crypted
- [x] **BESS_CRYPTED_REVERSED_GRPC1**: Start-Stop grpc version Broker/Engine - well configured
- [x] **BESS_CRYPTED_REVERSED_GRPC2**: Start-Stop grpc version Broker/Engine only engine server crypted
- [x] **BESS_CRYPTED_REVERSED_GRPC3**: Start-Stop grpc version Broker/Engine only engine crypted
- [x] **BESS_ENGINE_DELETE_HOST**: once engine and cbd started, stop and restart cbd, delete an host and reload engine, cbd mustn't core
- [x] **BESS_GRPC1**: Start-Stop grpc version Broker/Engine - Broker started first - Broker stopped first
- [x] **BESS_GRPC2**: Start-Stop grpc version Broker/Engine - Broker started first - Engine stopped first
- [x] **BESS_GRPC3**: Start-Stop grpc version Broker/Engine - Engine started first - Engine stopped first
- [x] **BESS_GRPC4**: Start-Stop grpc version Broker/Engine - Engine started first - Broker stopped first
- [x] **BESS_GRPC5**: Start-Stop grpc version Broker/engine - Engine debug level is set to all, it should not hang
- [x] **BESS_GRPC_COMPRESS1**: Start-Stop grpc version Broker/Engine - Broker started first - Broker stopped last compression activated
- [x] **BETAG1**: Engine is configured with some tags. When broker receives them, it stores them in the centreon_storage.tags table. Broker is started before.
- [x] **BETAG2**: Engine is configured with some tags. When broker receives them, it stores them in the centreon_storage.tags table. Engine is started before.
- [x] **BEUTAG1**: Engine is configured with some tags. When broker receives them through unified_sql stream, it stores them in the centreon_storage.tags table. Broker is started before.
- [x] **BEUTAG10**: some services are configured with tags on two pollers. Then tags are removed from some of them and in centreon_storage, we can observe resources_tags table updated.
- [x] **BEUTAG11**: some services are configured with tags on two pollers. Then several tags are removed, and we can observe resources_tags table updated.
- [x] **BEUTAG12**: Engine is configured with some tags. Group tags tag2, tag6 are set to hosts 1 and 2. Category tags tag4 and tag8 are added to hosts 2, 3, 4. The resources and resources_tags tables are well filled. The tag6 and tag8 are removed and resources_tags is also well updated.
- [x] **BEUTAG2**: Engine is configured with some tags. A new service is added with a tag. Broker should make the relations.
- [x] **BEUTAG3**: Engine is configured with some tags. When broker receives them, it stores them in the centreon_storage.tags table. Engine is started before.
- [x] **BEUTAG4**: Engine is configured with some tags. Group tags tag9, tag13 are set to services 1 and 3. Category tags tag3 and tag11 are added to services 1, 3, 5 and 6. The centreon_storage.resources and resources_tags tables are well filled.
- [x] **BEUTAG5**: Engine is configured with some tags. Group tags tag2, tag6 are set to hosts 1 and 2. Category tags tag4 and tag8 are added to hosts 2, 3, 4. The resources and resources_tags tables are well filled.
- [x] **BEUTAG6**: Engine is configured with some tags. When broker receives them, it stores them in the centreon_storage.resources_tags table. Engine is started before.
- [x] **BEUTAG7**: some services are configured and deleted with tags on two pollers.
- [x] **BEUTAG8**: Services have tags provided by templates.
- [x] **BEUTAG9**: hosts have tags provided by templates.
- [x] **BE_NOTIF_OVERFLOW**: bbdo 2.0 notification number =40000. make an overflow => notification_number null in db
- [x] **BRCS1**: Broker reverse connection stopped
- [x] **BRCTS1**: Broker reverse connection too slow
- [x] **BRGC1**: Broker good reverse connection
- [x] **BRRDCDDID1**: RRD metrics deletion from index ids with rrdcached.
- [x] **BRRDCDDIDDB1**: RRD metrics deletion from index ids with a query in centreon_storage with rrdcached.
- [x] **BRRDCDDIDU1**: RRD metrics deletion from index ids with unified sql output with rrdcached.
- [x] **BRRDCDDM1**: RRD metrics deletion from metric ids with rrdcached.
- [x] **BRRDCDDMDB1**: RRD metrics deletion from metric ids with a query in centreon_storage and rrdcached.
- [x] **BRRDCDDMID1**: RRD deletion of non existing metrics and indexes with rrdcached
- [x] **BRRDCDDMIDU1**: RRD deletion of non existing metrics and indexes with rrdcached
- [x] **BRRDCDDMU1**: RRD metric deletion on table metric with unified sql output with rrdcached
- [x] **BRRDCDRB1**: RRD metric rebuild with gRPC API. 3 indexes are selected then a message to rebuild them is sent. This is done with storage/sql sql output and rrdcached.
- [x] **BRRDCDRBDB1**: RRD metric rebuild with a query in centreon_storage and unified sql with rrdcached
- [x] **BRRDCDRBU1**: RRD metric rebuild with gRPC API. 3 indexes are selected then a message to rebuild them is sent. This is done with unified_sql output and rrdcached.
- [x] **BRRDCDRBUDB1**: RRD metric rebuild with a query in centreon_storage and unified sql with rrdcached
- [x] **BRRDDID1**: RRD metrics deletion from index ids.
- [x] **BRRDDIDDB1**: RRD metrics deletion from index ids with a query in centreon_storage.
- [x] **BRRDDIDU1**: RRD metrics deletion from index ids with unified sql output.
- [x] **BRRDDM1**: RRD metrics deletion from metric ids.
- [x] **BRRDDMDB1**: RRD metrics deletion from metric ids with a query in centreon_storage.
- [x] **BRRDDMID1**: RRD deletion of non existing metrics and indexes
- [x] **BRRDDMIDU1**: RRD deletion of non existing metrics and indexes
- [x] **BRRDDMU1**: RRD metric deletion on table metric with unified sql output
- [x] **BRRDRBDB1**: RRD metric rebuild with a query in centreon_storage and unified sql
- [x] **BRRDRBUDB1**: RRD metric rebuild with a query in centreon_storage and unified sql
- [x] **BRRDRM1**: RRD metric rebuild with gRPC API. 3 indexes are selected then a message to rebuild them is sent. This is done with storage/sql sql output.
- [x] **BRRDRMU1**: RRD metric rebuild with gRPC API. 3 indexes are selected then a message to rebuild them is sent. This is done with unified_sql output.
- [x] **BRRDWM1**: We are working with BBDO3. This test checks protobuf metrics and status are sent to cbd RRD.
<<<<<<< HEAD
=======
- [x] **EBBPS1**: 1000 service check results are sent to the poller. The test is done with the unified_sql stream, no service status is lost, we find the 1000 results in the database: table resources.
- [x] **EBBPS2**: 1000 service check results are sent to the poller. The test is done with the unified_sql stream, no service status is lost, we find the 1000 results in the database: table services.
>>>>>>> a1fd96bc
- [x] **EBDP1**: Four new pollers are started and then we remove Poller3.
- [x] **EBDP2**: Three new pollers are started, then they are killed. After a simple restart of broker, it is still possible to remove Poller2 if removed from the configuration.
- [x] **EBDP3**: Three new pollers are started, then they are killed. It is still possible to remove Poller2 if removed from the configuration.
- [x] **EBDP4**: Four new pollers are started and then we remove Poller3 with its hosts and services. All service status/host status are then refused by broker.
- [x] **EBDP5**: Four new pollers are started and then we remove Poller3.
- [x] **EBDP6**: Three new pollers are started, then they are killed. After a simple restart of broker, it is still possible to remove Poller2 if removed from the configuration.
- [x] **EBDP7**: Three new pollers are started, then they are killed. It is still possible to remove Poller2 if removed from the configuration.
- [x] **EBDP8**: Four new pollers are started and then we remove Poller3 with its hosts and services. All service status/host status are then refused by broker.
- [x] **EBNHG1**: New host group with several pollers and connections to DB
- [x] **EBNHG4**: New host group with several pollers and connections to DB with broker and rename this hostgroup
- [x] **EBNHGU1**: New host group with several pollers and connections to DB with broker configured with unified_sql
- [x] **EBNHGU2**: New host group with several pollers and connections to DB with broker configured with unified_sql
- [x] **EBNHGU3**: New host group with several pollers and connections to DB with broker configured with unified_sql
- [x] **EBNHGU4**: New host group with several pollers and connections to DB with broker and rename this hostgroup
- [x] **EBNSG1**: New service group with several pollers and connections to DB
- [x] **EBNSGU1**: New service group with several pollers and connections to DB with broker configured with unified_sql
- [x] **EBNSGU2**: New service group with several pollers and connections to DB with broker configured with unified_sql
- [x] **EBNSVC1**: New services with several pollers
- [x] **EBSAU2**: New hosts with action_url with more than 2000 characters
- [x] **EBSN3**: New hosts with notes with more than 500 characters
- [x] **EBSNU1**: New hosts with notes_url with more than 2000 characters
- [x] **ENRSCHE1**: Verify that next check of a rescheduled host is made at last_check + interval_check
<<<<<<< HEAD
- [x] **LOGV2BE2**: log-v2 enabled old log enabled check broker sink is equal
- [x] **LOGV2BEU2**: Broker sink must have the same behavior with legacy logs enabled.
=======
>>>>>>> a1fd96bc
- [x] **LOGV2DB1**: log-v2 disabled old log enabled check broker sink
- [x] **LOGV2DB2**: log-v2 disabled old log disabled check broker sink
- [x] **LOGV2DF1**: log-v2 disabled old log enabled check logfile sink
- [x] **LOGV2DF2**: log-v2 disabled old log disabled check logfile sink
- [x] **LOGV2EB1**: Checking broker sink when log-v2 is enabled and legacy logs are disabled.
- [x] **LOGV2EB2**: log-v2 enabled old log enabled check broker sink
- [x] **LOGV2EBU1**: Checking broker sink when log-v2 is enabled and legacy logs are disabled with bbdo3.
- [x] **LOGV2EBU2**: Check Broker sink with log-v2 enabled and legacy log enabled with BBDO3.
- [x] **LOGV2EF1**: log-v2 enabled  old log disabled check logfile sink
- [x] **LOGV2EF2**: log-v2 enabled old log enabled check logfile sink
- [x] **LOGV2FE2**: log-v2 enabled old log enabled check logfile sink

### Ccc
- [x] **BECCC1**: ccc without port fails with an error message
- [x] **BECCC2**: ccc with -p 51001 connects to central cbd gRPC server.
- [x] **BECCC3**: ccc with -p 50001 connects to centengine gRPC server.
- [x] **BECCC4**: ccc with -p 51001 -l returns the available functions from Broker gRPC server
- [x] **BECCC5**: ccc with -p 51001 -l GetVersion returns an error because we can't execute a command with -l.
- [x] **BECCC6**: ccc with -p 51001 GetVersion{} calls the GetVersion command
- [x] **BECCC7**: ccc with -p 51001 GetVersion{"idx":1} returns an error because the input message is wrong.
- [x] **BECCC8**: ccc with -p 50001 EnableServiceNotifications{"names":{"host_name": "host_1", "service_name": "service_1"}} works and returns an empty message.

### Connector perl
- [x] **test use connector perl exist script**: test exist script
- [x] **test use connector perl multiple script**: test script multiple
- [x] **test use connector perl unknown script**: test unknown script

### Connector ssh
- [x] **Test6Hosts**: as 127.0.0.x point to the localhost address we will simulate check on 6 hosts
- [x] **TestBadPwd**: test bad password
- [x] **TestBadUser**: test unknown user

### Engine
- [x] **EFHC1**: Engine is configured with hosts and we force checks on one 5 times on bbdo2
- [x] **EFHC2**: Engine is configured with hosts and we force checks on one 5 times on bbdo2
- [x] **EFHCU1**: Engine is configured with hosts and we force checks on one 5 times on bbdo3. Bbdo3 has no impact on this behavior. resources table is cleared before starting broker.
- [x] **EFHCU2**: Engine is configured with hosts and we force checks on one 5 times on bbdo3. Bbdo3 has no impact on this behavior.
- [x] **EPC1**: Check with perl connector
- [x] **ESS1**: Start-Stop (0s between start/stop) 5 times one instance of engine and no coredump
- [x] **ESS2**: Start-Stop (300ms between start/stop) 5 times one instance of engine and no coredump
- [x] **ESS3**: Start-Stop (0s between start/stop) 5 times three instances of engine and no coredump
- [x] **ESS4**: Start-Stop (300ms between start/stop) 5 times three instances of engine and no coredump

### Migration
- [x] **MIGRATION**: Migration bbdo2 => sql/storage => unified_sql => bbdo3

### Severities
- [x] **BESEV1**: Engine is configured with some severities. When broker receives them, it stores them in the centreon_storage.severities table. Broker is started before.
- [x] **BESEV2**: Engine is configured with some severities. When broker receives them, it stores them in the centreon_storage.severities table. Engine is started before.
- [x] **BETUHSEV1**: Hosts have severities provided by templates.
- [x] **BETUSEV1**: Services have severities provided by templates.
- [x] **BEUHSEV1**: Four hosts have a severity added. Then we remove the severity from host 1. Then we change severity 10 to severity8 for host 3.
- [x] **BEUHSEV2**: Seven hosts are configured with a severity on two pollers. Then we remove severities from the first and second hosts of the first poller but only the severity from the first host of the second poller.
- [x] **BEUSEV1**: Engine is configured with some severities. When broker receives them, it stores them in the centreon_storage.severities table. Broker is started before.
- [x] **BEUSEV2**: Engine is configured with some severities. When broker receives them, it stores them in the centreon_storage.severities table. Engine is started before.
- [x] **BEUSEV3**: Four services have a severity added. Then we remove the severity from service 1. Then we change severity 11 to severity7 for service 3.
- [x] **BEUSEV4**: Seven services are configured with a severity on two pollers. Then we remove severities from the first and second services of the first poller but only the severity from the first service of the second poller. Then only severities no more used should be removed from the database.
<|MERGE_RESOLUTION|>--- conflicted
+++ resolved
@@ -59,13 +59,9 @@
 - [x] **BAPBSTATUS**: With bbdo version 3.0.1, a BA of type 'worst' with one service is configured. The BA is in critical state, because of its service. 
 - [x] **BA_BOOL_KPI**: With bbdo version 3.0.1, a BA of type 'worst' with 1 boolean kpi
 - [x] **BA_IMPACT_2KPI_SERVICES**: With bbdo version 3.0.1, a BA of type 'impact' with 2 serv, ba is critical only if the 2 services are critical
-<<<<<<< HEAD
-- [x] **BA_RATIO_NUMBER_BA_SERVICE**: With bbdo version 3.0.1, a BA of type 'ratio number' with 2 serv an 1 ba with one service
-=======
 - [x] **BA_RATIO_NUMBER_BA_4_SERVICE**: With bbdo version 3.0.1, a BA of type 'ratio number' with 4 serv
 - [x] **BA_RATIO_NUMBER_BA_SERVICE**: With bbdo version 3.0.1, a BA of type 'ratio number' with 2 services and one ba with 1 service
 - [x] **BA_RATIO_PERCENT_BA_4_SERVICE**: With bbdo version 3.0.1, a BA of type 'ratio number' with 4 serv
->>>>>>> a1fd96bc
 - [x] **BA_RATIO_PERCENT_BA_SERVICE**: With bbdo version 3.0.1, a BA of type 'ratio percent' with 2 serv an 1 ba with one service
 - [x] **BEBAMIDT1**: A BA of type 'worst' with one service is configured. The BA is in critical state, because of its service. Then we set a downtime on this last one. An inherited downtime is set to the BA. The downtime is removed from the service, the inherited downtime is then deleted.
 - [x] **BEBAMIDT2**: A BA of type 'worst' with one service is configured. The BA is in critical state, because of its service. Then we set a downtime on this last one. An inherited downtime is set to the BA. Engine is restarted. Broker is restarted. The two downtimes are still there with no duplicates. The downtime is removed from the service, the inherited downtime is then deleted.
@@ -280,10 +276,7 @@
 - [x] **BEPBBEE3**: bbdo_version 3 generates new bbdo protobuf service status messages.
 - [x] **BEPBBEE4**: bbdo_version 3 generates new bbdo protobuf host status messages.
 - [x] **BEPBBEE5**: bbdo_version 3 generates new bbdo protobuf service messages.
-<<<<<<< HEAD
-=======
 - [x] **BEPBCVS**: bbdo_version 3 communication of custom variables.
->>>>>>> a1fd96bc
 - [x] **BEPBRI1**: bbdo_version 3 use pb_resource new bbdo protobuf ResponsiveInstance message.
 - [x] **BERD1**: Starting/stopping Broker does not create duplicated events.
 - [x] **BERD2**: Starting/stopping Engine does not create duplicated events.
@@ -359,11 +352,8 @@
 - [x] **BRRDRM1**: RRD metric rebuild with gRPC API. 3 indexes are selected then a message to rebuild them is sent. This is done with storage/sql sql output.
 - [x] **BRRDRMU1**: RRD metric rebuild with gRPC API. 3 indexes are selected then a message to rebuild them is sent. This is done with unified_sql output.
 - [x] **BRRDWM1**: We are working with BBDO3. This test checks protobuf metrics and status are sent to cbd RRD.
-<<<<<<< HEAD
-=======
 - [x] **EBBPS1**: 1000 service check results are sent to the poller. The test is done with the unified_sql stream, no service status is lost, we find the 1000 results in the database: table resources.
 - [x] **EBBPS2**: 1000 service check results are sent to the poller. The test is done with the unified_sql stream, no service status is lost, we find the 1000 results in the database: table services.
->>>>>>> a1fd96bc
 - [x] **EBDP1**: Four new pollers are started and then we remove Poller3.
 - [x] **EBDP2**: Three new pollers are started, then they are killed. After a simple restart of broker, it is still possible to remove Poller2 if removed from the configuration.
 - [x] **EBDP3**: Three new pollers are started, then they are killed. It is still possible to remove Poller2 if removed from the configuration.
@@ -386,11 +376,6 @@
 - [x] **EBSN3**: New hosts with notes with more than 500 characters
 - [x] **EBSNU1**: New hosts with notes_url with more than 2000 characters
 - [x] **ENRSCHE1**: Verify that next check of a rescheduled host is made at last_check + interval_check
-<<<<<<< HEAD
-- [x] **LOGV2BE2**: log-v2 enabled old log enabled check broker sink is equal
-- [x] **LOGV2BEU2**: Broker sink must have the same behavior with legacy logs enabled.
-=======
->>>>>>> a1fd96bc
 - [x] **LOGV2DB1**: log-v2 disabled old log enabled check broker sink
 - [x] **LOGV2DB2**: log-v2 disabled old log disabled check broker sink
 - [x] **LOGV2DF1**: log-v2 disabled old log enabled check logfile sink
