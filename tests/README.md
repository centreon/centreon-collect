--- conflicted
+++ resolved
@@ -59,7 +59,6 @@
 ### Broker
 - [x] **BFC1**: Start broker with invalid filters but one filter ok
 - [x] **BFC2**: Start broker with only invalid filters on an output
-<<<<<<< HEAD
 - [x] **BGRPCSS1**: Start-Stop two instances of broker configured with grpc stream and no coredump
 - [x] **BGRPCSS2**: Start/Stop 10 times broker configured with grpc stream with 300ms interval and no coredump
 - [x] **BGRPCSS3**: Start-Stop one instance of broker configured with grpc stream and no coredump
@@ -71,19 +70,6 @@
 - [x] **BGRPCSSU4**: Start/Stop with unified_sql 10 times broker configured with grpc stream with 1sec interval and no coredump
 - [x] **BGRPCSSU5**: Start-Stop with unified_sql with reversed connection on grpc acceptor with only one instance and no deadlock
 - [x] **BLDIS1**: Start broker with core logs 'disabled'
-=======
-- [x] **BLDIS1**: Start broker with core logs 'disabled'
-- [x] **BSS1**: Start-Stop two instances of broker and no coredump
-- [x] **BSS2**: Start/Stop 10 times broker with 300ms interval and no coredump
-- [x] **BSS3**: Start-Stop one instance of broker and no coredump
-- [x] **BSS4**: Start/Stop 10 times broker with 1sec interval and no coredump
-- [x] **BSS5**: Start-Stop with reversed connection on TCP acceptor with only one instance and no deadlock
-- [x] **BSSU1**: Start-Stop with unified_sql two instances of broker and no coredump
-- [x] **BSSU2**: Start/Stop with unified_sql 10 times broker with 300ms interval and no coredump
-- [x] **BSSU3**: Start-Stop with unified_sql one instance of broker and no coredump
-- [x] **BSSU4**: Start/Stop with unified_sql 10 times broker with 1sec interval and no coredump
-- [x] **BSSU5**: Start-Stop with unified_sql with reversed connection on TCP acceptor with only one instance and no deadlock
->>>>>>> 8db660af
 - [x] **BDB1**: Access denied when database name exists but is not the good one for sql output
 - [x] **BDB2**: Access denied when database name exists but is not the good one for storage output
 - [x] **BDB3**: Access denied when database name does not exist for sql output
@@ -104,7 +90,6 @@
 - [x] **BDBU7**: Access denied when database user password is wrong for unified sql
 - [x] **BDBU10**: Connection should be established when user password is good for unified sql
 - [x] **BDBMU1**: start broker/engine with unified sql and then start MariaDB => connection is established
-<<<<<<< HEAD
 - [x] **BSS1**: Start-Stop two instances of broker and no coredump
 - [x] **BSS2**: Start/Stop 10 times broker with 300ms interval and no coredump
 - [x] **BSS3**: Start-Stop one instance of broker and no coredump
@@ -115,18 +100,6 @@
 - [x] **BSSU3**: Start-Stop with unified_sql one instance of broker and no coredump
 - [x] **BSSU4**: Start/Stop with unified_sql 10 times broker with 1sec interval and no coredump
 - [x] **BSSU5**: Start-Stop with unified_sql with reversed connection on TCP acceptor with only one instance and no deadlock
-=======
-- [x] **BGRPCSS1**: Start-Stop two instances of broker configured with grpc stream and no coredump
-- [x] **BGRPCSS2**: Start/Stop 10 times broker configured with grpc stream with 300ms interval and no coredump
-- [x] **BGRPCSS3**: Start-Stop one instance of broker configured with grpc stream and no coredump
-- [x] **BGRPCSS4**: Start/Stop 10 times broker configured with grpc stream with 1sec interval and no coredump
-- [x] **BGRPCSS5**: Start-Stop with reversed connection on grpc acceptor with only one instance and no deadlock
-- [x] **BGRPCSSU1**: Start-Stop with unified_sql two instances of broker with grpc stream and no coredump
-- [x] **BGRPCSSU2**: Start/Stop with unified_sql 10 times broker configured with grpc stream with 300ms interval and no coredump
-- [x] **BGRPCSSU3**: Start-Stop with unified_sql one instance of broker configured with grpc and no coredump
-- [x] **BGRPCSSU4**: Start/Stop with unified_sql 10 times broker configured with grpc stream with 1sec interval and no coredump
-- [x] **BGRPCSSU5**: Start-Stop with unified_sql with reversed connection on grpc acceptor with only one instance and no deadlock
->>>>>>> 8db660af
 - [x] **BCL1**: Starting broker with option '-s foobar' should return an error
 - [x] **BCL2**: Starting broker with option '-s 5' should work
 
@@ -166,7 +139,6 @@
 - [x] **LOGV2FE2**: log-v2 enabled old log enabled check logfile sink
 - [x] **BERES1**: store_in_resources is enabled and store_in_hosts_services is not. Only writes into resources should be done (except hosts/services events that continue to be written in hosts/services tables)
 - [x] **BEHS1**: store_in_resources is enabled and store_in_hosts_services is not. Only writes into resources should be done (except hosts/services events that continue to be written in hosts/services tables)
-<<<<<<< HEAD
 - [x] **BERD1**: Starting/stopping Broker does not create duplicated events.
 - [x] **BERD2**: Starting/stopping Engine does not create duplicated events.
 - [x] **BERDUC1**: Starting/stopping Broker does not create duplicated events in usual cases
@@ -175,8 +147,6 @@
 - [x] **BERDUCU2**: Starting/stopping Engine does not create duplicated events in usual cases with unified_sql
 - [x] **BERDUC3U1**: Starting/stopping Broker does not create duplicated events in usual cases with unified_sql and BBDO 3.0
 - [x] **BERDUC3U2**: Starting/stopping Engine does not create duplicated events in usual cases with unified_sql and BBDO 3.0
-=======
->>>>>>> 8db660af
 - [x] **BRGC1**: Broker good reverse connection
 - [x] **BRCTS1**: Broker reverse connection too slow
 - [x] **BRCS1**: Broker reverse connection stopped
@@ -193,8 +163,6 @@
 - [x] **EBNSGU1**: New service group with several pollers and connections to DB with broker configured with unified_sql
 - [x] **EBNSGU2**: New service group with several pollers and connections to DB with broker configured with unified_sql
 - [x] **EBNSVC1**: New services with several pollers
-<<<<<<< HEAD
-=======
 - [x] **BERD1**: Starting/stopping Broker does not create duplicated events.
 - [x] **BERD2**: Starting/stopping Engine does not create duplicated events.
 - [x] **BERDUC1**: Starting/stopping Broker does not create duplicated events in usual cases
@@ -205,7 +173,6 @@
 - [x] **BERDUC3U2**: Starting/stopping Engine does not create duplicated events in usual cases with unified_sql and BBDO 3.0
 - [x] **BEDTMASS1**: New services with several pollers
 - [x] **BEDTMASS2**: New services with several pollers
->>>>>>> 8db660af
 - [x] **BESS1**: Start-Stop Broker/Engine - Broker started first - Broker stopped first
 - [x] **BESS2**: Start-Stop Broker/Engine - Broker started first - Engine stopped first
 - [x] **BESS3**: Start-Stop Broker/Engine - Engine started first - Engine stopped first
@@ -217,7 +184,6 @@
 - [x] **BESS_GRPC4**: Start-Stop grpc version Broker/Engine - Engine started first - Broker stopped first
 - [x] **BESS_GRPC5**: Start-Stop grpc version Broker/engine - Engine debug level is set to all, it should not hang
 - [x] **BESS_GRPC_COMPRESS1**: Start-Stop grpc version Broker/Engine - Broker started first - Broker stopped first compression activated
-<<<<<<< HEAD
 - [x] **BECT1**: Broker/Engine communication with anonymous TLS between central and poller
 - [x] **BECT2**: Broker/Engine communication with TLS between central and poller with key/cert
 - [x] **BECT3**: Broker/Engine communication with anonymous TLS and ca certificate
@@ -228,8 +194,6 @@
 - [x] **BECT_GRPC4**: Broker/Engine communication with TLS between central and poller with key/cert and hostname forced
 - [x] **BEDTMASS1**: New services with several pollers
 - [x] **BEDTMASS2**: New services with several pollers
-=======
->>>>>>> 8db660af
 - [x] **BETAG1**: Engine is configured with some tags. When broker receives them, it stores them in the centreon_storage.tags table. Broker is started before.
 - [x] **BETAG2**: Engine is configured with some tags. When broker receives them, it stores them in the centreon_storage.tags table. Engine is started before.
 - [x] **BEUTAG1**: Engine is configured with some tags. When broker receives them through unified_sql stream, it stores them in the centreon_storage.tags table. Broker is started before.
@@ -244,17 +208,6 @@
 - [x] **BEUTAG10**: some services are configured with tags on two pollers. Then tags are removed from some of them and in centreon_storage, we can observe resources_tags table updated.
 - [x] **BEUTAG11**: some services are configured with tags on two pollers. Then several tags are removed, and we can observe resources_tags table updated.
 - [x] **BEUTAG12**: Engine is configured with some tags. Group tags tag2, tag6 are set to hosts 1 and 2. Category tags tag4 and tag8 are added to hosts 2, 3, 4. The resources and resources_tags tables are well filled. The tag6 and tag8 are removed and resources_tags is also well updated.
-<<<<<<< HEAD
-=======
-- [x] **BECT1**: Broker/Engine communication with anonymous TLS between central and poller
-- [x] **BECT2**: Broker/Engine communication with TLS between central and poller with key/cert
-- [x] **BECT3**: Broker/Engine communication with anonymous TLS and ca certificate
-- [x] **BECT4**: Broker/Engine communication with TLS between central and poller with key/cert and hostname forced
-- [x] **BECT_GRPC1**: Broker/Engine communication with anonymous TLS between central and poller
-- [x] **BECT_GRPC2**: Broker/Engine communication with TLS between central and poller with key/cert
-- [x] **BECT_GRPC3**: Broker/Engine communication with anonymous TLS and ca certificate
-- [x] **BECT_GRPC4**: Broker/Engine communication with TLS between central and poller with key/cert and hostname forced
->>>>>>> 8db660af
 - [x] **BEEXTCMD1**: external command CHANGE_NORMAL_SVC_CHECK_INTERVAL on bbdo3.0
 - [x] **BEEXTCMD2**: external command CHANGE_NORMAL_SVC_CHECK_INTERVAL on bbdo2.0
 - [x] **BEEXTCMD3**: external command CHANGE_NORMAL_HOST_CHECK_INTERVAL on bbdo3.0
@@ -324,18 +277,11 @@
 - [x] **EFHC2**: Engine is configured with hosts and we force checks on one 5 times on bbdo2
 - [x] **EFHCU1**: Engine is configured with hosts and we force checks on one 5 times on bbdo3. Bbdo3 has no impact on this behavior. resources table is cleared before starting broker.
 - [x] **EFHCU2**: Engine is configured with hosts and we force checks on one 5 times on bbdo3. Bbdo3 has no impact on this behavior.
-<<<<<<< HEAD
 - [x] **EPC1**: Check with perl connector
-=======
->>>>>>> 8db660af
 - [x] **ESS1**: Start-Stop (0s between start/stop) 5 times one instance of engine and no coredump
 - [x] **ESS2**: Start-Stop (300ms between start/stop) 5 times one instance of engine and no coredump
 - [x] **ESS3**: Start-Stop (0s between start/stop) 5 times three instances of engine and no coredump
 - [x] **ESS4**: Start-Stop (300ms between start/stop) 5 times three instances of engine and no coredump
-<<<<<<< HEAD
-=======
-- [x] **EPC1**: Check with perl connector
->>>>>>> 8db660af
 
 ### Migration
 - [x] **MIGRATION**: Migration bbdo2 => sql/storage => unified_sql => bbdo3
@@ -350,4 +296,4 @@
 - [x] **BEUSEV2**: Engine is configured with some severities. When broker receives them, it stores them in the centreon_storage.severities table. Engine is started before.
 - [x] **BEUSEV3**: Four services have a severity added. Then we remove the severity from service 1. Then we change severity 11 to severity7 for service 3.
 - [x] **BEUSEV4**: Seven services are configured with a severity on two pollers. Then we remove severities from the first and second services of the first poller but only the severity from the first service of the second poller. Then only severities no more used should be removed from the database.
-- [x] **BETUSEV1**: Services have severities provided by templates.
+- [x] **BETUSEV1**: Services have severities provided by templates.