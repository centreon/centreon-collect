/*
** Copyright 2011-2014 Merethis
**
** This file is part of Centreon Broker.
**
** Centreon Broker is free software: you can redistribute it and/or
** modify it under the terms of the GNU General Public License version 2
** as published by the Free Software Foundation.
**
** Centreon Broker is distributed in the hope that it will be useful,
** but WITHOUT ANY WARRANTY; without even the implied warranty of
** MERCHANTABILITY or FITNESS FOR A PARTICULAR PURPOSE. See the GNU
** General Public License for more details.
**
** You should have received a copy of the GNU General Public License
** along with Centreon Broker. If not, see
** <http://www.gnu.org/licenses/>.
*/

#include <cfloat>
#include <cmath>
#include <cstdlib>
#include <QSqlDriver>
#include <QThread>
#include <QMutexLocker>
#include <sstream>
#include "com/centreon/broker/misc/global_lock.hh"
#include "com/centreon/broker/exceptions/msg.hh"
#include "com/centreon/broker/io/events.hh"
#include "com/centreon/broker/io/exceptions/shutdown.hh"
#include "com/centreon/broker/logging/logging.hh"
#include "com/centreon/broker/multiplexing/engine.hh"
#include "com/centreon/broker/multiplexing/publisher.hh"
#include "com/centreon/broker/neb/internal.hh"
#include "com/centreon/broker/neb/service.hh"
#include "com/centreon/broker/neb/service_status.hh"
#include "com/centreon/broker/storage/exceptions/perfdata.hh"
#include "com/centreon/broker/storage/metric.hh"
#include "com/centreon/broker/storage/parser.hh"
#include "com/centreon/broker/storage/perfdata.hh"
#include "com/centreon/broker/storage/remove_graph.hh"
#include "com/centreon/broker/storage/status.hh"
#include "com/centreon/broker/storage/stream.hh"

using namespace com::centreon::broker;
using namespace com::centreon::broker::misc;
using namespace com::centreon::broker::storage;

#define BAM_NAME "_Module_"
#define EPSILON 0.0001

/**************************************
*                                     *
*           Static Objects            *
*                                     *
**************************************/

/**
 *  Check that the floating point value is a NaN, in which case return a
 *  NULL QVariant.
 *
 *  @param[in] f Floating point value.
 *
 *  @return NULL QVariant if f is a NaN, f casted as QVariant otherwise.
 */
static inline QVariant check_double(double f) {
  return (isnan(f) ? QVariant(QVariant::Double) : QVariant(f));
}

/**
 *  Check that two double are equal.
 *
 *  @param[in] a First value.
 *  @param[in] b Second value.
 *
 *  @return true if a and b are equal.
 */
static inline bool double_equal(double a, double b) {
  return ((isnan(a) && isnan(b))
          || (isinf(a)
              && isinf(b)
              && (std::signbit(a) == std::signbit(b)))
          || (std::isfinite(a)
              && std::isfinite(b)
              && !(fabs((a) - (b)) > (0.01 * fabs(a)))));
}

/**************************************
*                                     *
*           Public Methods            *
*                                     *
**************************************/

/**
 *  Constructor.
 *
 *  @param[in] db_cfg                  Database configuration.
 *  @param[in] rrd_len                 RRD length.
 *  @param[in] interval_length         Interval length.
 *  @param[in] rebuild_check_interval  How often the stream must check
 *                                     for graph rebuild.
 *  @param[in] store_in_db             Should we insert data in
 *                                     data_bin ?
 *  @param[in] insert_in_index_data    Create entries in index_data or
 *                                     not.
 */
stream::stream(
          database_config const& db_cfg,
          unsigned int rrd_len,
          time_t interval_length,
          unsigned int rebuild_check_interval,
          bool store_in_db,
          bool insert_in_index_data)
  : _insert_in_index_data(insert_in_index_data),
    _interval_length(interval_length),
    _pending_events(0),
    _process_out(true),
    _rebuild_thread(
      db_cfg,
      rebuild_check_interval,
      interval_length,
      rrd_len),
    _rrd_len(rrd_len ? rrd_len : 15552000),
    _store_in_db(store_in_db),
    _db(db_cfg),
    _update_metrics(_db) {
  // Prepare queries.
  _prepare();

  // Run rebuild thread.
  _rebuild_thread.start();

  // Register with multiplexer.
  multiplexing::engine::instance().hook(*this, false);
}

/**
 *  Destructor.
 */
stream::~stream() {
  // Stop rebuild thread.
  _rebuild_thread.exit();
  _rebuild_thread.wait(-1);

  // Unregister from multiplexer.
  multiplexing::engine::instance().unhook(*this);
}

/**
 *  Enable or disable output event processing.
 *
 *  @param[in] in  Unused.
 *  @param[in] out Set to true to enable output event processing.
 */
void stream::process(bool in, bool out) {
  _process_out = in || !out; // Only for immediate shutdown.
  return ;
}

/**
 *  Read from the datbase.
 *
 *  @param[out] d Cleared.
 */
void stream::read(misc::shared_ptr<io::data>& d) {
  d.clear();
  throw (com::centreon::broker::exceptions::msg()
         << "storage: attempt to read from a storage stream (not supported yet)");
  return ;
}

/**
 *  Multiplexing starts.
 */
void stream::starting() {
  return ;
}

/**
 *  Get endpoint statistics.
 *
 *  @param[out] tree Output tree.
 */
void stream::statistics(io::properties& tree) const {
  QMutexLocker lock(&_statusm);
  if (!_status.empty()) {
    io::property& p(tree["status"]);
    p.set_perfdata(_status);
    p.set_graphable(false);
  }
  return ;
}

/**
 *  Multiplexing stopped.
 */
void stream::stopping() {
  _process_out = false;
  return ;
}

/**
 *  Rebuild index and metrics cache.
 */
void stream::update() {
  _check_deleted_index();
  _rebuild_cache();
  return ;
}

/**
 *  Write an event.
 *
 *  @param[in] data Event pointer.
 *
 *  @return Number of events acknowledged.
 */
unsigned int stream::write(misc::shared_ptr<io::data> const& data) {
  // Check that processing is enabled.
  if (!_process_out)
    throw (io::exceptions::shutdown(true, true)
             << "storage stream is shutdown");

  // Process service status events.
  if (!data.isNull()) {
<<<<<<< HEAD
    ++_pending_events;
    if (data->type() == io::events::data_type<io::events::neb, neb::de_service_status>::value) {
=======
    if (data->type() == neb::service_status::static_type()) {
>>>>>>> af2b99cc
      misc::shared_ptr<neb::service_status>
        ss(data.staticCast<neb::service_status>());
      logging::debug(logging::high)
        << "storage: processing service status event of service "
        << ss->service_id << " of host " << ss->host_id
        << " (ctime " << ss->last_check << ")";

      unsigned int rrd_len;
      bool index_locked(false);
      unsigned int index_id(_find_index_id(
                              ss->host_id,
                              ss->service_id,
                              ss->host_name,
                              ss->service_description,
                              &rrd_len,
                              &index_locked));
      if (index_id != 0) {
        // Generate status event.
        logging::debug(logging::low)
          << "storage: generating status event for (" << ss->host_id
          << ", " << ss->service_id << ") of index " << index_id;
        misc::shared_ptr<storage::status> status(new storage::status);
        status->ctime = ss->last_check;
        status->index_id = index_id;
        status->interval = static_cast<time_t>(
                             ss->check_interval * _interval_length);
        status->is_for_rebuild = false;
        status->rrd_len = rrd_len;
        status->state = ss->last_hard_state;
        multiplexing::publisher().write(status);

        if (!ss->perf_data.isEmpty()) {
          // Parse perfdata.
          QList<perfdata> pds;
          parser p;
          try {
            p.parse_perfdata(ss->perf_data, pds);
          }
          catch (storage::exceptions::perfdata const& e) { // Discard parsing errors.
            logging::error(logging::medium)
              << "storage: error while parsing perfdata of service ("
              << ss->host_id << ", " << ss->service_id << "): "
              << e.what();
            return (1);
          }

          // Loop through all metrics.
          for (QList<perfdata>::iterator
                 it(pds.begin()),
                 end(pds.end());
               it != end;
               ++it) {
            perfdata& pd(*it);

            // Find metric_id.
            unsigned int metric_type(pd.value_type());
            bool metric_locked(false);
            unsigned int metric_id(_find_metric_id(
                                     index_id,
                                     pd.name(),
                                     pd.unit(),
                                     pd.warning(),
                                     pd.warning_low(),
                                     pd.warning_mode(),
                                     pd.critical(),
                                     pd.critical_low(),
                                     pd.critical_mode(),
                                     pd.min(),
                                     pd.max(),
                                     pd.value(),
                                     &metric_type,
                                     &metric_locked));

            if (_store_in_db) {
              // Append perfdata to queue.
              metric_value val;
              val.c_time = ss->last_check;
              val.metric_id = metric_id;
              val.status = ss->current_state + 1;
              val.value = pd.value();
              _perfdata_queue.push_back(val);
            }

            if (!index_locked && !metric_locked) {
              // Send perfdata event to processing.
              misc::shared_ptr<storage::metric>
                perf(new storage::metric);
              perf->ctime = ss->last_check;
              perf->interval = static_cast<time_t>(
                                 ss->check_interval * _interval_length);
              perf->is_for_rebuild = false;
              perf->metric_id = metric_id;
              perf->name = pd.name();
              perf->rrd_len = rrd_len;
              perf->value = pd.value();
              perf->value_type = metric_type;
              logging::debug(logging::high)
                << "storage: generating perfdata event for metric "
                << perf->metric_id << " (name " << perf->name
                << ", ctime " << perf->ctime << ", value "
                << perf->value << ")";
              multiplexing::publisher().write(perf);
            }
          }
        }
      }
    }
  }
  else {
    logging::info(logging::medium)
      << "storage: committing transaction";
    _update_status("status=committing current transaction\n");
    _db.commit();
    _update_status("");
  }

  // Event acknowledgement.
  logging::debug(logging::low)
    << "storage: " << _pending_events << " have not yet been acknowledged";
  if (!_db.pending_queries()) {
    _insert_perfdatas();
    int retval(_pending_events);
    _pending_events = 0;
    return (retval);
  }
  else
    return (0);
}

/**************************************
*                                     *
*           Private Methods           *
*                                     *
**************************************/

/**
 *  Check for deleted index.
 */
void stream::_check_deleted_index() {
  // Info.
  logging::info(logging::medium) << "storage: starting DB cleanup";
  unsigned long long deleted_index(0);
  unsigned long long deleted_metrics(0);
  _update_status(
    "status=deleting old performance data (might take a while)\n");

  // Delete index.
  while (1) {
    // Fetch next index to delete.
    unsigned long long index_id;
    {
      database_query q(_db);
      q.run_query(
          "SELECT id FROM rt_index_data WHERE to_delete=1 LIMIT 1",
          "storage: could not query index_data to get index to delete");
      if (!q.next())
        break ;
      index_id = q.value(0).toULongLong();
    }

    // Get associated metrics.
    std::list<unsigned long long> metrics_to_delete;
    {
      std::ostringstream oss;
      oss << "SELECT metric_id FROM rt_metrics WHERE index_id=" << index_id;
      database_query q(_db);
      try { q.run_query(oss.str()); }
      catch (std::exception const& e) {
        throw (broker::exceptions::msg()
               << "storage: could not get metrics of index "
               << index_id << ": " << e.what());
      }
      while (q.next())
        metrics_to_delete.push_back(q.value(0).toULongLong());
    }

    // Delete metrics.
    _delete_metrics(metrics_to_delete);
    deleted_metrics += metrics_to_delete.size();

    // Delete index from DB.
    {
      std::ostringstream oss;
      oss << "DELETE FROM rt_index_data WHERE id=" << index_id;
      database_query q(_db);
      try { q.run_query(oss.str()); }
      catch (std::exception const& e) {
        logging::error(logging::low) << "storage: cannot delete index "
          << index_id << ": " << e.what();
      }
    }
    ++deleted_index;

    // Remove associated graph.
    misc::shared_ptr<remove_graph> rg(new remove_graph);
    rg->id = index_id;
    rg->is_index = true;
    multiplexing::publisher().write(rg);
  }

  // Search standalone metrics to delete.
  std::list<unsigned long long> metrics_to_delete;
  {
    database_query q(_db);
    q.run_query(
        "SELECT metric_id FROM rt_metrics WHERE to_delete=1",
        "storage: could not get the list of metrics to delete");
    while (q.next())
      metrics_to_delete.push_back(q.value(0).toULongLong());
  }

  // Delete standalone metrics.
  _delete_metrics(metrics_to_delete);
  deleted_metrics += metrics_to_delete.size();

  // End.
  logging::info(logging::medium) << "storage: end of DB cleanup: "
    << deleted_metrics << " metrics and "
    << deleted_index << " index removed";
  _update_status("");

  return ;
}

/**
 *  Delete specified metrics.
 *
 *  @param[in] metrics_to_delete Metrics to delete.
 */
void stream::_delete_metrics(
               std::list<unsigned long long> const& metrics_to_delete) {
  // Delete metrics.
  for (std::list<unsigned long long>::const_iterator
         it(metrics_to_delete.begin()),
         end(metrics_to_delete.end());
       it != end;
       ++it) {
    // Current metric.
    unsigned long long metric_id(*it);

    // Do not delete entries from data_bin as the MyISAM engine used by
    // this table might lock it for a very long time. Orphaned entries
    // will eventually get deleted later.
    // // Delete associated data.
    // {
    //   std::ostringstream oss;
    //   oss << "DELETE FROM data_bin WHERE id_metric=" << metric_id;
    //   QSqlQuery q(*_storage_db);
    //   if (!q.exec(oss.str().c_str()) || q.lastError().isValid())
    //     logging::error(logging::low)
    //       << "storage: cannot remove data of metric " << metric_id
    //       << ": " << q.lastError().text();
    // }

    // Delete from DB.
    {
      std::ostringstream oss;
      oss << "DELETE FROM rt_metrics WHERE metric_id=" << metric_id;
      database_query q(_db);
      try { q.run_query(oss.str()); }
      catch (std::exception const& e) {
        logging::error(logging::low)
          << "storage: cannot remove metric " << metric_id << ": "
          << e.what();
      }
    }

    // Remove associated graph.
    misc::shared_ptr<remove_graph> rg(new remove_graph);
    rg->id = metric_id;
    rg->is_index = false;
    multiplexing::publisher().write(rg);
  }

  return ;
}

/**
 *  @brief Find index ID.
 *
 *  Look through the index cache for the specified index. If it cannot
 *  be found, insert an entry in the database.
 *
 *  @param[in]  host_id      Host ID associated to the index.
 *  @param[in]  service_id   Service ID associated to the index.
 *  @param[in]  host_name    Host name associated to the index.
 *  @param[in]  service_desc Service description associated to the index.
 *  @param[out] rrd_len      Index RRD length.
 *  @param[out] locked       Locked flag.
 *
 *  @return Index ID matching host and service ID.
 */
unsigned int stream::_find_index_id(
                       unsigned int host_id,
                       unsigned int service_id,
                       QString const& host_name,
                       QString const& service_desc,
                       unsigned int* rrd_len,
                       bool* locked) {
  unsigned int retval;

  // Look in the cache.
  std::map<
    std::pair<unsigned int, unsigned int>,
    index_info>::iterator
    it(_index_cache.find(std::make_pair(host_id, service_id)));

  // Special.
  bool special(!strncmp(
                  host_name.toStdString().c_str(),
                  BAM_NAME,
                  sizeof(BAM_NAME) - 1));

  // Found in cache.
  if (it != _index_cache.end()) {
    logging::debug(logging::low) << "storage: found index "
      << it->second.index_id << " of (" << host_id << ", "
      << service_id << ") in cache";
    // Should we update index_data ?
    if ((it->second.host_name != host_name)
        || (it->second.service_description != service_desc)
        || (it->second.special != special)) {
      logging::info(logging::medium) << "storage: updating index "
        << it->second.index_id << " of (" << host_id << ", "
        << service_id << ") (host: " << host_name << ", service: "
        << service_desc << ", special: " << special << ")";
      // Update index_data table.
      std::string query(
        "UPDATE rt_index_data"
        " SET host_name=:host_name,"
        "     service_description=:service_description,"
        "     special=:special"
        " WHERE host_id=:host_id"
        " AND service_id=:service_id");
      try {
        database_query q(_db);
        q.prepare(query);
        q.bind_value(":host_name", host_name);
        q.bind_value(":service_description", service_desc);
        q.bind_value(":special", (special ? 2 : 1));
        q.bind_value(":host_id", host_id);
        q.bind_value(":service_id", service_id);
        q.run_statement();
      }
      catch (std::exception const& e) {
        throw (broker::exceptions::msg() << "storage: could not update "
                  "service information in rt_index_data (host_id "
               << host_id << ", service_id " << service_id
               << ", host_name " << host_name
               << ", service_description " << service_desc
               << "): " << e.what());
      }

      // Update cache entry.
      it->second.host_name = host_name;
      it->second.service_description = service_desc;
      it->second.special = special;
    }
    // Anyway, we found index ID.
    retval = it->second.index_id;
    if (rrd_len)
      *rrd_len = it->second.rrd_retention;
    *locked = it->second.locked;
  }
  // Can't find in cache, discard data or insert in DB.
  else {
    logging::info(logging::medium) << "storage: index not found for ("
      << host_id << ", " << service_id << ")";
    // Discard.
    if (!_insert_in_index_data) {
      retval = 0;
      *locked = true;
    }
    // Insert in index_data.
    else {
      logging::info(logging::medium)
        << "storage: creating new index for (" << host_id << ", "
        << service_id << ")";
      // Build query.
      std::ostringstream oss;
      oss << "INSERT INTO rt_index_data ("
             "  host_id, host_name,"
             "  service_id, service_description, "
             "  must_be_rebuild, special)"
             " VALUES (" << host_id << ", :host_name, " << service_id
          << ", :service_description, 1, :special)";
      database_query q(_db);
      try {
        q.prepare(oss.str());
        q.bind_value(":host_name", host_name);
        q.bind_value(":service_description", service_desc);
        q.bind_value(":special", (special ? 2 : 1));

        // Execute query.
        q.run_statement();
      }
      catch (std::exception const& e) {
        throw (broker::exceptions::msg() << "storage: insertion of "
                  "index (" << host_id << ", " << service_id
               << ") failed: " << e.what());
      }

      // Fetch insert ID with query if possible.
      if (!_db.get_qt_driver()->hasFeature(QSqlDriver::LastInsertId)
          || !(retval = q.last_insert_id().toUInt())) {
        q.finish();
        std::ostringstream oss2;
        oss2 << "SELECT id"
                " FROM rt_index_data"
                " WHERE host_id=" << host_id
             << " AND service_id=" << service_id;
        database_query q(_db);
        try {
          q.run_query(oss2.str());
          if (!q.next())
            throw (broker::exceptions::msg()
                   << "no ID was returned");
        }
        catch (std::exception const& e) {
          throw (broker::exceptions::msg() << "storage: could not "
                    "fetch index_id of newly inserted index ("
                 << host_id << ", " << service_id << "): "
                 << e.what());
        }
        retval = q.value(0).toUInt();
        if (!retval)
          throw (broker::exceptions::msg() << "storage: index_data " \
                    "table is corrupted: got 0 as index_id");
      }

      // Insert index in cache.
      logging::info(logging::medium) << "storage: new index " << retval
        << " for (" << host_id << ", " << service_id << ")";
      index_info info;
      info.host_name = host_name;
      info.index_id = retval;
      info.locked = false;
      info.service_description = service_desc;
      info.special = special;
      info.rrd_retention = _rrd_len;
      _index_cache[std::make_pair(host_id, service_id)] = info;

      // Provide RRD retention.
      if (rrd_len)
        *rrd_len = info.rrd_retention;
      *locked = info.locked;
    }
  }

  return (retval);
}

/**
 *  @brief Find metric ID.
 *
 *  Look through the metric cache for the specified metric. If it cannot
 *  be found, insert an entry in the database.
 *
 *  @param[in]     index_id    Index ID of the metric.
 *  @param[in]     metric_name Name of the metric.
 *  @param[in]     unit_name   Metric unit.
 *  @param[in]     warn        High warning threshold.
 *  @param[in]     warn_low    Low warning threshold.
 *  @param[in]     warn_mode   Warning range mode.
 *  @param[in]     crit        High critical threshold.
 *  @param[in]     crit_low    Low critical threshold.
 *  @param[in]     crit_mode   Critical range mode.
 *  @param[in]     min         Minimal metric value.
 *  @param[in]     max         Maximal metric value.
 *  @param[in]     value       Most recent value.
 *  @param[in,out] type        If not null, set to the metric type.
 *  @param[in,out] locked      Whether or not the metric is locked.
 *
 *  @return Metric ID requested, 0 if it could not be found not
 *          inserted.
 */
unsigned int stream::_find_metric_id(
                       unsigned int index_id,
                       QString metric_name,
                       QString const& unit_name,
                       double warn,
                       double warn_low,
                       bool warn_mode,
                       double crit,
                       double crit_low,
                       bool crit_mode,
                       double min,
                       double max,
                       double value,
                       unsigned int* type,
                       bool* locked) {
  unsigned int retval;

  // Trim metric_name.
  metric_name = metric_name.trimmed();

  // Look in the cache.
  std::map<std::pair<unsigned int, QString>, metric_info>::iterator
    it(_metric_cache.find(std::make_pair(index_id, metric_name)));
  if (it != _metric_cache.end()) {
    logging::debug(logging::low) << "storage: found metric "
      << it->second.metric_id << " of (" << index_id << ", "
      << metric_name << ") in cache";
    logging::info(logging::medium) << "storage: updating metric "
      << it->second.metric_id << " of (" << index_id << ", "
      << metric_name << ") (unit: " << unit_name << ", warning: "
      << warn_low << ":" << warn << ", critical: " << crit_low << ":"
      << crit << ", min: " << min << ", max: " << max << ")";
    // Update metrics table.
    _update_metrics.bind_value(":unit_name", unit_name);
    _update_metrics.bind_value(":warn", check_double(warn));
    _update_metrics.bind_value(":warn_low", check_double(warn_low));
    _update_metrics.bind_value(":warn_threshold_mode", warn_mode);
    _update_metrics.bind_value(":crit", check_double(crit));
    _update_metrics.bind_value(":crit_low", check_double(crit_low));
    _update_metrics.bind_value(":crit_threshold_mode", crit_mode);
    _update_metrics.bind_value(":min", check_double(min));
    _update_metrics.bind_value(":max", check_double(max));
    _update_metrics.bind_value(":current_value", check_double(value));
    _update_metrics.bind_value(":index_id", index_id);
    _update_metrics.bind_value(":metric_name", metric_name);
    try { _update_metrics.run_statement(); }
    catch (std::exception const& e) {
      throw (broker::exceptions::msg() << "storage: could not "
                "update metric (index_id " << index_id
             << ", metric " << metric_name << "): " << e.what());
    }

    // Remember, we found the metric ID.
    retval = it->second.metric_id;
    if (it->second.type != perfdata::automatic)
      *type = it->second.type;
    *locked = it->second.locked;
  }

  // Can't find in cache, insert in DB.
  else {
    logging::debug(logging::low)
      << "storage: creating new metric for (" << index_id
      << ", " << metric_name << ")";
    // Build query.
    if (*type == perfdata::automatic)
      *type = perfdata::gauge;
    std::string query(
      "INSERT INTO rt_metrics "
      "  (index_id, metric_name, unit_name, warn, warn_low, "
      "   warn_threshold_mode, crit, crit_low, "
      "   crit_threshold_mode, min, max, current_value,"
      "   data_source_type)"
      " VALUES (:index_id, :metric_name, :unit_name, :warn, "
      "         :warn_low, :warn_threshold_mode, :crit, "
      "         :crit_low, :crit_threshold_mode, :min, :max, "
      "         :current_value, :data_source_type)");
    database_query q(_db);
    q.prepare(
        query,
        "storage: could not prepare metric insertion query");
    q.bind_value(":index_id", index_id);
    q.bind_value(":metric_name", metric_name);
    q.bind_value(":unit_name", unit_name);
    q.bind_value(":warn", check_double(warn));
    q.bind_value(":warn_low", check_double(warn_low));
    q.bind_value(":warn_threshold_mode", warn_mode);
    q.bind_value(":crit", check_double(crit));
    q.bind_value(":crit_low", check_double(crit_low));
    q.bind_value(":crit_threshold_mode", crit_mode);
    q.bind_value(":min", check_double(min));
    q.bind_value(":max", check_double(max));
    q.bind_value(":current_value", check_double(value));
    q.bind_value(":data_source_type", *type + 1);

    // Execute query.
    try { q.run_statement(); }
    catch (std::exception const& e) {
      throw (broker::exceptions::msg() << "storage: insertion of "
                "metric '" << metric_name << "' of index " << index_id
             << " failed: " << e.what());
    }

    // Fetch insert ID with query if possible.
    if (!_db.get_qt_driver()->hasFeature(QSqlDriver::LastInsertId)
        || !(retval = q.last_insert_id().toUInt())) {
      q.finish();
      std::string query(
        "SELECT metric_id"
        " FROM rt_metrics"
        " WHERE index_id=:index_id"
        " AND metric_name=:metric_name");
      database_query q2(_db);
      q2.prepare(
           query,
           "storage: could not prepare metric ID fetching query");
      q2.bind_value(":index_id", index_id);
      q2.bind_value(":metric_name", metric_name);
      try {
        q2.run_statement();
        if (!q2.next())
          throw (broker::exceptions::msg() << "no ID was returned");
      }
      catch (std::exception const& e) {
        throw (broker::exceptions::msg() << "storage: could not fetch"
                  " metric_id of newly inserted metric '"
               << metric_name << "' of index " << index_id << ": "
               << e.what());
      }
      retval = q2.value(0).toUInt();
      if (!retval)
        throw (broker::exceptions::msg() << "storage: metrics table "
                 "is corrupted: got 0 as metric_id");
    }

    // Insert metric in cache.
    logging::info(logging::medium) << "storage: new metric "
      << retval << " for (" << index_id << ", " << metric_name << ")";
    metric_info info;
    info.locked = false;
    info.metric_id = retval;
    info.type = *type;
    _metric_cache[std::make_pair(index_id, metric_name)] = info;
    *locked = info.locked;
  }

  return (retval);
}

/**
 *  Insert performance data entries in the data_bin table.
 */
void stream::_insert_perfdatas() {
  if (!_perfdata_queue.empty()) {
    // Status.
    _update_status("status=inserting performance data\n");

    // Insert first entry.
    std::ostringstream query;
    {
      metric_value& mv(_perfdata_queue.front());
      query.precision(10);
      query << std::scientific
            << "INSERT INTO log_data_bin (id_metric, ctime, status, value)"
               " VALUES (" << mv.metric_id << ", " << mv.c_time << ", "
            << mv.status << ", '";
      if (isinf(mv.value))
        query << ((mv.value > 0) ? FLT_MAX : FLT_MIN);
      else if (isnan(mv.value))
        query << "NULL";
      else
        query << mv.value;
      query << "')";
      _perfdata_queue.pop_front();
    }

    // Insert perfdata in data_bin.
    while (!_perfdata_queue.empty()) {
      metric_value& mv(_perfdata_queue.front());
      query << ", (" << mv.metric_id << ", " << mv.c_time << ", "
            << mv.status << ", ";
      if (isinf(mv.value))
        query << ((mv.value > 0.0) ? FLT_MAX : FLT_MIN);
      else if (isnan(mv.value))
        query << "NULL";
      else
        query << mv.value;
      query << ")";
      _perfdata_queue.pop_front();
    }

    // Execute query.
    database_query q(_db);
    q.run_query(
        query.str(),
        "storage: could not insert data in data_bin");
    _update_status("");
  }

  return ;
}

/**
 *  Prepare queries.
 */
void stream::_prepare() {
  // Build cache.
  _rebuild_cache();

  // Prepare metrics update query.
  _update_metrics.prepare(
    "UPDATE rt_metrics"
    " SET unit_name=:unit_name,"
    " warn=:warn,"
    " warn_low=:warn_low,"
    " warn_threshold_mode=:warn_threshold_mode,"
    " crit=:crit,"
    " crit_low=:crit_low,"
    " crit_threshold_mode=:crit_threshold_mode,"
    " min=:min,"
    " max=:max,"
    " current_value=:current_value"
    " WHERE index_id=:index_id"
    " AND metric_name=:metric_name",
    "storage: could not prepare metrics update query");

  return ;
}

/**
 *  Rebuild cache.
 */
void stream::_rebuild_cache() {
  // Status.
  _update_status("status=rebuilding index and metrics cache\n");

  // Delete old cache.
  _index_cache.clear();
  _metric_cache.clear();

  // Fill index cache.
  {
    // Execute query.
    database_query q(_db);
    q.run_query(
        "SELECT id, host_id, service_id, host_name, rrd_retention,"
        "       service_description, special, locked"
        " FROM rt_index_data",
        "storage: could not fetch index list from data DB");

    // Loop through result set.
    while (q.next()) {
      index_info info;
      info.index_id = q.value(0).toUInt();
      unsigned int host_id(q.value(1).toUInt());
      unsigned int service_id(q.value(2).toUInt());
      info.host_name = q.value(3).toString();
      info.rrd_retention = (q.value(4).isNull() ? 0 : q.value(4).toUInt());
      if (!info.rrd_retention)
        info.rrd_retention = _rrd_len;
      info.service_description = q.value(5).toString();
      info.special = (q.value(6).toUInt() == 2);
      info.locked = (q.value(7).toUInt() == 1);
      logging::debug(logging::high) << "storage: loaded index "
        << info.index_id << " of (" << host_id << ", "
        << service_id << ")";
      _index_cache[std::make_pair(host_id, service_id)] = info;
    }
  }

  // Fill metric cache.
  {
    // Execute query.
    database_query q(_db);
    q.run_query(
        "SELECT metric_id, index_id, metric_name,"
        "       data_source_type, locked"
        " FROM rt_metrics",
        "storage: could not fetch metric list from data DB");

    // Loop through result set.
    while (q.next()) {
      metric_info info;
      info.metric_id = q.value(0).toUInt();
      unsigned int index_id(q.value(1).toUInt());
      QString name(q.value(2).toString());
      info.type = (q.value(3).isNull()
                   ? static_cast<unsigned int>(perfdata::automatic)
                   : q.value(3).toUInt());
      info.locked = (q.value(4).toUInt() == 1);
      logging::debug(logging::high) << "storage: loaded metric "
        << info.metric_id << " of (" << index_id << ", " << name
        << "), type " << info.type;
      _metric_cache[std::make_pair(index_id, name)] = info;
    }
  }

  // Status.
  _update_status("");

  return ;
}

/**
 *  Update status of endpoint.
 *
 *  @param[in] status New status.
 */
void stream::_update_status(std::string const& status) {
  QMutexLocker lock(&_statusm);
  _status = status;
  return ;
}<|MERGE_RESOLUTION|>--- conflicted
+++ resolved
@@ -223,12 +223,8 @@
 
   // Process service status events.
   if (!data.isNull()) {
-<<<<<<< HEAD
     ++_pending_events;
-    if (data->type() == io::events::data_type<io::events::neb, neb::de_service_status>::value) {
-=======
     if (data->type() == neb::service_status::static_type()) {
->>>>>>> af2b99cc
       misc::shared_ptr<neb::service_status>
         ss(data.staticCast<neb::service_status>());
       logging::debug(logging::high)
