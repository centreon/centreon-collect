name: "centreon-gorgone-centreon-config"
arch: "${ARCH}"
platform: "linux"
version_schema: "none"
version: "${VERSION}"
release: "${RELEASE}${DIST}"
section: "default"
priority: "optional"
maintainer: "Centreon <contact@centreon.com>"
description: |
  Configure Centreon Gorgone for use with Centreon Web
  Commit: @COMMIT_HASH@
vendor: "Centreon"
homepage: "https://www.centreon.com"
license: "Apache-2.0"

contents:
  - src: "./configuration/centreon.yaml"
    dst: "/etc/centreon-gorgone/config.d/30-centreon.yaml"
    type: config|noreplace
    file_info:
      owner: centreon-gorgone
      group: centreon-gorgone
      mode: 0640

  - src: "./configuration/centreon-api.yaml"
    dst: "/etc/centreon-gorgone/config.d/31-centreon-api.yaml"
    type: config|noreplace
    file_info:
      owner: centreon-gorgone
      group: centreon-gorgone
      mode: 0660

  - src: "./configuration/centreon-audit.yaml"
    dst: "/etc/centreon-gorgone/config.d/50-centreon-audit.yaml"
    type: config|noreplace
    file_info:
      owner: centreon-gorgone
      group: centreon-gorgone
      mode: 0640

  - dst: "/var/cache/centreon-gorgone/autodiscovery"
    type: dir
    file_info:
      owner: centreon-gorgone
      group: centreon-gorgone
      mode: 0770

scripts:
  postinstall: ./scripts/centreon-gorgone-centreon-config-postinstall.sh

overrides:
  rpm:
    depends:
      - centreon-gorgone = ${VERSION}-${RELEASE}${DIST}
  deb:
    depends:
      - centreon-gorgone (= ${VERSION}-${RELEASE}${DIST})
    replaces:
<<<<<<< HEAD
      - centreon-gorgone (<< 24.05.0)

deb:
  breaks:
    - centreon-gorgone (<< 24.05.0)
=======
      - centreon-gorgone (<< 24.07.0)

deb:
  breaks:
    - centreon-gorgone (<< 24.07.0)
>>>>>>> 5f41047a

rpm:
  summary: Configure Centreon Gorgone for use with Centreon Web
  signature:
    key_file: ${RPM_SIGNING_KEY_FILE}
    key_id: ${RPM_SIGNING_KEY_ID}<|MERGE_RESOLUTION|>--- conflicted
+++ resolved
@@ -57,19 +57,11 @@
     depends:
       - centreon-gorgone (= ${VERSION}-${RELEASE}${DIST})
     replaces:
-<<<<<<< HEAD
-      - centreon-gorgone (<< 24.05.0)
-
-deb:
-  breaks:
-    - centreon-gorgone (<< 24.05.0)
-=======
       - centreon-gorgone (<< 24.07.0)
 
 deb:
   breaks:
     - centreon-gorgone (<< 24.07.0)
->>>>>>> 5f41047a
 
 rpm:
   summary: Configure Centreon Gorgone for use with Centreon Web
