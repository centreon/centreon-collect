--- conflicted
+++ resolved
@@ -27,17 +27,10 @@
 
 my $config_core;
 my $config;
-<<<<<<< HEAD
-my $module_shortname = 'action'; 
-my $module_id = 'gorgoneaction';
-my $events = [
-     { event => 'ACTIONREADY' },
-=======
 my $module_shortname = 'action';
 my $module_id = 'gorgoneaction';
 my $events = [
     { event => 'ACTIONREADY' },
->>>>>>> 34c6a162
 ];
 my $action = {};
 my $stop = 0;
@@ -53,11 +46,8 @@
     if (!defined($config->{disable_enginecommand_event}) || $config->{disable_enginecommand_event} != 1) {
         push @{$events}, { event => 'ENGINECOMMAND', uri => '/enginecommand', method => 'POST' };
     }
-<<<<<<< HEAD
-    return ($events, $module_shortname , $module_id);
-=======
+
     return ($events, $module_shortname, $module_id);
->>>>>>> 34c6a162
 }
 
 sub init {
