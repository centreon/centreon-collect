--- conflicted
+++ resolved
@@ -46,11 +46,6 @@
       whitelist_cmds: true
       allowed_cmds:
         - ^sudo\s+(/bin/)?systemctl\s+(reload|restart)\s+(centengine|centreontrapd|cbd)\s*$
-<<<<<<< HEAD
-        - ^sudo\s+(/usr/bin/)?service\s+(centengine|centreontrapd|cbd)\s+(reload|restart)\s*$
-        - ^/usr/sbin/centenginestats\s+-c\s+/etc/centreon-engine/centengine.cfg\s*$
-        - ^cat\s+/var/lib/centreon-engine/[a-zA-Z0-9\-]+-stats.json\s*$
-=======
         - ^(sudo\s+)?(/usr/bin/)?service\s+(centengine|centreontrapd|cbd|cbd-sql)\s+(reload|restart)\s*$
         - ^/usr/sbin/centenginestats\s+-c\s+/etc/centreon-engine/centengine\.cfg\s*$
         - ^cat\s+/var/lib/centreon-engine/[a-zA-Z0-9\-]+-stats\.json\s*$
@@ -60,7 +55,6 @@
         - ^centreon
         - ^mkdir
         - ^/usr/share/centreon/www/modules/centreon-autodiscovery-server/script/run_save_discovered_host --all --job-id=\d+ --export-conf --token=\S+$
->>>>>>> 5ec836a6
 
     - name: engine
       package: gorgone::modules::centreon::engine::hooks
