# Migrate from Centreon *centcore*

To build a configuration file based on */etc/centreon/conf.pm*, execute the following command line.

If using package:

```bash
$ perl /usr/local/bin/gorgone_config_init.pl
2019-09-30 11:00:00 - INFO - file '/etc/centreon-gorgone/config.yaml' created success
```

If using sources:

```bash
$ perl ./contrib/gorgone_config_init.pl
2019-09-30 11:00:00 - INFO - file '/etc/centreon-gorgone/config.yaml' created success
```

As a result the following configuration file will be created at */etc/centreon-gorgone/config.yaml*:

```yaml
name: config.yaml
description: Configuration init by gorgone_config_init
configuration:
  centreon:
    database:
      db_configuration:
        dsn: "mysql:host=localhost;port=3306;dbname=centreon"
        username: "centreon"
        password: "centreon"
      db_realtime:
        dsn: "mysql:host=localhost;port=3306;dbname=centreon_storage"
        username: "centreon"
        password: "centreon"
  gorgone:
    gorgonecore:
      privkey: "/var/lib/centreon-gorgone/.keys/rsakey.priv.pem"
      pubkey: "/var/lib/centreon-gorgone/.keys/rsakey.pub.pem"
    modules:
      - name: httpserver
        package: gorgone::modules::core::httpserver::hooks
        enable: false
        address: 0.0.0.0
        port: 8085
        ssl: false
        auth:
          enabled: false
        allowed_hosts:
          enabled: true
          subnets:
            - 127.0.0.1/32

      - name: action
        package: gorgone::modules::core::action::hooks
        enable: true
        command_timeout: 30
        whitelist_cmds: true
        allowed_cmds:
          - ^sudo\s+(/bin/)?systemctl\s+(reload|restart)\s+(centengine|centreontrapd|cbd)\s*$
<<<<<<< HEAD
          - ^sudo\s+(/usr/bin/)?service\s+(centengine|centreontrapd|cbd)\s+(reload|restart)\s*$
          - ^/usr/sbin/centenginestats\s+-c\s+/etc/centreon-engine/centengine.cfg\s*$
          - ^cat\s+/var/lib/centreon-engine/[a-zA-Z0-9\-]+-stats.json\s*$
=======
          - ^(sudo\s+)?(/usr/bin/)?service\s+(centengine|centreontrapd|cbd|cbd-sql)\s+(reload|restart)\s*$
          - ^/usr/sbin/centenginestats\s+-c\s+/etc/centreon-engine/centengine\.cfg\s*$
          - ^cat\s+/var/lib/centreon-engine/[a-zA-Z0-9\-]+-stats\.json\s*$
          - ^/usr/lib/centreon/plugins/.*$
          - ^/bin/perl /usr/share/centreon/bin/anomaly_detection --seasonality >> /var/log/centreon/anomaly_detection\.log 2>&1\s*$
          - ^/usr/bin/php -q /usr/share/centreon/cron/centreon-helios\.php >> /var/log/centreon-helios\.log 2>&1\s*$
          - ^centreon
          - ^mkdir
          - ^/usr/share/centreon/www/modules/centreon-autodiscovery-server/script/run_save_discovered_host --all --job-id=\d+ --export-conf --token=\S+$
>>>>>>> 4eb78a15

      - name: cron
        package: gorgone::modules::core::cron::hooks
        enable: false
        cron: !include cron.d/*.yaml

      - name: proxy
        package: gorgone::modules::core::proxy::hooks
        enable: true
  
      - name: legacycmd
        package: gorgone::modules::centreon::legacycmd::hooks
        enable: true
        cmd_file: "/var/lib/centreon/centcore.cmd"
        cache_dir: "/var/cache/centreon/"
        cache_dir_trap: "/etc/snmp/centreon_traps/"
        remote_dir: "/var/lib/centreon/remote-data/"

      - name: engine
        package: "gorgone::modules::centreon::engine::hooks"
        enable: true
        command_file: "/var/lib/centreon-engine/rw/centengine.cmd"

      - name: pollers
        package: gorgone::modules::centreon::pollers::hooks
        enable: true

      - name: broker
        package: "gorgone::modules::centreon::broker::hooks"
        enable: true
        cache_dir: "/var/cache/centreon//broker-stats/"
        cron:
          - id: broker_stats
            timespec: "*/2 * * * *"
            action: BROKERSTATS
            parameters:
              timeout: 10
```
<|MERGE_RESOLUTION|>--- conflicted
+++ resolved
@@ -1,112 +1,106 @@
-# Migrate from Centreon *centcore*
-
-To build a configuration file based on */etc/centreon/conf.pm*, execute the following command line.
-
-If using package:
-
-```bash
-$ perl /usr/local/bin/gorgone_config_init.pl
-2019-09-30 11:00:00 - INFO - file '/etc/centreon-gorgone/config.yaml' created success
-```
-
-If using sources:
-
-```bash
-$ perl ./contrib/gorgone_config_init.pl
-2019-09-30 11:00:00 - INFO - file '/etc/centreon-gorgone/config.yaml' created success
-```
-
-As a result the following configuration file will be created at */etc/centreon-gorgone/config.yaml*:
-
-```yaml
-name: config.yaml
-description: Configuration init by gorgone_config_init
-configuration:
-  centreon:
-    database:
-      db_configuration:
-        dsn: "mysql:host=localhost;port=3306;dbname=centreon"
-        username: "centreon"
-        password: "centreon"
-      db_realtime:
-        dsn: "mysql:host=localhost;port=3306;dbname=centreon_storage"
-        username: "centreon"
-        password: "centreon"
-  gorgone:
-    gorgonecore:
-      privkey: "/var/lib/centreon-gorgone/.keys/rsakey.priv.pem"
-      pubkey: "/var/lib/centreon-gorgone/.keys/rsakey.pub.pem"
-    modules:
-      - name: httpserver
-        package: gorgone::modules::core::httpserver::hooks
-        enable: false
-        address: 0.0.0.0
-        port: 8085
-        ssl: false
-        auth:
-          enabled: false
-        allowed_hosts:
-          enabled: true
-          subnets:
-            - 127.0.0.1/32
-
-      - name: action
-        package: gorgone::modules::core::action::hooks
-        enable: true
-        command_timeout: 30
-        whitelist_cmds: true
-        allowed_cmds:
-          - ^sudo\s+(/bin/)?systemctl\s+(reload|restart)\s+(centengine|centreontrapd|cbd)\s*$
-<<<<<<< HEAD
-          - ^sudo\s+(/usr/bin/)?service\s+(centengine|centreontrapd|cbd)\s+(reload|restart)\s*$
-          - ^/usr/sbin/centenginestats\s+-c\s+/etc/centreon-engine/centengine.cfg\s*$
-          - ^cat\s+/var/lib/centreon-engine/[a-zA-Z0-9\-]+-stats.json\s*$
-=======
-          - ^(sudo\s+)?(/usr/bin/)?service\s+(centengine|centreontrapd|cbd|cbd-sql)\s+(reload|restart)\s*$
-          - ^/usr/sbin/centenginestats\s+-c\s+/etc/centreon-engine/centengine\.cfg\s*$
-          - ^cat\s+/var/lib/centreon-engine/[a-zA-Z0-9\-]+-stats\.json\s*$
-          - ^/usr/lib/centreon/plugins/.*$
-          - ^/bin/perl /usr/share/centreon/bin/anomaly_detection --seasonality >> /var/log/centreon/anomaly_detection\.log 2>&1\s*$
-          - ^/usr/bin/php -q /usr/share/centreon/cron/centreon-helios\.php >> /var/log/centreon-helios\.log 2>&1\s*$
-          - ^centreon
-          - ^mkdir
-          - ^/usr/share/centreon/www/modules/centreon-autodiscovery-server/script/run_save_discovered_host --all --job-id=\d+ --export-conf --token=\S+$
->>>>>>> 4eb78a15
-
-      - name: cron
-        package: gorgone::modules::core::cron::hooks
-        enable: false
-        cron: !include cron.d/*.yaml
-
-      - name: proxy
-        package: gorgone::modules::core::proxy::hooks
-        enable: true
-  
-      - name: legacycmd
-        package: gorgone::modules::centreon::legacycmd::hooks
-        enable: true
-        cmd_file: "/var/lib/centreon/centcore.cmd"
-        cache_dir: "/var/cache/centreon/"
-        cache_dir_trap: "/etc/snmp/centreon_traps/"
-        remote_dir: "/var/lib/centreon/remote-data/"
-
-      - name: engine
-        package: "gorgone::modules::centreon::engine::hooks"
-        enable: true
-        command_file: "/var/lib/centreon-engine/rw/centengine.cmd"
-
-      - name: pollers
-        package: gorgone::modules::centreon::pollers::hooks
-        enable: true
-
-      - name: broker
-        package: "gorgone::modules::centreon::broker::hooks"
-        enable: true
-        cache_dir: "/var/cache/centreon//broker-stats/"
-        cron:
-          - id: broker_stats
-            timespec: "*/2 * * * *"
-            action: BROKERSTATS
-            parameters:
-              timeout: 10
-```
+# Migrate from Centreon *centcore*
+
+To build a configuration file based on */etc/centreon/conf.pm*, execute the following command line.
+
+If using package:
+
+```bash
+$ perl /usr/local/bin/gorgone_config_init.pl
+2019-09-30 11:00:00 - INFO - file '/etc/centreon-gorgone/config.yaml' created success
+```
+
+If using sources:
+
+```bash
+$ perl ./contrib/gorgone_config_init.pl
+2019-09-30 11:00:00 - INFO - file '/etc/centreon-gorgone/config.yaml' created success
+```
+
+As a result the following configuration file will be created at */etc/centreon-gorgone/config.yaml*:
+
+```yaml
+name: config.yaml
+description: Configuration init by gorgone_config_init
+configuration:
+  centreon:
+    database:
+      db_configuration:
+        dsn: "mysql:host=localhost;port=3306;dbname=centreon"
+        username: "centreon"
+        password: "centreon"
+      db_realtime:
+        dsn: "mysql:host=localhost;port=3306;dbname=centreon_storage"
+        username: "centreon"
+        password: "centreon"
+  gorgone:
+    gorgonecore:
+      privkey: "/var/lib/centreon-gorgone/.keys/rsakey.priv.pem"
+      pubkey: "/var/lib/centreon-gorgone/.keys/rsakey.pub.pem"
+    modules:
+      - name: httpserver
+        package: gorgone::modules::core::httpserver::hooks
+        enable: false
+        address: 0.0.0.0
+        port: 8085
+        ssl: false
+        auth:
+          enabled: false
+        allowed_hosts:
+          enabled: true
+          subnets:
+            - 127.0.0.1/32
+
+      - name: action
+        package: gorgone::modules::core::action::hooks
+        enable: true
+        command_timeout: 30
+        whitelist_cmds: true
+        allowed_cmds:
+          - ^sudo\s+(/bin/)?systemctl\s+(reload|restart)\s+(centengine|centreontrapd|cbd)\s*$
+          - ^(sudo\s+)?(/usr/bin/)?service\s+(centengine|centreontrapd|cbd|cbd-sql)\s+(reload|restart)\s*$
+          - ^/usr/sbin/centenginestats\s+-c\s+/etc/centreon-engine/centengine\.cfg\s*$
+          - ^cat\s+/var/lib/centreon-engine/[a-zA-Z0-9\-]+-stats\.json\s*$
+          - ^/usr/lib/centreon/plugins/.*$
+          - ^/bin/perl /usr/share/centreon/bin/anomaly_detection --seasonality >> /var/log/centreon/anomaly_detection\.log 2>&1\s*$
+          - ^/usr/bin/php -q /usr/share/centreon/cron/centreon-helios\.php >> /var/log/centreon-helios\.log 2>&1\s*$
+          - ^centreon
+          - ^mkdir
+          - ^/usr/share/centreon/www/modules/centreon-autodiscovery-server/script/run_save_discovered_host --all --job-id=\d+ --export-conf --token=\S+$
+
+      - name: cron
+        package: gorgone::modules::core::cron::hooks
+        enable: false
+        cron: !include cron.d/*.yaml
+
+      - name: proxy
+        package: gorgone::modules::core::proxy::hooks
+        enable: true
+  
+      - name: legacycmd
+        package: gorgone::modules::centreon::legacycmd::hooks
+        enable: true
+        cmd_file: "/var/lib/centreon/centcore.cmd"
+        cache_dir: "/var/cache/centreon/"
+        cache_dir_trap: "/etc/snmp/centreon_traps/"
+        remote_dir: "/var/lib/centreon/remote-data/"
+
+      - name: engine
+        package: "gorgone::modules::centreon::engine::hooks"
+        enable: true
+        command_file: "/var/lib/centreon-engine/rw/centengine.cmd"
+
+      - name: pollers
+        package: gorgone::modules::centreon::pollers::hooks
+        enable: true
+
+      - name: broker
+        package: "gorgone::modules::centreon::broker::hooks"
+        enable: true
+        cache_dir: "/var/cache/centreon//broker-stats/"
+        cron:
+          - id: broker_stats
+            timespec: "*/2 * * * *"
+            action: BROKERSTATS
+            parameters:
+              timeout: 10
+```