--- conflicted
+++ resolved
@@ -1,95 +1,89 @@
-# Action
-
-## Description
-
-This module aims to execute actions on the server running the Gorgone daemon or remotly using SSH.
-
-## Configuration
-
-| Directive        | Description                                                    | Default value |
-| :--------------- | :------------------------------------------------------------- | :------------ |
-| command_timeout  | Time in seconds before a command is considered timed out       | `30`          |
-| whitelist_cmds   | Boolean to enable commands whitelist                           | `false`       |
-| allowed_cmds     | Regexp list of allowed commands                                |               |
-| paranoid_plugins | Block centengine restart/reload if plugin dependencies missing | `false`       |
-
-#### Example
-
-```yaml
-name: action
-package: "gorgone::modules::core::action::hooks"
-enable: true
-command_timeout: 30
-whitelist_cmds: true
-allowed_cmds:
-  - ^sudo\s+(/bin/)?systemctl\s+(reload|restart)\s+(centengine|centreontrapd|cbd)\s*$
-<<<<<<< HEAD
-  - ^sudo\s+(/usr/bin/)?service\s+(centengine|centreontrapd|cbd)\s+(reload|restart)\s*$
-  - ^/usr/sbin/centenginestats\s+-c\s+/etc/centreon-engine/centengine.cfg\s*$
-  - ^cat\s+/var/lib/centreon-engine/[a-zA-Z0-9\-]+-stats.json\s*$
-=======
-  - ^(sudo\s+)?(/usr/bin/)?service\s+(centengine|centreontrapd|cbd|cbd-sql)\s+(reload|restart)\s*$
-  - ^/usr/sbin/centenginestats\s+-c\s+/etc/centreon-engine/centengine\.cfg\s*$
-  - ^cat\s+/var/lib/centreon-engine/[a-zA-Z0-9\-]+-stats\.json\s*$
-  - ^/usr/lib/centreon/plugins/.*$
-  - ^/bin/perl /usr/share/centreon/bin/anomaly_detection --seasonality >> /var/log/centreon/anomaly_detection\.log 2>&1\s*$
-  - ^/usr/bin/php -q /usr/share/centreon/cron/centreon-helios\.php >> /var/log/centreon-helios\.log 2>&1\s*$
-  - ^centreon
-  - ^mkdir
-  - ^/usr/share/centreon/www/modules/centreon-autodiscovery-server/script/run_save_discovered_host --all --job-id=\d+ --export-conf --token=\S+$
->>>>>>> 4eb78a15
-```
-
-## Events
-
-| Event       | Description                                                                             |
-| :---------- | :-------------------------------------------------------------------------------------- |
-| ACTIONREADY | Internal event to notify the core                                                       |
-| PROCESSCOPY | Process file or archive received from another daemon                                    |
-| COMMAND     | Execute a shell command on the server running the daemon or on another server using SSH |
-
-## API
-
-### Execute a command line
-
-| Endpoint             | Method |
-| :------------------- | :----- |
-| /core/action/command | `POST` |
-
-#### Headers
-
-| Header       | Value            |
-| :----------- | :--------------- |
-| Accept       | application/json |
-| Content-Type | application/json |
-
-#### Body
-
-| Key               | Value                                                    |
-| :---------------- | :------------------------------------------------------- |
-| command           | Command to execute                                       |
-| timeout           | Time in seconds before a command is considered timed out |
-| continue_on_error | Behaviour in case of execution issue                     |
-
-```json
-[
-    {
-        "command": "<command to execute>",
-        "timeout": "<timeout in seconds>",
-        "continue_on_error": "<boolean>"
-    }
-]
-```
-
-#### Example
-
-```bash
-curl --request POST "https://hostname:8443/api/core/action/command" \
-  --header "Accept: application/json" \
-  --header "Content-Type: application/json" \
-  --data "[
-    {
-        \"command\": \"echo 'Test command' >> /tmp/here.log\"
-    }
-]"
-```
+# Action
+
+## Description
+
+This module aims to execute actions on the server running the Gorgone daemon or remotly using SSH.
+
+## Configuration
+
+| Directive        | Description                                                    | Default value |
+| :--------------- | :------------------------------------------------------------- | :------------ |
+| command_timeout  | Time in seconds before a command is considered timed out       | `30`          |
+| whitelist_cmds   | Boolean to enable commands whitelist                           | `false`       |
+| allowed_cmds     | Regexp list of allowed commands                                |               |
+| paranoid_plugins | Block centengine restart/reload if plugin dependencies missing | `false`       |
+
+#### Example
+
+```yaml
+name: action
+package: "gorgone::modules::core::action::hooks"
+enable: true
+command_timeout: 30
+whitelist_cmds: true
+allowed_cmds:
+  - ^sudo\s+(/bin/)?systemctl\s+(reload|restart)\s+(centengine|centreontrapd|cbd)\s*$
+  - ^(sudo\s+)?(/usr/bin/)?service\s+(centengine|centreontrapd|cbd|cbd-sql)\s+(reload|restart)\s*$
+  - ^/usr/sbin/centenginestats\s+-c\s+/etc/centreon-engine/centengine\.cfg\s*$
+  - ^cat\s+/var/lib/centreon-engine/[a-zA-Z0-9\-]+-stats\.json\s*$
+  - ^/usr/lib/centreon/plugins/.*$
+  - ^/bin/perl /usr/share/centreon/bin/anomaly_detection --seasonality >> /var/log/centreon/anomaly_detection\.log 2>&1\s*$
+  - ^/usr/bin/php -q /usr/share/centreon/cron/centreon-helios\.php >> /var/log/centreon-helios\.log 2>&1\s*$
+  - ^centreon
+  - ^mkdir
+  - ^/usr/share/centreon/www/modules/centreon-autodiscovery-server/script/run_save_discovered_host --all --job-id=\d+ --export-conf --token=\S+$
+```
+
+## Events
+
+| Event       | Description                                                                             |
+| :---------- | :-------------------------------------------------------------------------------------- |
+| ACTIONREADY | Internal event to notify the core                                                       |
+| PROCESSCOPY | Process file or archive received from another daemon                                    |
+| COMMAND     | Execute a shell command on the server running the daemon or on another server using SSH |
+
+## API
+
+### Execute a command line
+
+| Endpoint             | Method |
+| :------------------- | :----- |
+| /core/action/command | `POST` |
+
+#### Headers
+
+| Header       | Value            |
+| :----------- | :--------------- |
+| Accept       | application/json |
+| Content-Type | application/json |
+
+#### Body
+
+| Key               | Value                                                    |
+| :---------------- | :------------------------------------------------------- |
+| command           | Command to execute                                       |
+| timeout           | Time in seconds before a command is considered timed out |
+| continue_on_error | Behaviour in case of execution issue                     |
+
+```json
+[
+    {
+        "command": "<command to execute>",
+        "timeout": "<timeout in seconds>",
+        "continue_on_error": "<boolean>"
+    }
+]
+```
+
+#### Example
+
+```bash
+curl --request POST "https://hostname:8443/api/core/action/command" \
+  --header "Accept: application/json" \
+  --header "Content-Type: application/json" \
+  --data "[
+    {
+        \"command\": \"echo 'Test command' >> /tmp/here.log\"
+    }
+]"
+```