# 
# Copyright 2019 Centreon (http://www.centreon.com/)
#
# Centreon is a full-fledged industry-strength solution that meets
# the needs in IT infrastructure and application monitoring for
# service performance.
#
# Licensed under the Apache License, Version 2.0 (the "License");
# you may not use this file except in compliance with the License.
# You may obtain a copy of the License at
#
#     http://www.apache.org/licenses/LICENSE-2.0
#
# Unless required by applicable law or agreed to in writing, software
# distributed under the License is distributed on an "AS IS" BASIS,
# WITHOUT WARRANTIES OR CONDITIONS OF ANY KIND, either express or implied.
# See the License for the specific language governing permissions and
# limitations under the License.
#

package gorgone::modules::core::proxy::class;

use base qw(gorgone::class::module);

use strict;
use warnings;
use gorgone::standard::library;
use gorgone::standard::constants qw(:all);
use gorgone::class::clientzmq;
use gorgone::modules::core::proxy::sshclient;
use JSON::XS;
use EV;

my %handlers = (TERM => {}, HUP => {});
my ($connector);

sub new {
    my ($class, %options) = @_;
    $connector = $class->SUPER::new(%options);
    bless $connector, $class;

    $connector->{pool_id} = $options{pool_id};
    $connector->{clients} = {};
    $connector->{internal_channels} = {};
    $connector->{watchers} = {};


    $connector->set_signal_handlers();
    return $connector;
}

sub set_signal_handlers {
    my $self = shift;

    $SIG{TERM} = \&class_handle_TERM;
    $handlers{TERM}->{$self} = sub { $self->handle_TERM() };
    $SIG{HUP} = \&class_handle_HUP;
    $handlers{HUP}->{$self} = sub { $self->handle_HUP() };
}

sub handle_HUP {
    my $self = shift;
    $self->{reload} = 0;
}

sub handle_TERM {
    my $self = shift;
    $self->{logger}->writeLogInfo("[proxy] $$ Receiving order to stop...");
    $self->{stop} = 1;
    $self->{stop_time} = time();
}

sub class_handle_TERM {
    foreach (keys %{$handlers{TERM}}) {
        &{$handlers{TERM}->{$_}}();
    }
}

sub class_handle_HUP {
    foreach (keys %{$handlers{HUP}}) {
        &{$handlers{HUP}->{$_}}();
    }
}

sub exit_process {
    my ($self, %options) = @_;

    $self->{logger}->writeLogInfo("[proxy] $$ has quit");
    $self->close_connections();
    foreach (keys %{$self->{internal_channels}}) {
        $self->{logger}->writeLogInfo("[proxy] Close internal connection for $_");
        $self->{internal_channels}->{$_}->close();
    }
    $self->{logger}->writeLogInfo("[proxy] Close control connection");
    $self->{internal_socket}->close();
    exit(0);
}

sub read_message_client {
    my (%options) = @_;

    return undef if (!defined($options{identity}) || $options{identity} !~ /^gorgone-proxy-(.*?)-(.*?)$/);

    my ($client_identity) = ($2);
    if ($options{data} =~ /^\[PONG\]/) {
        if ($options{data} !~ /^\[(.+?)\]\s+\[(.*?)\]\s+\[.*?\]\s+(.*)/m) {
            return undef;
        }
        my ($action, $token) = ($1, $2);
        my ($code, $data) = $connector->json_decode(argument => $3);
        return undef if ($code == 1);

        $data->{data}->{id} = $client_identity;

        # if we get a pong response, we can open the internal com read
        $connector->{clients}->{ $client_identity }->{com_read_internal} = 1;
        $connector->send_internal_action({
            action => 'PONG',
            data => $data,
            token => $token,
            target => ''
        });
    } elsif ($options{data} =~ /^\[(?:REGISTERNODES|UNREGISTERNODES|SYNCLOGS)\]/) {
        if ($options{data} !~ /^\[(.+?)\]\s+\[(.*?)\]\s+\[.*?\]\s+(.*)/ms) {
            return undef;
        }
        my ($action, $token, $data)  = ($1, $2, $3);

        $connector->send_internal_action({
            action => $action,
            data => $data,
            data_noencode => 1,
            token => $token,
            target => ''
        });
    } elsif ($options{data} =~ /^\[ACK\]\s+\[(.*?)\]\s+(.*)/ms) {
        my ($code, $data) = $connector->json_decode(argument => $2);
        return undef if ($code == 1);

        # we set the id (distant node can not have id in configuration)
        $data->{data}->{id} = $client_identity;
        if (defined($data->{data}->{action}) && $data->{data}->{action} eq 'getlog') {
            $connector->send_internal_action({
                action => 'SETLOGS',
                data => $data,
                token => $1,
                target => ''
            });
        }
    }
}

sub connect {
    my ($self, %options) = @_;

    if ($self->{clients}->{$options{id}}->{type} eq 'push_zmq') {
        $self->{clients}->{$options{id}}->{class} = gorgone::class::clientzmq->new(
            context => $self->{zmq_context},
            core_loop => $self->{loop},
            identity => 'gorgone-proxy-' . $self->{core_id} . '-' . $options{id},
            cipher => $self->{clients}->{ $options{id} }->{cipher},
            vector => $self->{clients}->{ $options{id} }->{vector},
            client_pubkey =>
                defined($self->{clients}->{ $options{id} }->{client_pubkey}) && $self->{clients}->{ $options{id} }->{client_pubkey} ne ''
                    ? $self->{clients}->{ $options{id} }->{client_pubkey} : $self->get_core_config(name => 'pubkey'),
            client_privkey =>
                defined($self->{clients}->{ $options{id} }->{client_privkey}) && $self->{clients}->{ $options{id} }->{client_privkey} ne ''
                    ? $self->{clients}->{ $options{id} }->{client_privkey} : $self->get_core_config(name => 'privkey'),
            target_type => defined($self->{clients}->{ $options{id} }->{target_type}) ?
                $self->{clients}->{ $options{id} }->{target_type} :
                'tcp',
            target_path => defined($self->{clients}->{ $options{id} }->{target_path}) ?
                $self->{clients}->{ $options{id} }->{target_path} :
                $self->{clients}->{ $options{id} }->{address} . ':' . $self->{clients}->{ $options{id} }->{port},
            config_core =>  $self->get_core_config(),
            logger => $self->{logger}
        );
        $self->{clients}->{ $options{id} }->{class}->init(callback => \&read_message_client);
    } elsif ($self->{clients}->{ $options{id} }->{type} eq 'push_ssh') {
        $self->{clients}->{$options{id}}->{class} = gorgone::modules::core::proxy::sshclient->new(logger => $self->{logger});
        my $code = $self->{clients}->{$options{id}}->{class}->open_session(
            ssh_host => $self->{clients}->{$options{id}}->{address},
            ssh_port => $self->{clients}->{$options{id}}->{ssh_port},
            ssh_username => $self->{clients}->{$options{id}}->{ssh_username},
            ssh_password => $self->{clients}->{$options{id}}->{ssh_password},
            ssh_directory => $self->{clients}->{$options{id}}->{ssh_directory},
            ssh_known_hosts => $self->{clients}->{$options{id}}->{ssh_known_hosts},
            ssh_identity => $self->{clients}->{$options{id}}->{ssh_identity},
            strict_serverkey_check => $self->{clients}->{$options{id}}->{strict_serverkey_check},
            ssh_connect_timeout => $self->{clients}->{$options{id}}->{ssh_connect_timeout}
        );
        if ($code != 0) {
            $self->{clients}->{ $options{id} }->{delete} = 1;
            return -1;
        }
    }

    return 0;
}

sub action_proxyaddnode {
    my ($self, %options) = @_;

    my ($code, $data) = $self->json_decode(argument => $options{data});
    return if ($code == 1);

    if (defined($self->{clients}->{ $data->{id} }->{class})) {
        # test if a connection parameter changed
        my $changed = 0;
        foreach (keys %$data) {
            if (ref($data->{$_}) eq '' && (!defined($self->{clients}->{ $data->{id} }->{$_}) || $data->{$_} ne $self->{clients}->{ $data->{id} }->{$_})) {
                $changed = 1;
                last;
            }
        }

        if ($changed == 0) {
            $self->{logger}->writeLogInfo("[proxy] Session not changed $data->{id}");
            return ;
        }

        $self->{logger}->writeLogInfo("[proxy] Recreate session for $data->{id}");
        # we send a pong reset. because the ping can be lost
        $self->send_internal_action({
            action => 'PONGRESET',
            data => '{ "data": { "id": ' . $data->{id} . ' } }',
            data_noencode => 1,
            token => $self->generate_token(),
            target => ''
        });

        $self->{clients}->{ $data->{id} }->{class}->close();
        $self->{clients}->{ $data->{id} }->{class}->cleanup();
    } else {
        $self->{internal_channels}->{ $data->{id} } = gorgone::standard::library::connect_com(
            context => $self->{zmq_context},
            zmq_type => 'ZMQ_DEALER',
            name => 'gorgone-proxy-channel-' . $data->{id},
            logger => $self->{logger},
            type => $self->get_core_config(name => 'internal_com_type'),
            path => $self->get_core_config(name => 'internal_com_path')
        );
        $self->send_internal_action({
            action => 'PROXYREADY',
            data => {
                node_id => $data->{id}
            }
        });
        $self->{watchers}->{ $data->{id} } = $self->{loop}->io(
            $self->{internal_channels}->{ $data->{id} }->get_fd(),
            EV::READ,
            sub {
                $connector->event(channel => $data->{id});
            }
        );
    }

    $self->{clients}->{ $data->{id} } = $data;
    $self->{clients}->{ $data->{id} }->{delete} = 0;
    $self->{clients}->{ $data->{id} }->{class} = undef;
    $self->{clients}->{ $data->{id} }->{com_read_internal} = 1;
}

sub action_proxydelnode {
    my ($self, %options) = @_;

    my ($code, $data) = $self->json_decode(argument => $options{data});
    return if ($code == 1);

    if (defined($self->{clients}->{$data->{id}})) {
        $self->{clients}->{ $data->{id} }->{delete} = 1;
    }
}

sub action_proxycloseconnection {
    my ($self, %options) = @_;

    my ($code, $data) = $self->json_decode(argument => $options{data});
    return if ($code == 1);

    return if (!defined($self->{clients}->{ $data->{id} }));

    $self->{logger}->writeLogInfo("[proxy] Close connectionn for $data->{id}");

    $self->{clients}->{ $data->{id} }->{class}->close();
    $self->{clients}->{ $data->{id} }->{class}->cleanup();
    $self->{clients}->{ $data->{id} }->{delete} = 0;
    $self->{clients}->{ $data->{id} }->{class} = undef;
}

sub close_connections {
    my ($self, %options) = @_;

    foreach (keys %{$self->{clients}}) {
        if (defined($self->{clients}->{$_}->{class}) && $self->{clients}->{$_}->{type} eq 'push_zmq') {
            $self->{logger}->writeLogInfo("[proxy] Close connection for $_");
            $self->{clients}->{$_}->{class}->close();
            $self->{clients}->{$_}->{class}->cleanup();
        }
    }
}

sub proxy_ssh {
    my ($self, %options) = @_;

    my ($code, $decoded_data) = $self->json_decode(argument => $options{data});
    return if ($code == 1);

    if ($options{action} eq 'PING') {
        if ($self->{clients}->{ $options{target_client} }->{class}->ping() == -1) {
            $self->{clients}->{ $options{target_client} }->{delete} = 1;
        } else {
            $self->{clients}->{ $options{target_client} }->{com_read_internal} = 1;
            $self->send_internal_action({
                action => 'PONG',
                data => { data => { id => $options{target_client} } },
                token => $options{token},
                target => ''
            });
        }
        return ;
    }

    my $retry = 1; # manage server disconnected
    while ($retry >= 0) {
        my ($status, $data_ret) = $self->{clients}->{ $options{target_client} }->{class}->action(
            action => $options{action},
            data => $decoded_data,
            target_direct => $options{target_direct},
            target => $options{target},
            token => $options{token}
        );

        if (ref($data_ret) eq 'ARRAY') {
            foreach (@{$data_ret}) {
                $self->send_log(
                    code => $_->{code},
                    token => $options{token},
                    logging => $decoded_data->{logging},
                    instant => $decoded_data->{instant},
                    data => $_->{data}
                );
            }
            last;
        }

        $self->{logger}->writeLogDebug("[proxy] Sshclient return: [message = $data_ret->{message}]");
        if ($status == 0) {
            $self->send_log(
                code => GORGONE_ACTION_FINISH_OK,
                token => $options{token},
                logging => $decoded_data->{logging},
                data => $data_ret
            );
            last;
        }

        $self->send_log(
            code => GORGONE_ACTION_FINISH_KO,
            token => $options{token},
            logging => $decoded_data->{logging},
            data => $data_ret
        );

        # quit because it's not a ssh connection issue
        last if ($self->{clients}->{ $options{target_client} }->{class}->is_connected() != 0);
        $retry--;
    }
}

sub proxy {
    my (%options) = @_;

    if ($options{message} !~ /^\[(.+?)\]\s+\[(.*?)\]\s+\[(.*?)\]\s+(.*)$/m) {
        return undef;
    }
    my ($action, $token, $target_complete, $data) = ($1, $2, $3, $4);
    $connector->{logger}->writeLogDebug(
        "[proxy] Send message: [channel = $options{channel}] [action = $action] [token = $token] [target = $target_complete] [data = $data]"
    );

    if ($action eq 'PROXYADDNODE') {
        $connector->action_proxyaddnode(data => $data);
        return ;
    } elsif ($action eq 'PROXYDELNODE') {
        $connector->action_proxydelnode(data => $data);
        return ;
    } elsif ($action eq 'BCASTLOGGER' && $target_complete eq '') {
        (undef, $data) = $connector->json_decode(argument => $data);
        $connector->action_bcastlogger(data => $data);
        return ;
    } elsif ($action eq 'BCASTCOREKEY' && $target_complete eq '') {
        (undef, $data) = $connector->json_decode(argument => $data);
        $connector->action_bcastcorekey(data => $data);
        return ;
    } elsif ($action eq 'PROXYCLOSECONNECTION') {
        $connector->action_proxycloseconnection(data => $data);
        return ;
    }

    if ($target_complete !~ /^(.+)~~(.+)$/) {
        $connector->send_log(
            code => GORGONE_ACTION_FINISH_KO,
            token => $token,
            data => {
                message => "unknown target format '$target_complete'"
            }
        );
        return ;
    }

    my ($target_client, $target, $target_direct) = ($1, $2, 1);
    if ($target_client ne $target) {
        $target_direct = 0;
    }
    if (!defined($connector->{clients}->{$target_client}->{class})) {
        $connector->{logger}->writeLogInfo("[proxy] connect for $target_client");
        if ($connector->connect(id => $target_client) != 0) {
            $connector->send_log(
                code => GORGONE_ACTION_FINISH_KO,
                token => $token,
                data => {
                    message => "cannot connect on target node '$target_client'"
                }
            );
            return ;
        }
    }

    if ($connector->{clients}->{$target_client}->{type} eq 'push_zmq') {
        my ($status, $msg) = $connector->{clients}->{$target_client}->{class}->send_message(
            action => $action,
            token => $token,
            target => $target_direct == 0 ? $target : undef,
            data => $data
        );
        if ($status != 0) {
            $connector->send_log(
                code => GORGONE_ACTION_FINISH_KO,
                token => $token,
                data => {
                    message => "Send message problem for '$target': $msg"
                }
            );
            $connector->{logger}->writeLogError("[proxy] Send message problem for '$target': $msg");
            $connector->{clients}->{$target_client}->{delete} = 1;
        }
    } elsif ($connector->{clients}->{$target_client}->{type} eq 'push_ssh') {
        $connector->proxy_ssh(
            action => $action,
            data => $data,
            target_client => $target_client,
            target => $target,
            target_direct => $target_direct,
            token => $token
        );
    }
}

sub event {
    my ($self, %options) = @_;

    my $socket;
    if (defined($options{channel})) {
        #$self->{logger}->writeLogDebug("[proxy] event channel $options{channel} delete: $self->{clients}->{ $options{channel} }->{delete} com_read_internal: $self->{clients}->{ $options{channel} }->{com_read_internal}")
        #    if (defined($self->{clients}->{ $options{channel} }));
        return if (
            defined($self->{clients}->{ $options{channel} }) &&
            ($self->{clients}->{ $options{channel} }->{com_read_internal} == 0 || $self->{clients}->{ $options{channel} }->{delete} == 1)
        );

        $socket = $options{channel} eq 'control' ? $self->{internal_socket} : $self->{internal_channels}->{ $options{channel} };
    } else {
        $socket = $options{socket};
        $options{channel} = 'control';
    }

    while ($socket->has_pollin()) {
        my ($message) = $self->read_message(socket => $socket);
        next if (!defined($message));

        proxy(message => $message, channel => $options{channel});
        if ($self->{stop} == 1 && (time() - $self->{exit_timeout}) > $self->{stop_time}) {
            $self->exit_process();
        }
        return if (
            defined($self->{clients}->{ $options{channel} }) &&
            ($self->{clients}->{ $options{channel} }->{com_read_internal} == 0 || $self->{clients}->{ $options{channel} }->{delete} == 1)
        );
    }
}

sub periodic_exec {
    foreach (keys %{$connector->{clients}}) {
        if (defined($connector->{clients}->{$_}->{delete}) && $connector->{clients}->{$_}->{delete} == 1) {
            $connector->send_internal_action({
                action => 'PONGRESET',
                data => '{ "data": { "id": ' . $_ . ' } }',
                data_noencode => 1,
                token => $connector->generate_token(),
                target => ''
            });
<<<<<<< HEAD
            $connector->{clients}->{$_}->{class}->close() if (defined($connector->{clients}->{$_}->{class}));
            # if the connection to the node is not established, we stop listenning for new event for this destination,
            # so event will be stored in zmq buffer until we start processng them again (see proxy_addnode)
            # zmq queue have a limit in size (high water mark), so if the node never connect we will loose some message,
            # stoping us from memory leak or other nasty problem.
            delete $connector->{watchers}->{$_};
=======
            if (defined($connector->{clients}->{$_}->{class})) {
	    	$connector->{clients}->{$_}->{class}->close();
		$connector->{clients}->{$_}->{class}->cleanup();
	    }
>>>>>>> 62289d02
            $connector->{clients}->{$_}->{class} = undef;
            $connector->{clients}->{$_}->{delete} = 0;
            $connector->{clients}->{$_}->{com_read_internal} = 0;
            $connector->{logger}->writeLogInfo("[proxy] periodic close connection for $_");
            next;
        }
    }

    foreach (keys %{$connector->{clients}}) {
        $connector->event(channel => $_);
    }

    if ($connector->{stop} == 1) {
        $connector->exit_process();
    }
}

sub run {
    my ($self, %options) = @_;

    $self->{internal_socket} = gorgone::standard::library::connect_com(
        context => $self->{zmq_context},
        zmq_type => 'ZMQ_DEALER',
        name => 'gorgone-proxy-' . $self->{pool_id},
        logger => $self->{logger},
        type => $self->get_core_config(name => 'internal_com_type'),
        path => $self->get_core_config(name => 'internal_com_path')
    );
    $self->send_internal_action({
        action => 'PROXYREADY',
        data => {
            pool_id => $self->{pool_id}
        }
    });

    my $watcher_timer = $self->{loop}->timer(5, 5, \&periodic_exec);
    my $watcher_io = $self->{loop}->io(
        $self->{internal_socket}->get_fd(),
        EV::READ,
        sub {
            $connector->event(channel => 'control');
        }
    );

    $self->{loop}->run();
}

1;<|MERGE_RESOLUTION|>--- conflicted
+++ resolved
@@ -500,19 +500,18 @@
                 token => $connector->generate_token(),
                 target => ''
             });
-<<<<<<< HEAD
-            $connector->{clients}->{$_}->{class}->close() if (defined($connector->{clients}->{$_}->{class}));
+
             # if the connection to the node is not established, we stop listenning for new event for this destination,
             # so event will be stored in zmq buffer until we start processng them again (see proxy_addnode)
             # zmq queue have a limit in size (high water mark), so if the node never connect we will loose some message,
             # stoping us from memory leak or other nasty problem.
             delete $connector->{watchers}->{$_};
-=======
+
             if (defined($connector->{clients}->{$_}->{class})) {
-	    	$connector->{clients}->{$_}->{class}->close();
-		$connector->{clients}->{$_}->{class}->cleanup();
-	    }
->>>>>>> 62289d02
+	    	        $connector->{clients}->{$_}->{class}->close();
+		            $connector->{clients}->{$_}->{class}->cleanup();
+	          }
+
             $connector->{clients}->{$_}->{class} = undef;
             $connector->{clients}->{$_}->{delete} = 0;
             $connector->{clients}->{$_}->{com_read_internal} = 0;
