# 
# Copyright 2019 Centreon (http://www.centreon.com/)
#
# Centreon is a full-fledged industry-strength solution that meets
# the needs in IT infrastructure and application monitoring for
# service performance.
#
# Licensed under the Apache License, Version 2.0 (the "License");
# you may not use this file except in compliance with the License.
# You may obtain a copy of the License at
#
#     http://www.apache.org/licenses/LICENSE-2.0
#
# Unless required by applicable law or agreed to in writing, software
# distributed under the License is distributed on an "AS IS" BASIS,
# WITHOUT WARRANTIES OR CONDITIONS OF ANY KIND, either express or implied.
# See the License for the specific language governing permissions and
# limitations under the License.
#

use strict;
use warnings;

package gorgone::modules::centreon::mbi::libs::centreon::Service;

# Constructor
# parameters:
# $logger: instance of class CentreonLogger
# $centreon: Instance of centreonDB class for connection to Centreon database
# $centstorage: (optionnal) Instance of centreonDB class for connection to Centstorage database
sub new {
	my $class = shift;
	my $self  = {};
	$self->{"logger"}	= shift;
	$self->{"centreon"} = shift;
	$self->{'etlProperties'} = undef;
	
	if (@_) {
		$self->{"centstorage"}  = shift;
	}
	bless $self, $class;
	return $self;
}

sub setEtlProperties{
	my $self = shift;
	$self->{'etlProperties'} = shift;
}

# returns two references to two hash tables => services indexed by id and services indexed by name
sub getServicesWithHostAndCategory {
	my $self = shift;
	my $centreon = $self->{"centreon"};
	my $serviceId = "";
	my $hosts = shift;
	if (@_) {
		$serviceId = shift;
	}
	my $templateCategories = $self->getServicesTemplatesCategories;
	
    my (@results);
	# getting services linked to hosts
	my $query = "SELECT service_description, service_id, host_id, service_template_model_stm_id as tpl".
        " FROM host, service, host_service_relation".
        " WHERE host_id = host_host_id and service_service_id = service_id".
        " AND service_register = '1'".
        " AND host_activate = '1'".
        " AND service_activate = '1'";

	my $sth = $centreon->query({ query => $query });
    while(my $row = $sth->fetchrow_hashref()) {
    	# getting all host entries
    	my $serviceHostTable = $hosts->{$row->{"host_id"}};
    	# getting all Categories entries
    	my @categoriesTable = ();
    	# getting categories directly linked to service
    	my $categories = $self->getServiceCategories($row->{"service_id"});
    	while(my ($sc_id, $sc_name) = each(%$categories)) {
   			push @categoriesTable, $sc_id.";".$sc_name;
		}
		# getting categories linked to template
		if (defined($row->{"tpl"}) && defined($templateCategories->{$row->{"tpl"}})) {
	    	my $tplCategories = $templateCategories->{$row->{"tpl"}};
		    while(my ($sc_id, $sc_name) = each(%$tplCategories)) {
		    	if(!defined($categories->{$sc_id})) { 
	   				push @categoriesTable, $sc_id.";".$sc_name;
		    	}
			}
    	}
   		if (!scalar(@categoriesTable)) {
   			#ToDo push @categoriesTable, "0;NULL";
   		}	
    	if (defined($serviceHostTable)) {
    		foreach(@$serviceHostTable) {
    			my $hostInfos = $_;
    			foreach(@categoriesTable) {
 		   			push @results, $row->{"service_id"}.";".$row->{"service_description"}.";".$_.";".$hostInfos;
    			}
    		}
    	}
	}
	#getting services linked to hostgroup
	$query = "SELECT DISTINCT service_description, service_id, host_id, service_template_model_stm_id as tpl".
        " FROM host, service, host_service_relation hr, hostgroup_relation hgr".
        " WHERE  hr.hostgroup_hg_id is not null".
        " AND hr.service_service_id = service_id".
        " AND hr.hostgroup_hg_id = hgr.hostgroup_hg_id".
        " AND hgr.host_host_id = host_id".
        " AND service_register = '1'".
        " AND host_activate = '1'".
        " AND service_activate = '1'";

	$sth = $centreon->query({ query => $query });
    while(my $row = $sth->fetchrow_hashref()) {
		# getting all host entries
    	my $serviceHostTable = $hosts->{$row->{"host_id"}};
    	# getting all Categories entries
    	my @categoriesTable = ();
    	# getting categories directly linked to service
    	my $categories = $self->getServiceCategories($row->{"service_id"});
    	while(my ($sc_id, $sc_name) = each(%$categories)) {
   			push @categoriesTable, $sc_id.";".$sc_name;
		}
		# getting categories linked to template
		if (defined($row->{"tpl"}) && defined($templateCategories->{$row->{"tpl"}})) {
	    	my $tplCategories = $templateCategories->{$row->{"tpl"}};
		    while(my ($sc_id, $sc_name) = each(%$tplCategories)) {
	   			if(!defined($categories->{$sc_id})) { 
	   				push @categoriesTable, $sc_id.";".$sc_name;
		    	}
			}
    	}
   		if (!scalar(@categoriesTable)) {
   			push @categoriesTable, "0;NULL";
   		}	
    	if (defined($serviceHostTable)) {
    		foreach(@$serviceHostTable) {
    			my $hostInfos = $_;
    			foreach(@categoriesTable) {
 		   			push @results, $row->{"service_id"}.";".$row->{"service_description"}.";".$_.";".$hostInfos;
    			}
    		}
    	}
    }
	$sth->finish();
	return (\@results);
}

sub getServicesTemplatesCategories {
    my $self = shift;
    my $db = $self->{"centreon"};
    my %results = ();
	
    my $query = "SELECT service_id, service_description, service_template_model_stm_id FROM service WHERE service_register = '0'";
    my $sth = $db->query({ query => $query });
    while(my $row = $sth->fetchrow_hashref()) {
<<<<<<< HEAD
        my $loop_services = { $row->{service_id} => 1 };
		my $currentTemplate = $row->{"service_id"};
		my $categories = $self->getServiceCategories($row->{"service_id"});
		my $parentId = $row->{"service_template_model_stm_id"};
		if (defined($parentId)) {
			my $hasParent = 1;
			# getting all parent templates category relations
			while ($hasParent) {
                if (defined($loop_services->{$parentId})) {
                    last;
                }
                $loop_services->{$parentId} = 1;

				my $parentQuery = "SELECT service_id, service_template_model_stm_id ";
				$parentQuery .= "FROM service ";
				$parentQuery .= "WHERE service_register = '0' and service_id=".$parentId;
				my $sthparentQuery = $db->query({ query => $parentQuery });
	   			if (my $parentQueryRow = $sthparentQuery->fetchrow_hashref()) {
	   				my $newCategories = $self->getServiceCategories($parentQueryRow->{"service_id"});
	   				while (my ($sc_id, $sc_name) = each(%$newCategories)) {
	   					if (!defined($categories->{$sc_id})) {
	   						$categories->{$sc_id} = $sc_name;
	   					}
	   				}
	   				if (!defined($parentQueryRow->{'service_template_model_stm_id'})) {
	   					$hasParent = 0;
	   					last;
	   				}
	   				$parentId = $parentQueryRow->{'service_template_model_stm_id'};
	   				$sthparentQuery->finish();
	   			} else {
	   				$hasParent = 0;
	   			}
=======
		my $loop_services = { $row->{service_id} => 1 };
		my $currentTemplate = $row->{"service_id"};
		my $categories = $self->getServiceCategories($row->{"service_id"});
		my $parentId = $row->{"service_template_model_stm_id"};
		# getting all parent templates category relations
		while (defined($parentId)) {
			if (defined($loop_services->{$parentId})) {
				$self->{logger}->writeLog("INFO", "Loop detected in service template with id = $currentTemplate");
				last;
			}
			$loop_services->{$parentId} = 1;

			my $parentQuery = "SELECT service_id, service_template_model_stm_id ";
			$parentQuery .= "FROM service ";
			$parentQuery .= "WHERE service_register = '0' and service_id=" . $parentId;
			my $sthparentQuery = $db->query({ query => $parentQuery });
			if (my $parentQueryRow = $sthparentQuery->fetchrow_hashref()) {
				my $newCategories = $self->getServiceCategories($parentQueryRow->{"service_id"});
				while (my ($sc_id, $sc_name) = each(%$newCategories)) {
					if (!defined($categories->{$sc_id})) {
						$categories->{$sc_id} = $sc_name;
					}
				}
				if (!defined($parentQueryRow->{'service_template_model_stm_id'})) {
					last;
				}
				$parentId = $parentQueryRow->{'service_template_model_stm_id'};
				$sthparentQuery->finish();
			} else {
				$self->{logger}->writeLog("INFO", "The service template with id = $currentTemplate have a parent $parentId but this id don't exist in database!");
				last;
>>>>>>> ea7ceadb
			}
		}
		$results{$currentTemplate} = $categories;
	}
	$sth->finish();
	return \%results;
}

sub getServiceCategories {
	my $self = shift;
	my $db = $self->{"centreon"};
	my $id = shift;
	my %results = ();
	my $etlProperties = $self->{'etlProperties'};
	
	my $query = "SELECT sc.sc_id, sc_name ";
	$query .= " FROM service_categories sc, service_categories_relation scr";
	$query .= " WHERE service_service_id = ".$id;
	$query .= " AND sc.sc_id = scr.sc_id";
	if(!defined($etlProperties->{'dimension.all.servicecategories'}) && $etlProperties->{'dimension.servicecategories'} ne ''){
		$query .= " AND sc.sc_id IN (".$etlProperties->{'dimension.servicecategories'}.")"; 
	}
	my $sth = $db->query({ query => $query });
	while(my $row = $sth->fetchrow_hashref()) {
	 	$results{$row->{"sc_id"}} = $row->{"sc_name"};
	}
	return (\%results);
}

1;<|MERGE_RESOLUTION|>--- conflicted
+++ resolved
@@ -154,41 +154,6 @@
     my $query = "SELECT service_id, service_description, service_template_model_stm_id FROM service WHERE service_register = '0'";
     my $sth = $db->query({ query => $query });
     while(my $row = $sth->fetchrow_hashref()) {
-<<<<<<< HEAD
-        my $loop_services = { $row->{service_id} => 1 };
-		my $currentTemplate = $row->{"service_id"};
-		my $categories = $self->getServiceCategories($row->{"service_id"});
-		my $parentId = $row->{"service_template_model_stm_id"};
-		if (defined($parentId)) {
-			my $hasParent = 1;
-			# getting all parent templates category relations
-			while ($hasParent) {
-                if (defined($loop_services->{$parentId})) {
-                    last;
-                }
-                $loop_services->{$parentId} = 1;
-
-				my $parentQuery = "SELECT service_id, service_template_model_stm_id ";
-				$parentQuery .= "FROM service ";
-				$parentQuery .= "WHERE service_register = '0' and service_id=".$parentId;
-				my $sthparentQuery = $db->query({ query => $parentQuery });
-	   			if (my $parentQueryRow = $sthparentQuery->fetchrow_hashref()) {
-	   				my $newCategories = $self->getServiceCategories($parentQueryRow->{"service_id"});
-	   				while (my ($sc_id, $sc_name) = each(%$newCategories)) {
-	   					if (!defined($categories->{$sc_id})) {
-	   						$categories->{$sc_id} = $sc_name;
-	   					}
-	   				}
-	   				if (!defined($parentQueryRow->{'service_template_model_stm_id'})) {
-	   					$hasParent = 0;
-	   					last;
-	   				}
-	   				$parentId = $parentQueryRow->{'service_template_model_stm_id'};
-	   				$sthparentQuery->finish();
-	   			} else {
-	   				$hasParent = 0;
-	   			}
-=======
 		my $loop_services = { $row->{service_id} => 1 };
 		my $currentTemplate = $row->{"service_id"};
 		my $categories = $self->getServiceCategories($row->{"service_id"});
@@ -220,7 +185,6 @@
 			} else {
 				$self->{logger}->writeLog("INFO", "The service template with id = $currentTemplate have a parent $parentId but this id don't exist in database!");
 				last;
->>>>>>> ea7ceadb
 			}
 		}
 		$results{$currentTemplate} = $categories;
