--- conflicted
+++ resolved
@@ -602,11 +602,7 @@
     }
 
     if ($self->save_centreon_previous_register()) {
-<<<<<<< HEAD
         $self->send_log(code => GORGONE_ACTION_FINISH_KO, token => $options{token}, data => { message => 'cannot save previsous register' });
-=======
-        $self->send_log(code => gorgone::class::module::ACTION_FINISH_KO, token => $options{token}, data => { message => 'cannot save previous register' });
->>>>>>> 455f5d40
         return 1;
     }
 
