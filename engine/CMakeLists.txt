# #
# # Copyright 2011-2021 Centreon
# #
# # This file is part of Centreon Engine.
# #
# # Centreon Engine is free software: you can redistribute it and/or
# # modify it under the terms of the GNU General Public License version 2
# # as published by the Free Software Foundation.
# #
# # Centreon Engine is distributed in the hope that it will be useful,
# # but WITHOUT ANY WARRANTY; without even the implied warranty of
# # MERCHANTABILITY or FITNESS FOR A PARTICULAR PURPOSE. See the GNU
# # General Public License for more details.
# #
# # You should have received a copy of the GNU General Public License
# # along with Centreon Engine. If not, see
# # <http://www.gnu.org/licenses/>.
# #

#
# Global settings.
#

# Set necessary settings.
project("Centreon Engine" C CXX)

# set -latomic if OS is Raspbian.
if(CMAKE_SYSTEM_PROCESSOR MATCHES "arm")
  set(CMAKE_CXX_LINK_FLAGS "${CMAKE_CXX_LINK_FLAGS} -latomic")
endif()

# With libasan
option(WITH_ASAN "Add the libasan to check memory leaks and other memory issues." OFF)

if(WITH_ASAN)
  set(CMAKE_BUILD_TYPE Debug)
  set(CMAKE_CXX_FLAGS_DEBUG "${CMAKE_CXX_FLAGS_DEBUG} -fno-omit-frame-pointer -fsanitize=address")
  set(CMAKE_LINKER_FLAGS_DEBUG
    "${CMAKE_LINKER_FLAGS_DEBUG} -fno-omit-frame-pointer -fsanitize=address")
endif()

set(INC_DIR "${PROJECT_SOURCE_DIR}/inc")
set(SCRIPT_DIR "${PROJECT_SOURCE_DIR}/scripts")
set(SRC_DIR "${PROJECT_SOURCE_DIR}/src")
set(PRECOMP_HEADER "${PROJECT_SOURCE_DIR}/precomp_inc/precomp.hh")

set(ENGINE_MODULES_DIR "${CMAKE_INSTALL_PREFIX}/lib64/centreon-engine/")

include_directories("${INC_DIR}")
include_directories("${INC_DIR}/compatibility")

link_directories(${CMAKE_SOURCE_DIR}/build/centreon-clib/)

# Version.
if(CENTREON_ENGINE_PRERELEASE)
  set(CENTREON_ENGINE_VERSION "${COLLECT_MAJOR}.${COLLECT_MINOR}.${COLLECT_PATCH}-${CENTREON_ENGINE_PRERELEASE}")
else()
  set(CENTREON_ENGINE_VERSION "${COLLECT_MAJOR}.${COLLECT_MINOR}.${COLLECT_PATCH}")
endif()

message(STATUS "Generating version header (${CENTREON_ENGINE_VERSION}).")
configure_file("${INC_DIR}/com/centreon/engine/version.hh.in"
  "${INC_DIR}/com/centreon/engine/version.hh")

#
# Check and/or find required components.
#

# Check libraries to link with.
include(CheckLibraryExists)
message(STATUS "Checking for libm.")
check_library_exists("m" "ceil" "${CMAKE_LIBRARY_PATH}" MATH_LIB_FOUND)

if(MATH_LIB_FOUND)
  set(MATH_LIBRARIES "m")
endif()

message(STATUS "Checking for libnsl.")
check_library_exists("nsl" "getservbyname" "${CMAKE_LIBRARY_PATH}" NSL_LIB_FOUND)

if(NSL_LIB_FOUND)
  set(NSL_LIBRARIES "nsl")
endif()

message(STATUS "Checking for libsocket.")
check_library_exists("socket" "connect" "${CMAKE_LIBRARY_PATH}" SOCKET_LIB_FOUND)

if(SOCKET_LIB_FOUND)
  set(SOCKET_LIBRARIES "socket")
endif()

# Find pthreads.
set(CMAKE_THREAD_PREFER_PTHREAD TRUE)
include(FindThreads)

if(NOT CMAKE_USE_PTHREADS_INIT)
  message(FATAL_ERROR "Could not find pthread's library.")
endif()

set(PTHREAD_LIBRARIES "${CMAKE_THREAD_LIBS_INIT}")

# # Find Centreon Clib's headers.
# if (WITH_CENTREON_CLIB_INCLUDE_DIR)
# find_file(
# CLIB_HEADER_FOUND
# "com/centreon/clib/version.hh"
# PATHS "${WITH_CENTREON_CLIB_INCLUDE_DIR}"
# NO_DEFAULT_PATH)
# if (NOT CLIB_HEADER_FOUND)
# message(FATAL_ERROR "Could not find Centreon Clib's headers in ${WITH_CENTREON_CLIB_INCLUDE_DIR}.")
# endif ()
# set(CLIB_INCLUDE_DIR "${WITH_CENTREON_CLIB_INCLUDE_DIR}")
# elseif (CLIB_FOUND) # Was Centreon Clib detected with pkg-config ?
# if (CMAKE_CXX_FLAGS)
# set(CMAKE_CXX_FLAGS "${CMAKE_CXX_FLAGS} ${CLIB_CFLAGS}")
# else ()
# set(CMAKE_CXX_FLAGS "${CLIB_CFLAGS}")
# endif ()
# else ()
# find_path(CLIB_INCLUDE_DIR "com/centreon/clib/version.hh" PATH_SUFFIXES "centreon-clib")
# if (NOT CLIB_INCLUDE_DIR)
# message(FATAL_ERROR "Could not find Centreon Clib's headers (try WITH_CENTREON_CLIB_INCLUDE_DIR).")
# endif ()
# endif ()
include_directories(${CMAKE_SOURCE_DIR}/clib/inc)

# # Find Centreon Clib's library.
# if (WITH_CENTREON_CLIB_LIBRARIES)
# set(CLIB_LIBRARIES "${WITH_CENTREON_CLIB_LIBRARIES}")
# elseif (WITH_CENTREON_CLIB_LIBRARY_DIR)
# find_library(
# CLIB_LIBRARIES
# "centreon_clib"
# PATHS "${WITH_CENTREON_CLIB_LIBRARY_DIR}"
# NO_DEFAULT_PATH)
# if (NOT CLIB_LIBRARIES)
# message(FATAL_ERROR "Could not find Centreon Clib's library in ${WITH_CENTREON_CLIB_LIBRARY_DIR}.")
# endif ()
# elseif (CLIB_FOUND) # Was Centreon Clib detected with pkg-config ?
# set(CLIB_LIBRARIES "${CLIB_LDFLAGS}")
# else ()
# find_library(CLIB_LIBRARIES "centreon_clib")
# if (NOT CLIB_LIBRARIES)
# message(FATAL_ERROR "Could not find Centreon Clib's library (try WITH_CENTREON_CLIB_LIBRARY_DIR or WITH_CENTREON_CLIB_LIBRARIES).")
# endif ()
# endif ()

# Check functions.
include(CheckIncludeFileCXX)
include(CheckFunctionExists)
include(CheckStructHasMember)

message(STATUS "Checking for tm_zone member in tm struct.")
check_struct_has_member("tm" "tm_zone" "time.h" HAVE_TM_ZONE)

if(HAVE_TM_ZONE)
  add_definitions(-DHAVE_TM_ZONE)
endif()

include(CheckSymbolExists)
message(STATUS "Checking for symbol tzname.")
check_symbol_exists("tzname" "time.h" HAVE_TZNAME)

if(HAVE_TZNAME)
  add_definitions(-DHAVE_TZNAME)
endif()

message(STATUS "Checking for function getopt_long.")
check_include_file_cxx("getopt.h" HAVE_GETOPT_H)
check_function_exists("getopt_long" HAVE_GETOPT_LONG)

if(HAVE_GETOPT_H AND HAVE_GETOPT_LONG)
  add_definitions(-DHAVE_GETOPT_H)
endif()

#
# Options.
#

# Enable or disable the OFFLINE BUILD mode.
option(BUILD_OFFLINE "Build offline" OFF)

# Enable or disable installation.
option(WITH_CREATE_FILES "Create centreon-engine files." ON)
set(CREATE_FILES "${WITH_CREATE_FILES}")

set(PREFIX_ENGINE_CONF "${CMAKE_INSTALL_FULL_SYSCONFDIR}/centreon-engine")

# # Library directory.
# if (WITH_PREFIX_LIB_ENGINE)
# set(PREFIX_LIB "${WITH_PREFIX_LIB_ENGINE}")
# else ()
# set(PREFIX_LIB "${CMAKE_INSTALL_PREFIX}/lib/centreon-engine")
# endif ()
#

# User used to run Centreon Engine.
if(WITH_USER_ENGINE)
  set(USER "${WITH_USER_ENGINE}")
else()
  set(USER "root")
endif()

# Group used to run Centreon Engine.
if(WITH_GROUP_ENGINE)
  set(GROUP "${WITH_GROUP_ENGINE}")
else()
  set(GROUP "root")
<<<<<<< HEAD

endif()

=======
endif()
>>>>>>> 9a797ae8

# Set startup script to auto if not define.
if(NOT WITH_STARTUP_SCRIPT)
  set(WITH_STARTUP_SCRIPT "auto")
endif()

# Check which startup script to use.
if(WITH_STARTUP_SCRIPT STREQUAL "auto")
  if(CMAKE_SYSTEM_NAME STREQUAL "Linux")
    if(OS_DISTRIBUTOR STREQUAL "Ubuntu")
      set(WITH_STARTUP_SCRIPT "upstart")
    else()
      set(WITH_STARTUP_SCRIPT "sysv")
    endif()
  else()
    message(STATUS "Centreon Engine does not provide startup script for ${CMAKE_SYSTEM_NAME}.")
  endif()
endif()

# Create upstart file.
if(WITH_STARTUP_SCRIPT STREQUAL "upstart")
  # Generate Upstart script.
  message(STATUS "Generating upstart script.")
  configure_file("${SCRIPT_DIR}/upstart.conf.in"
    "${SCRIPT_DIR}/upstart.conf")

  # Startup dir.
  if(WITH_STARTUP_DIR)
    set(STARTUP_DIR "${WITH_STARTUP_DIR}")
  else()
    set(STARTUP_DIR "/etc/init")
  endif()

  # Script install rule.
  install(FILES "${SCRIPT_DIR}/upstart.conf"
    DESTINATION "${STARTUP_DIR}"
    COMPONENT "runtime"
    RENAME "centengine.conf")

  # String printed in summary.
  set(STARTUP_SCRIPT "Upstart configuration file")

# Create SysV start script.
elseif(WITH_STARTUP_SCRIPT STREQUAL "sysv")
  # Lock file.
  if(WITH_LOCK_FILE)
    set(LOCK_FILE "${WITH_LOCK_FILE}")
  else()
    if(OS_DISTRIBUTOR STREQUAL "Ubuntu"
      OR OS_DISTRIBUTOR STREQUAL "Debian"
      OR OS_DISTRIBUTOR STREQUAL "SUSE LINUX")
      set(LOCK_FILE "/var/lock/centengine.lock")
    else()
      set(LOCK_FILE "/var/lock/subsys/centengine.lock")
    endif()
  endif()

  string(REGEX REPLACE "/[^/]*$" "" LOCK_DIR "${LOCK_FILE}")

  # PID file.
  if(WITH_PID_FILE)
    set(PID_FILE "${WITH_PID_FILE}")
  else()
    set(PID_FILE "/var/run/centengine.pid")
  endif()

  string(REGEX REPLACE "/[^/]*$" "" PID_DIR "${PID_FILE}")

  # Generate SysV script.
  message(STATUS "Generating generic startup script.")
  configure_file("${SCRIPT_DIR}/centengine.sh.in"
    "${SCRIPT_DIR}/centengine.sh")

  # Startup dir.
  if(WITH_STARTUP_DIR)
    set(STARTUP_DIR "${WITH_STARTUP_DIR}")
  else()
    set(STARTUP_DIR "/etc/init.d")
  endif()

  # Script install rule.
  install(PROGRAMS "${SCRIPT_DIR}/centengine.sh"
    DESTINATION "${STARTUP_DIR}"
    COMPONENT "runtime"
    RENAME "centengine")

  # String printed in summary.
  set(STARTUP_SCRIPT "SysV-style script")

# Create Systemd start script.
elseif(WITH_STARTUP_SCRIPT STREQUAL "systemd")
  # Generate Systemd script.
  message(STATUS "Generating systemd startup script.")
  configure_file("${SCRIPT_DIR}/centengine.service.in"
    "${SCRIPT_DIR}/centengine.service")

  # Startup dir.
  if(WITH_STARTUP_DIR)
    set(STARTUP_DIR "${WITH_STARTUP_DIR}")
  else()
    set(STARTUP_DIR "/etc/systemd/system")
  endif()

  # Script install rule.
  install(PROGRAMS "${SCRIPT_DIR}/centengine.service"
    DESTINATION "${STARTUP_DIR}"
    COMPONENT "runtime")

  # String printed in summary.
  set(STARTUP_SCRIPT "Systemd script")

else()
  # Default.
  message(STATUS "Invalid value for option WITH_STARTUP_SCRIPT (must be one of 'auto', 'sysv' or 'upstart').")
  set(STARTUP_SCRIPT "disabled")
endif()

# logrotate directory.
option(WITH_ENGINE_LOGROTATE_SCRIPT "Generate and install logrotate script." OFF)

if(WITH_ENGINE_LOGROTATE_SCRIPT)
  # Generate logrotate file.
  message(STATUS "Generating logrorate file.")

  if(WITH_STARTUP_SCRIPT STREQUAL "upstart")
    configure_file(
      "${SCRIPT_DIR}/logrotate_upstart.conf.in"
      "${SCRIPT_DIR}/logrotate.conf"
      @ONLY)
  elseif(WITH_STARTUP_SCRIPT STREQUAL "systemd")
    configure_file(
      "${SCRIPT_DIR}/logrotate_systemd.conf.in"
      "${SCRIPT_DIR}/logrotate.conf"
      @ONLY)
  else()
    configure_file(
      "${SCRIPT_DIR}/logrotate_sysv.conf.in"
      "${SCRIPT_DIR}/logrotate.conf"
      @ONLY)
  endif()

  # logrotate file install directory.
  set(LOGROTATE_DIR "${CMAKE_INSTALL_FULL_SYSCONFDIR}/logrotate.d")

  # Install rule.
  install(
    FILES "${SCRIPT_DIR}/logrotate.conf"
    DESTINATION "${LOGROTATE_DIR}"
    COMPONENT "runtime"
    RENAME "centengine"
  )
endif()

option(WITH_SHARED_LIB "Define if the core library is to be build as a shared object or a static library." OFF)

if(WITH_SHARED_LIB)
  set(LIBRARY_TYPE SHARED)
else()
  set(LIBRARY_TYPE STATIC)
endif()

# Simumod module to simulate cbmod and catch its output
option(WITH_SIMU "Add a module only used for tests to see data that cbmod should receive" OFF)

if(WITH_SIMU)
  set(CMAKE_BUILD_TYPE "Debug")
  add_subdirectory(src/simumod)
endif()

# DEBUG_CONFIG enables checks on configuration. Those checks are not free and
# may slow down engine reloads. But it provides a way to check bugs in
# the configuration system.
option(WITH_DEBUG_CONFIG "Enables checks on configuration. This is an option for developers." OFF)

if(WITH_DEBUG_CONFIG)
  add_definitions(-DDEBUG_CONFIG)
endif()

# Configure files.
configure_file("${INC_DIR}/compatibility/common.h.in"
  "${INC_DIR}/compatibility/common.h")

# Locations definitions
add_definitions(-DDEFAULT_STATUS_FILE="${ENGINE_VAR_LOG_DIR}/status.dat")
add_definitions(-DDEFAULT_LOG_FILE="${ENGINE_VAR_LOG_DIR}/centengine.log")
add_definitions(-DDEFAULT_LOG_ARCHIVE_PATH="${ENGINE_VAR_LOG_ARCHIVE_DIR}")
add_definitions(-DDEFAULT_DEBUG_FILE="${ENGINE_VAR_LOG_DIR}/centengine.debug")
add_definitions(-DDEFAULT_RETENTION_FILE="${ENGINE_VAR_LOG_DIR}/retention.dat")
add_definitions(-DDEFAULT_COMMAND_FILE="${ENGINE_VAR_LIB_DIR}/rw/centengine.cmd")
add_definitions(-DDEFAULT_CONFIG_FILE="${PREFIX_ENGINE_CONF}/centengine.cfg")

# Add specific linker flags for Mac OS to build correctly shared libraries.
if(APPLE)
  set(CMAKE_SHARED_LINKER_FLAGS "-Wl,-undefined -Wl,dynamic_lookup")
endif()

#
# Targets.
#
set(
  FILES

  # Sources.
  "${SRC_DIR}/anomalydetection.cc"
  "${SRC_DIR}/broker.cc"
  "${SRC_DIR}/checkable.cc"
  "${SRC_DIR}/check_result.cc"
  "${SRC_DIR}/command_manager.cc"
  "${SRC_DIR}/comment.cc"
  "${SRC_DIR}/config.cc"
  "${SRC_DIR}/contact.cc"
  "${SRC_DIR}/contactgroup.cc"
  "${SRC_DIR}/customvariable.cc"
  "${SRC_DIR}/daterange.cc"
  "${SRC_DIR}/dependency.cc"
  "${SRC_DIR}/diagnostic.cc"
  "${SRC_DIR}/exceptions/error.cc"
  "${SRC_DIR}/flapping.cc"
  "${SRC_DIR}/escalation.cc"
  "${SRC_DIR}/globals.cc"
  "${SRC_DIR}/host.cc"
  "${SRC_DIR}/hostdependency.cc"
  "${SRC_DIR}/hostescalation.cc"
  "${SRC_DIR}/hostgroup.cc"
  "${SRC_DIR}/log_v2.cc"
  "${SRC_DIR}/macros.cc"
  "${SRC_DIR}/nebmods.cc"
  "${SRC_DIR}/notification.cc"
  "${SRC_DIR}/notifier.cc"
  "${SRC_DIR}/sehandlers.cc"
  "${SRC_DIR}/service.cc"
  "${SRC_DIR}/servicedependency.cc"
  "${SRC_DIR}/serviceescalation.cc"
  "${SRC_DIR}/servicegroup.cc"
  "${SRC_DIR}/severity.cc"
  "${SRC_DIR}/shared.cc"
  "${SRC_DIR}/statistics.cc"
  "${SRC_DIR}/statusdata.cc"
  "${SRC_DIR}/string.cc"
  "${SRC_DIR}/tag.cc"
  "${SRC_DIR}/timeperiod.cc"
  "${SRC_DIR}/timerange.cc"
  "${SRC_DIR}/timezone_locker.cc"
  "${SRC_DIR}/timezone_manager.cc"
  "${SRC_DIR}/utils.cc"
  "${SRC_DIR}/xpddefault.cc"
  "${SRC_DIR}/xsddefault.cc"

  # Headers.
  "${INC_DIR}/com/centreon/engine/anomalydetection.hh"
  "${INC_DIR}/com/centreon/engine/broker.hh"
  "${INC_DIR}/com/centreon/engine/checkable.hh"
  "${INC_DIR}/com/centreon/engine/check_result.hh"
  "${INC_DIR}/com/centreon/engine/circular_buffer.hh"
  "${INC_DIR}/com/centreon/engine/command_manager.hh"
  "${INC_DIR}/com/centreon/engine/comment.hh"
  "${INC_DIR}/com/centreon/engine/common.hh"
  "${INC_DIR}/com/centreon/engine/config.hh"
  "${INC_DIR}/com/centreon/engine/contact.hh"
  "${INC_DIR}/com/centreon/engine/contactgroup.hh"
  "${INC_DIR}/com/centreon/engine/customvariable.hh"
  "${INC_DIR}/com/centreon/engine/daterange.hh"
  "${INC_DIR}/com/centreon/engine/dependency.hh"
  "${INC_DIR}/com/centreon/engine/diagnostic.hh"
  "${INC_DIR}/com/centreon/engine/exceptions/error.hh"
  "${INC_DIR}/com/centreon/engine/escalation.hh"
  "${INC_DIR}/com/centreon/engine/flapping.hh"
  "${INC_DIR}/com/centreon/engine/globals.hh"
  "${INC_DIR}/com/centreon/engine/host.hh"
  "${INC_DIR}/com/centreon/engine/hostdependency.hh"
  "${INC_DIR}/com/centreon/engine/hostescalation.hh"
  "${INC_DIR}/com/centreon/engine/hostgroup.hh"
  "${INC_DIR}/com/centreon/engine/log_v2.hh"
  "${INC_DIR}/com/centreon/engine/logging.hh"
  "${INC_DIR}/com/centreon/engine/macros.hh"
  "${INC_DIR}/com/centreon/engine/nebcallbacks.hh"
  "${INC_DIR}/com/centreon/engine/neberrors.hh"
  "${INC_DIR}/com/centreon/engine/nebmods.hh"
  "${INC_DIR}/com/centreon/engine/nebmodules.hh"
  "${INC_DIR}/com/centreon/engine/nebstructs.hh"
  "${INC_DIR}/com/centreon/engine/notification.hh"
  "${INC_DIR}/com/centreon/engine/notifier.hh"
  "${INC_DIR}/com/centreon/engine/objects.hh"
  "${INC_DIR}/com/centreon/engine/opt.hh"
  "${INC_DIR}/com/centreon/engine/sehandlers.hh"
  "${INC_DIR}/com/centreon/engine/service.hh"
  "${INC_DIR}/com/centreon/engine/servicedependency.hh"
  "${INC_DIR}/com/centreon/engine/serviceescalation.hh"
  "${INC_DIR}/com/centreon/engine/servicegroup.hh"
  "${INC_DIR}/com/centreon/engine/severity.hh"
  "${INC_DIR}/com/centreon/engine/shared.hh"
  "${INC_DIR}/com/centreon/engine/statistics.hh"
  "${INC_DIR}/com/centreon/engine/statusdata.hh"
  "${INC_DIR}/com/centreon/engine/string.hh"
  "${INC_DIR}/com/centreon/engine/tag.hh"
  "${INC_DIR}/com/centreon/engine/timeperiod.hh"
  "${INC_DIR}/com/centreon/engine/timerange.hh"
  "${INC_DIR}/com/centreon/engine/timezone_locker.hh"
  "${INC_DIR}/com/centreon/engine/timezone_manager.hh"
  "${INC_DIR}/com/centreon/engine/utils.hh"
  "${INC_DIR}/com/centreon/engine/version.hh"
  "${INC_DIR}/com/centreon/engine/xpddefault.hh"
  "${INC_DIR}/com/centreon/engine/xsddefault.hh"
)

# Subdirectories with core features.
add_subdirectory(src/broker)
add_subdirectory(src/checks)

if(WITH_CONF)
  add_subdirectory(conf)
endif()

add_subdirectory(src/downtimes)
add_subdirectory(src/configuration)
add_subdirectory(src/commands)
add_subdirectory(src/compatibility)
add_subdirectory(src/deleter)
add_subdirectory(src/events)
add_subdirectory(src/logging)
add_subdirectory(src/macros)
add_subdirectory(modules)
add_subdirectory(src/retention)
add_subdirectory(enginerpc)
include_directories(enginerpc)

# Library engine target.
add_library(cce_core ${LIBRARY_TYPE} ${FILES})
add_dependencies(cce_core engine_rpc)
add_dependencies(cce_core centreon_clib)

target_precompile_headers(cce_core PRIVATE ${PRECOMP_HEADER})

# Link target with required libraries.
target_link_libraries(cce_core CONAN_PKG::nlohmann_json
  ${MATH_LIBRARIES}
  ${PTHREAD_LIBRARIES}
  ${SOCKET_LIBRARIES}
  centreon_clib
  ${fmt_LIBRARIES}
  CONAN_PKG::spdlog
)

# centengine target.
add_executable("centengine" "${SRC_DIR}/main.cc")
set_property(TARGET "centengine" PROPERTY ENABLE_EXPORTS "1")
add_dependencies(centengine centreon_clib)

# Link centengine with required libraries.
target_link_libraries(centengine "-export-dynamic" centreon_clib "-Wl,-whole-archive" enginerpc cce_core "-Wl,-no-whole-archive" -L${CONAN_LIB_DIRS_GRPC} "-Wl,--whole-archive" grpc++ "-Wl,--no-whole-archive" CONAN_PKG::grpc ${absl_LIBS} CONAN_PKG::openssl ${c-ares_LIBS} CONAN_PKG::zlib dl)

# centenginestats target.
add_executable("centenginestats" "${SRC_DIR}/centenginestats.cc")
add_dependencies("centenginestats" centreon_clib)
target_link_libraries("centenginestats" centreon_clib)
target_precompile_headers(centenginestats PRIVATE ${PRECOMP_HEADER})

# Unit tests.
add_subdirectory(tests)

#
# Install stuff.
#

# Install rules.
install(TARGETS "centengine" "centenginestats"
  DESTINATION "${CMAKE_INSTALL_FULL_SBINDIR}"
  COMPONENT "runtime")

# # Create directories.
if(CREATE_FILES)
  install(CODE "
  function(mkdir_chown user group path)
    if (APPLE OR (UNIX AND NOT CYGWIN))
      if (NOT EXISTS \"\$ENV{DESTDIR}\${path}\")
        file(MAKE_DIRECTORY \"\$ENV{DESTDIR}\${path}\")
        execute_process(COMMAND \"chown\" \"\${user}:\${group}\" \"\$ENV{DESTDIR}\${path}\")
      endif ()
    else()
      file(MAKE_DIRECTORY \"\$ENV{DESTDIR}\${path}\")
    endif ()
  endfunction()

  function(touch_chown user group file)
    if (APPLE OR (UNIX AND NOT CYGWIN))
      if (NOT EXISTS \"\$ENV{DESTDIR}\${file}\")
        file(WRITE \"\$ENV{DESTDIR}\${file}\" \"\")
        execute_process(COMMAND \"chown\" \"\${user}:\${group}\" \"\$ENV{DESTDIR}\${file}\")
      endif ()
    else()
      file(WRITE \"\$ENV{DESTDIR}\${file}\" \"\")
    endif ()
  endfunction()

  mkdir_chown(\"${USER}\" \"${GROUP}\" \"${PREFIX_ENGINE_CONF}\")
  mkdir_chown(\"${USER}\" \"${GROUP}\" \"${PREFIX_ENGINE_CONF}/objects\")
  mkdir_chown(\"${USER}\" \"${GROUP}\" \"${ENGINE_VAR_LOG_DIR}\")
  mkdir_chown(\"${USER}\" \"${GROUP}\" \"${ENGINE_VAR_LOG_ARCHIVE_DIR}\")
  mkdir_chown(\"${USER}\" \"${GROUP}\" \"${ENGINE_VAR_LIB_DIR}/rw\")
  if (LOCK_DIR)
    mkdir_chown(\"${USER}\" \"${GROUP}\" \"${LOCK_DIR}\")
  endif ()
  if (PID_DIR)
    mkdir_chown(\"${USER}\" \"${GROUP}\" \"${PID_DIR}\")
  endif ()

  touch_chown(\"${USER}\" \"${GROUP}\" \"${ENGINE_VAR_LOG_DIR}/status.dat\")
  touch_chown(\"${USER}\" \"${GROUP}\" \"${ENGINE_VAR_LOG_DIR}/centengine.log\")
  touch_chown(\"${USER}\" \"${GROUP}\" \"${ENGINE_VAR_LOG_DIR}/centengine.debug\")
  touch_chown(\"${USER}\" \"${GROUP}\" \"${ENGINE_VAR_LOG_DIR}/retention.dat\")
  ")
endif()

# Install header files for development.
install(DIRECTORY "${INC_DIR}/"
  DESTINATION "${CMAKE_INSTALL_FULL_INCLUDEDIR}/centreon-engine/"
  COMPONENT "development"
  FILES_MATCHING PATTERN "*.hh"
  PATTERN "${INC_DIR}/compatibility/" EXCLUDE
)

#
# Packaging.
#
include(cmake/package.cmake)

#
# Print summary.
#
message(STATUS "")
message(STATUS "")
message(STATUS "Configuration Summary")
message(STATUS "---------------------")
message(STATUS "")
message(STATUS "  Project")
message(STATUS "    - Name                        Centreon Engine")
message(STATUS "    - Version                     ${CENTREON_ENGINE_VERSION}")
message(STATUS "")
message(STATUS "  System")
message(STATUS "    - Name                        ${CMAKE_SYSTEM_NAME}")
message(STATUS "    - Version                     ${CMAKE_SYSTEM_VERSION}")
message(STATUS "    - Processor                   ${CMAKE_SYSTEM_PROCESSOR}")
message(STATUS "")
message(STATUS "  Build")
message(STATUS "    - Compiler                    ${CMAKE_CXX_COMPILER} (${CMAKE_CXX_COMPILER_ID})")
message(STATUS "    - Extra compilation flags     ${CMAKE_CXX_FLAGS}")

if(WITH_SHARED_LIB)
  message(STATUS "    - Build static core library   no")
else()
  message(STATUS "    - Build static core library   yes")
endif()

message(STATUS "    - External commands module    enabled")

if(WITH_TESTING)
  message(STATUS "    - Unit tests                  enabled")

  if(WITH_COVERAGE)
    message(STATUS "    - Code coverage               enabled")
  else()
    message(STATUS "    - Code coverage               disabled")
  endif()
else()
  message(STATUS "    - Unit tests                  disabled")
endif()

if(WITH_ENGINE_LOGROTATE_SCRIPT)
  message(STATUS "    - logrotate script            enabled")
else()
  message(STATUS "    - logrotate script            disabled")
endif()

message(STATUS "    - Startup script              ${STARTUP_SCRIPT}")
message(STATUS "")
message(STATUS "  Install")

# message(STATUS "    - Prefix                      ${CMAKE_INSTALL_PREFIX}")
message(STATUS "    - Binary prefix               ${CMAKE_INSTALL_FULL_SBINDIR}")
message(STATUS "    - Configuration prefix        ${PREFIX_ENGINE_CONF}")

# message(STATUS "    - Library prefix              ${PREFIX_LIB}")
message(STATUS "    - Include prefix              ${CMAKE_INSTALL_FULL_INCLUDEDIR}/centreon-engine")
message(STATUS "    - var directory               ${VAR_DIR}")
message(STATUS "    - Log archive directory       ${ENGINE_VAR_LOG_ARCHIVE_DIR}")
message(STATUS "    - RW directory                ${ENGINE_VAR_LIB_DIR}/rw")

if(LOCK_FILE)
  message(STATUS "    - Lock prefix                 ${LOCK_FILE}")
endif()

if(WITH_ENGINE_LOGROTATE_SCRIPT)
  message(STATUS "    - logrotate directory         ${LOGROTATE_DIR}")
endif()

if(STARTUP_DIR)
  message(STATUS "    - Startup directory           ${STARTUP_DIR}")
endif()

message(STATUS "    - User                        ${USER}")
message(STATUS "    - Group                       ${GROUP}")
message(STATUS "    - Package                     ${PACKAGE_LIST}")
message(STATUS "")
message(STATUS "  Libraries")
message(STATUS "    - clib include directory      ${CLIB_INCLUDE_DIR}")
message(STATUS "    - clib library directory      centreon_clib")<|MERGE_RESOLUTION|>--- conflicted
+++ resolved
@@ -206,13 +206,8 @@
   set(GROUP "${WITH_GROUP_ENGINE}")
 else()
   set(GROUP "root")
-<<<<<<< HEAD
-
-endif()
-
-=======
-endif()
->>>>>>> 9a797ae8
+
+endif()
 
 # Set startup script to auto if not define.
 if(NOT WITH_STARTUP_SCRIPT)
