--- conflicted
+++ resolved
@@ -20,18 +20,12 @@
 #ifndef CCE_LOGGING_ENGINE_HH
 #  define CCE_LOGGING_ENGINE_HH
 
-<<<<<<< HEAD
-# include <QSharedPointer>
-# include <vector>
-# include <QReadWriteLock>
-=======
 #  include <memory>
 #  include <QSharedPointer>
 #  include <QReadWriteLock>
 #  include <vector>
 #  include "com/centreon/engine/logging/object.hh"
 #  include "com/centreon/engine/namespace.hh"
->>>>>>> 8d1cba47
 
 CCE_BEGIN()
 
@@ -94,35 +88,6 @@
     engine&                  operator=(engine const& right);
     void                     _internal_copy(engine const& right);
 
-<<<<<<< HEAD
-	  void               log(char const* message,
-				 unsigned long long type,
-				 unsigned int verbosity) throw();
-
-	  unsigned long      add_object(obj_info& info);
-	  void               remove_object(unsigned long id) throw();
-	  void               remove_object(obj_info& obj) throw();
-	  void               update_object(unsigned long id,
-					   unsigned long long type,
-					   unsigned int verbosity) throw();
-
-	private:
-	                     engine();
-	                     ~engine() throw();
-
-	                     engine(engine const& right);
-	  engine&            operator=(engine const& right);
-
-	  std::vector<obj_info>  _objects;
-	  QReadWriteLock     _rwlock;
-          static engine*     _instance;
-          unsigned long long _type[3];
-	  unsigned long      _id;
-	};
-      }
-    }
-  }
-=======
     unsigned long            _id;
     static std::auto_ptr<engine>
                              _instance;
@@ -130,7 +95,6 @@
     QReadWriteLock           _rwlock;
     unsigned long long       _type[3];
   };
->>>>>>> 8d1cba47
 }
 
 CCE_END()
