--- conflicted
+++ resolved
@@ -20,20 +20,12 @@
 #ifndef CCE_MODULES_LOADER_HH
 #  define CCE_MODULES_LOADER_HH
 
-<<<<<<< HEAD
-# include <QObject>
-# include <string>
-# include <QMultiHash>
-# include <QSharedPointer>
-# include "broker/handle.hh"
-=======
+#  include <map>
 #  include <memory>
-#  include <QMultiHash>
 #  include <QObject>
 #  include <QSharedPointer>
-#  include <QString>
+#  include <string>
 #  include "com/centreon/engine/broker/handle.hh"
->>>>>>> 8d1cba47
 
 namespace                        com {
   namespace                      centreon {
@@ -47,49 +39,25 @@
          */
         class                    loader : public QObject {
           Q_OBJECT
-<<<<<<< HEAD
-         public:
-          static loader&         instance();
-	  static void            cleanup();
-
-          unsigned int           load();
-          void                   unload();
-
-          QSharedPointer<handle> add_module(std::string const& filename = "",
-                                            std::string const& args = "");
-          void                   del_module(QSharedPointer<handle> const& module);
-
-          std::string const&         get_directory() const throw();
-          std::list<QSharedPointer<handle> >
-                                 get_modules() const throw();
-
-          void                   set_directory(std::string const& directory);
-
-         public slots:
-          void                   module_name_changed(std::string const& old_name,
-                                                     std::string const& new_name);
-=======
-
         public:
           virtual                ~loader() throw ();
           QSharedPointer<handle> add_module(
-                                   QString const& filename = "",
-                                   QString const& args = "");
+                                   std::string const& filename = "",
+                                   std::string const& args = "");
           void                   del_module(
                                    QSharedPointer<handle> const& mod);
-          QList<QSharedPointer<handle> >
+          std::list<QSharedPointer<handle> >
                                  get_modules() const;
           static loader&         instance();
           static void            load();
-          unsigned int           load_directory(QString const& dir);
+          unsigned int           load_directory(std::string const& dir);
           static void            unload();
           void                   unload_modules();
 
         public slots:
           void                   module_name_changed(
-                                   QString const& old_name,
-                                   QString const& new_name);
->>>>>>> 8d1cba47
+                                   std::string const& old_name,
+                                   std::string const& new_name);
 
         private:
                                  loader();
@@ -97,16 +65,10 @@
           loader&                operator=(loader const& right);
           void                   _internal_copy(loader const& right);
 
-<<<<<<< HEAD
-          std::string                _directory;
-          QMultiHash<std::string, QSharedPointer<handle> > _modules;
-          static loader*         _instance;
-=======
           static std::auto_ptr<loader>
                                  _instance;
-          QMultiHash<QString, QSharedPointer<handle> >
+          std::multimap<std::string, QSharedPointer<handle> >
                                  _modules;
->>>>>>> 8d1cba47
         };
       }
     }
