/*
** Copyright 1999-2010 Ethan Galstad
** Copyright 2011-2013 Merethis
**
** This file is part of Centreon Engine.
**
** Centreon Engine is free software: you can redistribute it and/or
** modify it under the terms of the GNU General Public License version 2
** as published by the Free Software Foundation.
**
** Centreon Engine is distributed in the hope that it will be useful,
** but WITHOUT ANY WARRANTY; without even the implied warranty of
** MERCHANTABILITY or FITNESS FOR A PARTICULAR PURPOSE. See the GNU
** General Public License for more details.
**
** You should have received a copy of the GNU General Public License
** along with Centreon Engine. If not, see
** <http://www.gnu.org/licenses/>.
*/

#ifndef CCE_MACROS_DEFINES_HH_
# define CCE_MACROS_DEFINES_HH_

# include "com/centreon/engine/objects/contact.hh"
# include "com/centreon/engine/objects/contactgroup.hh"
# include "com/centreon/engine/objects/customvariablesmember.hh"
# include "com/centreon/engine/objects/host.hh"
# include "com/centreon/engine/objects/hostgroup.hh"
# include "com/centreon/engine/objects/service.hh"
# include "com/centreon/engine/objects/servicegroup.hh"

// Length Limitations
# define MAX_COMMAND_ARGUMENTS                  32   // maximum number of $ARGx$ macros

// Macro Definitions
# define MACRO_ENV_VAR_PREFIX                   "NAGIOS_"
# define MAX_USER_MACROS                        256  // maximum number of $USERx$ macros
# define MACRO_X_COUNT                          157  // size of macro_x[] array

# define MACRO_HOSTNAME                         0
# define MACRO_HOSTALIAS                        1
# define MACRO_HOSTADDRESS                      2
# define MACRO_SERVICEDESC                      3
# define MACRO_SERVICESTATE                     4
# define MACRO_SERVICESTATEID                   5
# define MACRO_SERVICEATTEMPT                   6
# define MACRO_LONGDATETIME                     7
# define MACRO_SHORTDATETIME                    8
# define MACRO_DATE                             9
# define MACRO_TIME                             10
# define MACRO_TIMET                            11
# define MACRO_LASTHOSTCHECK                    12
# define MACRO_LASTSERVICECHECK                 13
# define MACRO_LASTHOSTSTATECHANGE              14
# define MACRO_LASTSERVICESTATECHANGE           15
# define MACRO_HOSTOUTPUT                       16
# define MACRO_SERVICEOUTPUT                    17
# define MACRO_HOSTPERFDATA                     18
# define MACRO_SERVICEPERFDATA                  19
# define MACRO_CONTACTNAME                      20
# define MACRO_CONTACTALIAS                     21
# define MACRO_CONTACTEMAIL                     22
# define MACRO_CONTACTPAGER                     23
# define MACRO_ADMINEMAIL                       24
# define MACRO_ADMINPAGER                       25
# define MACRO_HOSTSTATE                        26
# define MACRO_HOSTSTATEID                      27
# define MACRO_HOSTATTEMPT                      28
# define MACRO_NOTIFICATIONTYPE                 29
# define MACRO_NOTIFICATIONNUMBER               30  // deprecated - see HOSTNOTIFICATIONNUMBER and SERVICENOTIFICATIONNUMBER macros
# define MACRO_HOSTEXECUTIONTIME                31
# define MACRO_SERVICEEXECUTIONTIME             32
# define MACRO_HOSTLATENCY                      33
# define MACRO_SERVICELATENCY                   34
# define MACRO_HOSTDURATION                     35
# define MACRO_SERVICEDURATION                  36
# define MACRO_HOSTDURATIONSEC                  37
# define MACRO_SERVICEDURATIONSEC               38
# define MACRO_HOSTDOWNTIME                     39
# define MACRO_SERVICEDOWNTIME                  40
# define MACRO_HOSTSTATETYPE                    41
# define MACRO_SERVICESTATETYPE                 42
# define MACRO_HOSTPERCENTCHANGE                43
# define MACRO_SERVICEPERCENTCHANGE             44
# define MACRO_HOSTGROUPNAME                    45
# define MACRO_HOSTGROUPALIAS                   46
# define MACRO_SERVICEGROUPNAME                 47
# define MACRO_SERVICEGROUPALIAS                48
# define MACRO_HOSTACKAUTHOR                    49
# define MACRO_HOSTACKCOMMENT                   50
# define MACRO_SERVICEACKAUTHOR                 51
# define MACRO_SERVICEACKCOMMENT                52
# define MACRO_LASTSERVICEOK                    53
# define MACRO_LASTSERVICEWARNING               54
# define MACRO_LASTSERVICEUNKNOWN               55
# define MACRO_LASTSERVICECRITICAL              56
# define MACRO_LASTHOSTUP                       57
# define MACRO_LASTHOSTDOWN                     58
# define MACRO_LASTHOSTUNREACHABLE              59
# define MACRO_SERVICECHECKCOMMAND              60
# define MACRO_HOSTCHECKCOMMAND                 61
# define MACRO_MAINCONFIGFILE                   62
# define MACRO_STATUSDATAFILE                   63
# define MACRO_HOSTDISPLAYNAME                  64
# define MACRO_SERVICEDISPLAYNAME               65
# define MACRO_RETENTIONDATAFILE                66
# define MACRO_OBJECTCACHEFILE                  67
# define MACRO_TEMPFILE                         68
# define MACRO_LOGFILE                          69
# define MACRO_RESOURCEFILE                     70
# define MACRO_COMMANDFILE                      71
# define MACRO_HOSTPERFDATAFILE                 72
# define MACRO_SERVICEPERFDATAFILE              73
# define MACRO_HOSTACTIONURL                    74
# define MACRO_HOSTNOTESURL                     75
# define MACRO_HOSTNOTES                        76
# define MACRO_SERVICEACTIONURL                 77
# define MACRO_SERVICENOTESURL                  78
# define MACRO_SERVICENOTES                     79
# define MACRO_TOTALHOSTSUP                     80
# define MACRO_TOTALHOSTSDOWN                   81
# define MACRO_TOTALHOSTSUNREACHABLE            82
# define MACRO_TOTALHOSTSDOWNUNHANDLED          83
# define MACRO_TOTALHOSTSUNREACHABLEUNHANDLED   84
# define MACRO_TOTALHOSTPROBLEMS                85
# define MACRO_TOTALHOSTPROBLEMSUNHANDLED       86
# define MACRO_TOTALSERVICESOK                  87
# define MACRO_TOTALSERVICESWARNING             88
# define MACRO_TOTALSERVICESCRITICAL            89
# define MACRO_TOTALSERVICESUNKNOWN             90
# define MACRO_TOTALSERVICESWARNINGUNHANDLED    91
# define MACRO_TOTALSERVICESCRITICALUNHANDLED   92
# define MACRO_TOTALSERVICESUNKNOWNUNHANDLED    93
# define MACRO_TOTALSERVICEPROBLEMS             94
# define MACRO_TOTALSERVICEPROBLEMSUNHANDLED    95
# define MACRO_PROCESSSTARTTIME                 96
# define MACRO_HOSTCHECKTYPE                    97
# define MACRO_SERVICECHECKTYPE                 98
# define MACRO_LONGHOSTOUTPUT                   99
# define MACRO_LONGSERVICEOUTPUT                100
# define MACRO_TEMPPATH                         101
# define MACRO_HOSTNOTIFICATIONNUMBER           102
# define MACRO_SERVICENOTIFICATIONNUMBER        103
# define MACRO_HOSTNOTIFICATIONID               104
# define MACRO_SERVICENOTIFICATIONID            105
# define MACRO_HOSTEVENTID                      106
# define MACRO_LASTHOSTEVENTID                  107
# define MACRO_SERVICEEVENTID                   108
# define MACRO_LASTSERVICEEVENTID               109
# define MACRO_HOSTGROUPNAMES                   110
# define MACRO_SERVICEGROUPNAMES                111
# define MACRO_HOSTACKAUTHORNAME                112
# define MACRO_HOSTACKAUTHORALIAS               113
# define MACRO_SERVICEACKAUTHORNAME             114
# define MACRO_SERVICEACKAUTHORALIAS            115
# define MACRO_MAXHOSTATTEMPTS                  116
# define MACRO_MAXSERVICEATTEMPTS               117
# define MACRO_SERVICEISVOLATILE                118
# define MACRO_TOTALHOSTSERVICES                119
# define MACRO_TOTALHOSTSERVICESOK              120
# define MACRO_TOTALHOSTSERVICESWARNING         121
# define MACRO_TOTALHOSTSERVICESUNKNOWN         122
# define MACRO_TOTALHOSTSERVICESCRITICAL        123
# define MACRO_HOSTGROUPNOTES                   124
# define MACRO_HOSTGROUPNOTESURL                125
# define MACRO_HOSTGROUPACTIONURL               126
# define MACRO_SERVICEGROUPNOTES                127
# define MACRO_SERVICEGROUPNOTESURL             128
# define MACRO_SERVICEGROUPACTIONURL            129
# define MACRO_HOSTGROUPMEMBERS                 130
# define MACRO_SERVICEGROUPMEMBERS              131
# define MACRO_CONTACTGROUPNAME                 132
# define MACRO_CONTACTGROUPALIAS                133
# define MACRO_CONTACTGROUPMEMBERS              134
# define MACRO_CONTACTGROUPNAMES                135
# define MACRO_NOTIFICATIONRECIPIENTS           136
# define MACRO_NOTIFICATIONISESCALATED          137
# define MACRO_NOTIFICATIONAUTHOR               138
# define MACRO_NOTIFICATIONAUTHORNAME           139
# define MACRO_NOTIFICATIONAUTHORALIAS          140
# define MACRO_NOTIFICATIONCOMMENT              141
# define MACRO_EVENTSTARTTIME                   142
# define MACRO_HOSTPROBLEMID                    143
# define MACRO_LASTHOSTPROBLEMID                144
# define MACRO_SERVICEPROBLEMID                 145
# define MACRO_LASTSERVICEPROBLEMID             146
# define MACRO_ISVALIDTIME                      147
# define MACRO_NEXTVALIDTIME                    148
# define MACRO_LASTHOSTSTATE                    149
# define MACRO_LASTHOSTSTATEID                  150
# define MACRO_LASTSERVICESTATE                 151
# define MACRO_LASTSERVICESTATEID               152
# define MACRO_HOSTPARENTS                      153
# define MACRO_HOSTCHILDREN                     154
<<<<<<< HEAD
# define MACRO_HOSTID                           155
# define MACRO_SERVICEID                        156
=======
# define MACRO_HOSTTIMEZONE                     155
# define MACRO_SERVICETIMEZONE                  156
# define MACRO_CONTACTTIMEZONE                  157
>>>>>>> d24fd578

// Macro Cleaning Options
# define STRIP_ILLEGAL_MACRO_CHARS              1
# define ESCAPE_MACRO_CHARS                     2
# define URL_ENCODE_MACRO_CHARS                 4

// NAGIOS_MACROS structure
struct                   nagios_macros {
  char*                  x[MACRO_X_COUNT];
  char*                  argv[MAX_COMMAND_ARGUMENTS];
  char*                  contactaddress[MAX_CONTACT_ADDRESSES];
  char*                  ondemand;
  host*                  host_ptr;
  hostgroup*             hostgroup_ptr;
  service*               service_ptr;
  servicegroup*          servicegroup_ptr;
  contact*               contact_ptr;
  contactgroup*          contactgroup_ptr;
  customvariablesmember* custom_host_vars;
  customvariablesmember* custom_service_vars;
  customvariablesmember* custom_contact_vars;
};

typedef struct nagios_macros nagios_macros;

#endif /* !CCE_MACROS_DEFINES_HH_ */<|MERGE_RESOLUTION|>--- conflicted
+++ resolved
@@ -1,6 +1,6 @@
 /*
-** Copyright 1999-2010 Ethan Galstad
-** Copyright 2011-2013 Merethis
+** Copyright 1999-2010      Ethan Galstad
+** Copyright 2011-2013,2016 Centreon
 **
 ** This file is part of Centreon Engine.
 **
@@ -192,14 +192,11 @@
 # define MACRO_LASTSERVICESTATEID               152
 # define MACRO_HOSTPARENTS                      153
 # define MACRO_HOSTCHILDREN                     154
-<<<<<<< HEAD
 # define MACRO_HOSTID                           155
 # define MACRO_SERVICEID                        156
-=======
-# define MACRO_HOSTTIMEZONE                     155
-# define MACRO_SERVICETIMEZONE                  156
-# define MACRO_CONTACTTIMEZONE                  157
->>>>>>> d24fd578
+# define MACRO_HOSTTIMEZONE                     157
+# define MACRO_SERVICETIMEZONE                  158
+# define MACRO_CONTACTTIMEZONE                  159
 
 // Macro Cleaning Options
 # define STRIP_ILLEGAL_MACRO_CHARS              1
