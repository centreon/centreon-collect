--- conflicted
+++ resolved
@@ -127,12 +127,7 @@
           static void              _close(int& fd) throw();
           static int               _chdir(char const* working_directory) throw();
           static int               _dup2(int fildes, int fildes2) throw();
-<<<<<<< HEAD
-          static char**            _build_args(QString const& program, QStringList const& arguments);
           static void              _set_cloexec(int fd);
-          static QStringList       _split_command_line(QString const& command_line);
-=======
->>>>>>> 469337a7
 
           char**                   _args;
           // QProcessEnvironment      _environment;
