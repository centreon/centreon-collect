--- conflicted
+++ resolved
@@ -142,40 +142,18 @@
           void                     _internal_copy(
                                      basic_process const& right);
           static bool              _read(int fd, QByteArray* str);
-<<<<<<< HEAD
-          static qint64            _available_bytes(int fd) throw();
-          static pid_t             _waitpid(pid_t pid, int* status, int options) throw();
-          static qint64            _read(int fd, void* buf, qint64 nbyte) throw();
-          static void              _clean_args(char** args) throw ();
-          static void              _close(int& fd) throw();
-          static int               _chdir(char const* working_directory) throw();
-          static int               _dup2(int fildes, int fildes2) throw();
-          static void              _set_cloexec(int fd);
-
-          char**                   _args;
-          // QProcessEnvironment      _environment;
-          QString                  _working_directory;
-          QByteArray               _standard_output;
-          // QByteArray               _standard_error;
-          QSocketNotifier*         _notifier_output;
-          // QSocketNotifier*         _notifier_error;
-          QSocketNotifier*         _notifier_dead;
-=======
           static qint64            _read(
                                      int fd,
                                      void* buffer,
                                      qint64 nbyte) throw ();
           static void              _set_cloexec(int fd);
-          static QStringList       _split_command_line(
-                                     QString const& command_line);
           void                     _start_process(OpenMode mode);
           static pid_t             _waitpid(
                                      pid_t pid,
                                      int* status,
                                      int options) throw ();
 
-          QStringList              _arguments;
->>>>>>> 02180483
+          char**                   _args;
           QProcess::ProcessChannel _channel;
           // QProcessEnvironment      _environment;
           QSocketNotifier*         _notifier_dead;
