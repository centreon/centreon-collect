--- conflicted
+++ resolved
@@ -20,17 +20,13 @@
 #ifndef CCE_COMMANDS_CONNECTOR_REQUEST_HH
 #  define CCE_COMMANDS_CONNECTOR_REQUEST_HH
 
-<<<<<<< HEAD
-#  include <QByteArray>
+#  include <string>
 #  include "com/centreon/engine/namespace.hh"
-=======
-# include <string>
->>>>>>> 37615c12
 
 CCE_BEGIN()
 
-namespace                      commands {
-  namespace                    connector {
+namespace                       commands {
+  namespace                     connector {
     /**
      *  @class request commands/connector/request.hh
      *  @brief Request is an abstract object, have to implement
@@ -40,9 +36,9 @@
      *  to communicate between engine and a connector.
      *  You hav to implement clone, build and restore methods.
      */
-    class                      request {
+    class                       request {
     public:
-      enum                     e_type {
+      enum                      e_type {
         version_q = 0,
         version_r,
         execute_q,
@@ -52,43 +48,26 @@
         error_r
       };
 
-                               request(e_type id);
-                               request(request const& right);
-      virtual                  ~request() throw ();
-      request&                 operator=(request const& right);
-      bool                     operator==(
-                                 request const& right) const throw ();
-      bool                     operator!=(
-                                 request const& right) const throw ();
-      virtual QByteArray       build() = 0;
-      virtual request*         clone() const = 0;
-      static QByteArray const& cmd_ending() throw ();
-      virtual e_type           get_id() const throw ();
-      virtual void             restore(QByteArray const& data) = 0;
+                                request(e_type id);
+                                request(request const& right);
+      virtual                   ~request() throw ();
+      request&                  operator=(request const& right);
+      bool                      operator==(
+                                  request const& right) const throw ();
+      bool                      operator!=(
+                                  request const& right) const throw ();
+      virtual std::string       build() = 0;
+      virtual request*          clone() const = 0;
+      static std::string const& cmd_ending() throw ();
+      virtual e_type            get_id() const throw ();
+      virtual void              restore(std::string const& data) = 0;
 
-<<<<<<< HEAD
     protected:
-      e_type                   _id;
+      e_type                    _id;
 
     private:
-      void                     _internal_copy(request const& right);
+      void                      _internal_copy(request const& right);
     };
-=======
-	    static std::string const& cmd_ending() throw();
-
-	    virtual e_type           get_id() const throw();
-
-	    virtual request*         clone() const = 0;
-	    virtual std::string       build() = 0;
-	    virtual void             restore(std::string const& data) = 0;
-
-	  protected:
-	    e_type                   _id;
-	  };
-	}
-      }
-    }
->>>>>>> 37615c12
   }
 }
 
