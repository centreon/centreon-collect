/*
** Copyright 2011-2012 Merethis
**
** This file is part of Centreon Engine.
**
** Centreon Engine is free software: you can redistribute it and/or
** modify it under the terms of the GNU General Public License version 2
** as published by the Free Software Foundation.
**
** Centreon Engine is distributed in the hope that it will be useful,
** but WITHOUT ANY WARRANTY; without even the implied warranty of
** MERCHANTABILITY or FITNESS FOR A PARTICULAR PURPOSE. See the GNU
** General Public License for more details.
**
** You should have received a copy of the GNU General Public License
** along with Centreon Engine. If not, see
** <http://www.gnu.org/licenses/>.
*/

#ifndef CCE_OBJECTS_COMMAND_HH
#  define CCE_OBJECTS_COMMAND_HH

#  include "com/centreon/engine/objects.hh"

#  ifdef __cplusplus
extern "C" {
#  endif // C++

bool link_command(command const* obj);
void release_command(command const* obj);

#  ifdef __cplusplus
}

namespace       com {
  namespace     centreon {
    namespace   engine {
      namespace objects {
        bool    add_commands_to_object(
                  QVector<command*> const& commands,
                  commandsmember** list_command);
        void    link(command const* obj);
        void    release(command const* obj);
<<<<<<< HEAD
=======
        bool    add_commands_to_object(std::vector<command*> const& commands,
                                       commandsmember** list_command);
>>>>>>> 37615c12
      }
    }
  }
}
#  endif // C++

#endif // !CCE_OBJECTS_COMMAND_HH<|MERGE_RESOLUTION|>--- conflicted
+++ resolved
@@ -23,6 +23,7 @@
 #  include "com/centreon/engine/objects.hh"
 
 #  ifdef __cplusplus
+#    include <vector>
 extern "C" {
 #  endif // C++
 
@@ -37,15 +38,10 @@
     namespace   engine {
       namespace objects {
         bool    add_commands_to_object(
-                  QVector<command*> const& commands,
+                  std::vector<command*> const& commands,
                   commandsmember** list_command);
         void    link(command const* obj);
         void    release(command const* obj);
-<<<<<<< HEAD
-=======
-        bool    add_commands_to_object(std::vector<command*> const& commands,
-                                       commandsmember** list_command);
->>>>>>> 37615c12
       }
     }
   }
