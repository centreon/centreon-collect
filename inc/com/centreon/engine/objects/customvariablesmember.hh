--- conflicted
+++ resolved
@@ -20,19 +20,11 @@
 #ifndef CCE_OBJECTS_CUSTOMVARIABLESMEMBER_HH
 #  define CCE_OBJECTS_CUSTOMVARIABLESMEMBER_HH
 
-<<<<<<< HEAD
 #  include "com/centreon/engine/objects.hh"
-=======
-# ifdef __cplusplus
-#  include <vector>
-#  include <string>
-# endif
-# include "objects.hh"
->>>>>>> 37615c12
 
 #  ifdef __cplusplus
-#    include <QString>
-#    include <QVector>
+#    include <string>
+#    include <vector>
 extern "C" {
 #  endif // C++
 
@@ -42,25 +34,15 @@
 #  ifdef __cplusplus
 }
 
-<<<<<<< HEAD
 namespace                            com {
   namespace                          centreon {
     namespace                        engine {
       namespace                      objects {
         bool                         add_custom_variables_to_object(
-                                       QVector<QString> const& custom_vars,
+                                       std::vector<std::string> const& custom_vars,
                                        customvariablesmember** list_customvar);
         customvariablesmember const* release(
                                        customvariablesmember const* obj);
-=======
-namespace       com {
-  namespace     centreon {
-    namespace   engine {
-      namespace objects {
-        customvariablesmember const* release(customvariablesmember const* obj);
-        bool    add_custom_variables_to_object(std::vector<std::string> const& custom_vars,
-                                               customvariablesmember** list_customvar);
->>>>>>> 37615c12
       }
     }
   }
