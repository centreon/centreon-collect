name: "release action"
description: "Create git release tags, github releases, jira version and push release communication."
inputs:
  github_ref_name:
    description: "Github ref name"
    required: true
  jira_api_token:
    description: "Token to authenticate to Jira"
    required: true
  jira_user_email:
    description: "Email linked to token"
    required: true
  jira_project_id:
    description: "Jira project id to create release"
    required: true
  jira_webhook_url:
    description: "Jira release webhook"
    required: true
<<<<<<< HEAD
  jira_base_url:
    description: "Jira base url"
    required: true
=======
>>>>>>> fca9a289

runs:
  using: "composite"
  steps:
    - name: Checkout sources
      uses: actions/checkout@b4ffde65f46336ab88eb53be808477a3936bae11 # v4.1.1

    - name: Get released versions for components
      run: |
<<<<<<< HEAD
        set -eux
=======
        set -eu
>>>>>>> fca9a289

        # Variables
        COMPONENTS_COLLECT=("centreon-collect")
        CURRENT_STABLE_BRANCH_MAJOR_VERSION=""
        declare -a NEW_STABLE_TAGS=()
        declare -a PREVIOUS_STABLE_TAGS=()
        SCOPE_VERSION="COLLECT"
        MINOR_VERSION_FILE_PATH=".version"

        # Get current stable branch name
        CURRENT_STABLE_BRANCH_MAJOR_VERSION=$(echo ${{ inputs.github_ref_name }} | cut -d '.' -f1,2)
        echo "Current stable branch major version: $CURRENT_STABLE_BRANCH_MAJOR_VERSION"

        # Get previous and new version tags for components
        for component in ${COMPONENTS_COLLECT[@]}; do
          MAJOR_VERSION=$(grep -E "MAJOR" .version | cut -d '=' -f2)
          MINOR_VERSION=$(grep -E "MINOR" .version | cut -d '=' -f2)
          # Previous stable tags array
          PREVIOUS_STABLE_TAGS+=($(git tag -l --sort=-version:refname "$component-$CURRENT_STABLE_BRANCH_MAJOR_VERSION*" | head -n 1))
          # New stable tags array
          NEW_STABLE_TAGS+=("$component-$MAJOR_VERSION.$MINOR_VERSION")
        done
        echo "Previous releases were: ${PREVIOUS_STABLE_TAGS[*]}"
        echo "New releases are: ${NEW_STABLE_TAGS[*]}"

        # TODO: Check that NEW_STABLE_TAGS are fully different from PREVIOUS_STABLE_TAGS
        # re use the part from check version ??
        # or use the check-version action after turning this release action into a real workflow ?

        # Make NEW_STABLE_TAGS available for other steps
        echo "NEW_STABLE_TAGS=${NEW_STABLE_TAGS[*]}" >> "$GITHUB_ENV"
        echo "CURRENT_STABLE_BRANCH_MAJOR_VERSION=$CURRENT_STABLE_BRANCH_MAJOR_VERSION" >> "$GITHUB_ENV"
        echo "SCOPE_VERSION=$SCOPE_VERSION" >> "$GITHUB_ENV"
      shell: bash

    - name: Add new release tags to stable branch
      run: |
        set -eux

        # Add new stable tags to stable branch
        echo "Configuring git."
        git config --global user.email "release@centreon.com"
        git config --global user.name "Centreon"

        # Rebuild NEW_STABLE_TAGS as an array
        for i in ${NEW_RELEASE_TAGS[@]}; do
          NEW_RELEASE_TAGS+=("$i")
        done

        # Create release tags on git for each release components
        # Abort if no tags or existing tag
        echo "Creating release tags."
<<<<<<< HEAD
        for TAG in ${NEW_STABLE_TAGS[@]}; do
          if [ -z $(git tag --list "$TAG" | head -n 1) ] && [ -n $TAG ]; then
=======
        for TAG in ${NEW_RELEASE_TAGS[@]}; do
          if [ -z $(git tag --list "$TAG" | head -n 1) ]; then
>>>>>>> fca9a289
            git tag -a "$TAG" -m "$TAG"
            git push --follow-tags
            echo "::notice::Tagging stable branch with $TAG."
          else
            echo "::error::Release tag $TAG already exists, exiting."
            exit 1
          fi
        done
      shell: bash

    - name: Create GITHUB releases from new release tags
      run: |
        set -eux

        # Install gh cli
        echo "Installing GH CLI."
        if ! command -v gh &> /dev/null; then
          echo "Installing GH CLI."
          type -p curl >/dev/null || (sudo apt-get update && sudo apt-get install curl -y)
          curl -fsSL https://cli.github.com/packages/githubcli-archive-keyring.gpg | sudo dd of=/usr/share/keyrings/githubcli-archive-keyring.gpg
          sudo chmod go+r /usr/share/keyrings/githubcli-archive-keyring.gpg
          echo "deb [arch=$(dpkg --print-architecture) signed-by=/usr/share/keyrings/githubcli-archive-keyring.gpg] https://cli.github.com/packages stable main" | sudo tee /etc/apt/sources.list.d/github-cli.list > /dev/null
          sudo apt-get update
          sudo apt-get install gh -y
        else
          echo "GH CLI is already installed."
        fi

        # Rebuild NEW_STABLE_TAGS as an array
        for i in ${NEW_STABLE_TAGS[@]}; do
          NEW_RELEASE_TAGS+=("$i")
        done

        # Create GITHUB release for each release components
        # Abort if no tags
        echo "Creating GITHUB releases."
<<<<<<< HEAD
        for TAG in ${NEW_STABLE_TAGS[@]}; do
          if [ -n $TAG ]; then
            echo "Creating GITHUB release with title $TAG for tag $TAG."
            gh release create $TAG --target "${{ inputs.github_ref_name }}" --title "$TAG" --verify-tag
          else
            echo "::error::Release tag $TAG was empty, exiting."
            exit 1
=======
        for TAG in ${NEW_RELEASE_TAGS[@]}; do
          echo "Creating GITHUB release with title $TAG for tag $TAG."
          gh release create $TAG --target "${{ inputs.github_ref_name }}" --title "$TAG" --verify-tag
>>>>>>> fca9a289
        done
      shell: bash
      env:
        GH_TOKEN: ${{ github.token }}

    - name: Create stable JIRA versions from new release tags
      run: |
        set -eux

        # Call JIRA to provide new jira versions to create
        # Webhook url
        JIRA_INCOMING_WEBHOOK="${{ inputs.jira_webhook_url }}"

        # Call JIRA to provide new jira versions to create
        # Webhook url
        JIRA_INCOMING_WEBHOOK="${{ inputs.jira_webhook_url }}"

        # Rebuild NEW_STABLE_TAGS as an array
        for i in ${NEW_STABLE_TAGS[@]}; do
          NEW_RELEASE_TAGS+=("$i")
        done

        # Create new JIRA versions (old way of doing it)
        # TODO: add a future capacity to determine wether the release is hotfix or standard (using TYPE)
        # OR: rely on jira automation to do it (less hassle on github side, and jira knows jira best)

        # Build JSON vars for JIRA_RELEASE_DATA
        JIRA_RELEASE_ARCHIVED="false"
        JIRA_RELEASE_DESCRIPTION=""
        JIRA_RELEASE_DATE="$(date +%Y-%m-%d)"
        JIRA_RELEASE_NAME=""
        JIRA_PROJECT_ID="${{ inputs.jira_project_id }}"
        JIRA_RELEASE_RELEASED="false"

        # Create JIRA version for each released component
        echo "Creating JIRA releases."
        for TAG in ${NEW_RELEASE_TAGS[@]}; do
          if [ -n $TAG ]; then
            echo "::notice::Creating JIRA release $TAG based on git release tag $TAG."
            # Build JSON with release information for JIRA API
            JIRA_RELEASE_DATA=$(jq -nc \
              --arg archived "$JIRA_RELEASE_ARCHIVED" \
              --arg description "$TAG" \
              --arg releaseDate "$JIRA_RELEASE_DATE" \
              --arg name "$TAG" \
              --arg projectId "$JIRA_PROJECT_ID" \
              --arg released "$JIRA_RELEASE_RELEASED" \
              '$ARGS.named' )
            # Send to JIRA API release
            echo "Sending to JIRA API release: $JIRA_RELEASE_DATA"
            curl --fail --request POST \
              --url 'https://${{ inputs.jira_base_url }}/rest/api/3/version' \
              --user '${{ inputs.jira_user_email }}:${{ inputs.jira_api_token }}' \
              --header 'Accept: application/json' \
              --header 'Content-Type: application/json' \
              --data "$JIRA_RELEASE_DATA"
          else
            echo "::error::Release tag $TAG was empty, exiting."
            exit 1
          fi
        done
      shell: bash

    - name: Trigger release communication for new releases
      run: |
        set -eux

        MAJOR_VERSION=$CURRENT_STABLE_BRANCH_MAJOR_VERSION

        # Webhook url
        JIRA_INCOMING_WEBHOOK="${{ inputs.jira_webhook_url }}"

        # Rebuild NEW_STABLE_TAGS as an array (required to build a proper json)
        for i in ${NEW_STABLE_TAGS[@]}; do
          if [ -n "$i" ]; then
            NEW_RELEASE_TAGS+=("$i")
          else
            echo "::error::Release tag $i was empty, exiting."
            exit 1
          fi
        done

        # Build JSON structure with released versions
        JSON_TAGS=$(jq -n '{componentList:$ARGS.positional}' --args "${NEW_RELEASE_TAGS[@]}")
        JSON_VERSION_INFO=$(jq -n --arg majorVersion "$MAJOR_VERSION" --arg scopeVersion "$SCOPE_VERSION" '$ARGS.named' )
        RELEASE_JSON=$(echo "$JSON_VERSION_INFO" | jq -c --argjson json_tags "$JSON_TAGS" '. += $json_tags')

        # DEBUG
        echo "JSON_TAGS: \r\n$JSON_TAGS"
        echo "JSON_VERSION_INFO: $JSON_VERSION_INFO"
        echo "Sending to JIRA automation: \r\n$RELEASE_JSON"

        # Call jira webhook to trigger the communication workflow
        # and provide versions data for communication
        curl \
          "$JIRA_INCOMING_WEBHOOK" \
          -X POST \
          -H 'Content-type: application/json' \
          --data "$RELEASE_JSON"

      shell: bash<|MERGE_RESOLUTION|>--- conflicted
+++ resolved
@@ -16,12 +16,9 @@
   jira_webhook_url:
     description: "Jira release webhook"
     required: true
-<<<<<<< HEAD
   jira_base_url:
     description: "Jira base url"
     required: true
-=======
->>>>>>> fca9a289
 
 runs:
   using: "composite"
@@ -31,11 +28,7 @@
 
     - name: Get released versions for components
       run: |
-<<<<<<< HEAD
-        set -eux
-=======
-        set -eu
->>>>>>> fca9a289
+        set -eux
 
         # Variables
         COMPONENTS_COLLECT=("centreon-collect")
@@ -88,13 +81,8 @@
         # Create release tags on git for each release components
         # Abort if no tags or existing tag
         echo "Creating release tags."
-<<<<<<< HEAD
         for TAG in ${NEW_STABLE_TAGS[@]}; do
           if [ -z $(git tag --list "$TAG" | head -n 1) ] && [ -n $TAG ]; then
-=======
-        for TAG in ${NEW_RELEASE_TAGS[@]}; do
-          if [ -z $(git tag --list "$TAG" | head -n 1) ]; then
->>>>>>> fca9a289
             git tag -a "$TAG" -m "$TAG"
             git push --follow-tags
             echo "::notice::Tagging stable branch with $TAG."
@@ -131,7 +119,6 @@
         # Create GITHUB release for each release components
         # Abort if no tags
         echo "Creating GITHUB releases."
-<<<<<<< HEAD
         for TAG in ${NEW_STABLE_TAGS[@]}; do
           if [ -n $TAG ]; then
             echo "Creating GITHUB release with title $TAG for tag $TAG."
@@ -139,11 +126,7 @@
           else
             echo "::error::Release tag $TAG was empty, exiting."
             exit 1
-=======
-        for TAG in ${NEW_RELEASE_TAGS[@]}; do
-          echo "Creating GITHUB release with title $TAG for tag $TAG."
-          gh release create $TAG --target "${{ inputs.github_ref_name }}" --title "$TAG" --verify-tag
->>>>>>> fca9a289
+          fi
         done
       shell: bash
       env:
