--- conflicted
+++ resolved
@@ -59,7 +59,6 @@
         # TODO: Check that NEW_STABLE_TAGS are fully different from PREVIOUS_STABLE_TAGS
         # re use the part from check version ??
         # or use the check-version action after turning this release action into a real workflow ?
-<<<<<<< HEAD
 
         # Make NEW_STABLE_TAGS available for other steps
         echo "NEW_STABLE_TAGS=${NEW_STABLE_TAGS[*]}" >> "$GITHUB_ENV"
@@ -67,15 +66,6 @@
         echo "SCOPE_VERSION=$SCOPE_VERSION" >> "$GITHUB_ENV"
       shell: bash
 
-=======
-
-        # Make NEW_STABLE_TAGS available for other steps
-        echo "NEW_STABLE_TAGS=${NEW_STABLE_TAGS[*]}" >> "$GITHUB_ENV"
-        echo "CURRENT_STABLE_BRANCH_MAJOR_VERSION=$CURRENT_STABLE_BRANCH_MAJOR_VERSION" >> "$GITHUB_ENV"
-        echo "SCOPE_VERSION=$SCOPE_VERSION" >> "$GITHUB_ENV"
-      shell: bash
-
->>>>>>> dbe70c2f
     - name: Add new release tags to stable branch
       run: |
         # Add new stable tags to stable branch
@@ -83,22 +73,6 @@
         git config --global user.email "release@centreon.com"
         git config --global user.name "Centreon"
 
-<<<<<<< HEAD
-        # Create release tags on git for each release components
-        echo "Creating release tags."
-        for TAG in ${NEW_STABLE_TAGS[@]}; do
-          if [ -z $(git tag --list "$TAG" | head -n 1) ]; then
-            git tag -a "$TAG" -m "$TAG"
-            git push --follow-tags
-            echo "::notice::Tagging stable branch with $TAG."
-          else
-            echo "::error::Release tag $TAG already exists, exiting."
-            exit 1
-          fi
-        done
-      shell: bash
-
-=======
         # Rebuild NEW_STABLE_TAGS as an array
         for i in ${NEW_RELEASE_TAGS[@]}; do
           NEW_RELEASE_TAGS+=("$i")
@@ -118,7 +92,6 @@
         done
       shell: bash
 
->>>>>>> dbe70c2f
     - name: Create GITHUB releases from new release tags
       run: |
         # Install gh cli
@@ -135,15 +108,6 @@
           echo "GH CLI is already installed."
         fi
 
-<<<<<<< HEAD
-        # Create GITHUB release for each release components
-        echo "Creating GITHUB releases."
-        for TAG in ${NEW_STABLE_TAGS[@]}; do
-          echo "Creating GITHUB release with title $TAG for tag $TAG."
-          gh release create $TAG --target "${{ inputs.github_ref_name }} --title "$TAG" --verify-tag
-        done
-      shell: bash
-=======
         # Rebuild NEW_STABLE_TAGS as an array
         for i in ${NEW_STABLE_TAGS[@]}; do
           NEW_RELEASE_TAGS+=("$i")
@@ -158,7 +122,6 @@
       shell: bash
       env:
         GH_TOKEN: ${{ github.token }}
->>>>>>> dbe70c2f
 
     - name: Create stable JIRA versions from new release tags
       run: |
