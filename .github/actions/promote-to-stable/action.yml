--- conflicted
+++ resolved
@@ -126,15 +126,8 @@
         case "${{ inputs.major_version }}" in
           "22.10"|"23.04"|"23.10")
             SRC_PATHS=$(jf rt search --include-dirs $ROOT_REPO_PATH-testing/pool/${{ inputs.module_name }}/*.deb | jq -r '.[].path')
-<<<<<<< HEAD
-            ;;
           *)
             SRC_PATHS=$(jf rt search --include-dirs $ROOT_REPO_PATH-testing/pool/${{ inputs.module_name }}/*${{ inputs.distrib }}*.deb | jq -r '.[].path')
-            ;;
-=======
-          *)
-            SRC_PATHS=$(jf rt search --include-dirs $ROOT_REPO_PATH-testing/pool/${{ inputs.module_name }}/*${{ inputs.distrib }}*.deb | jq -r '.[].path')
->>>>>>> da8fb86b
         esac
 
         if [[ ${SRC_PATHS[@]} ]]; then
@@ -159,15 +152,8 @@
         case "${{ inputs.major_version }}" in
           "22.10"|"23.04"|"23.10")
             ARTIFACT_SEARCH_PATTERN=".+\.deb"
-<<<<<<< HEAD
-            ;;
           *)
             ARTIFACT_SEARCH_PATTERN=".+${{ inputs.distrib }}.+\.deb"
-            ;;
-=======
-          *)
-            ARTIFACT_SEARCH_PATTERN=".+${{ inputs.distrib }}.+\.deb"
->>>>>>> da8fb86b
         esac
 
         for ARTIFACT_DL in $(dir -1|grep -E $ARTIFACT_SEARCH_PATTERN); do
