name: "promote testing to stable"
description: "Promote testing packages to stable."
inputs:
  artifactory_token:
    description: "Artifactory token"
    required: true
  module_name:
    description: "Module name"
    required: true
  distrib:
    description: "The distribution used for packaging"
    required: true
  major_version:
    description: "Centreon packaged major version"
    required: true
  stability:
    description: "The package stability (stable, testing, unstable)"
    required: true
  github_ref_name:
    description: "Release base ref name for push event"
    required: true
  release_type:
    description: "Type of release (hotfix, release)"
    required: true
  is_cloud:
    description: "Release context (cloud or not cloud)"
    required: true

runs:
  using: "composite"
  steps:
    - uses: jfrog/setup-jfrog-cli@26da2259ee7690e63b5410d7451b2938d08ce1f9 # v4.0.0
      env:
        JF_URL: https://centreon.jfrog.io
        JF_ACCESS_TOKEN: ${{ inputs.artifactory_token }}

    - name: Parse distrib name
      id: parse-distrib
      uses: ./.github/actions/parse-distrib
      with:
        distrib: ${{ inputs.distrib }}

    - name: Promote RPM packages to stable
      if: ${{ startsWith(inputs.distrib, 'el') }}
      run: |
        set -eux

        # DEBUG
        echo "[DEBUG] - Major version: ${{ inputs.major_version }}"
        echo "[DEBUG] - Distrib: ${{ inputs.distrib }}"
        echo "[DEBUG] - is_cloud: ${{ inputs.is_cloud }}"
        echo "[DEBUG] - release_type: ${{ inputs.release_type }}"

        # Cloud specific promote
        # delivery by default to onprem, override to internal if base branch is master
        if [[ ${{ inputs.github_ref_name }} == "master" ]]; then
          ROOT_REPO_PATH="rpm-standard-internal"
        else
          ROOT_REPO_PATH="rpm-standard"
        fi

        # Search for testing packages candidate for promote
        for ARCH in "noarch" "x86_64"; do

          # Build search path based on is_cloud and release_type values
          # if cloud, search in testing-<release_type> path
          # if non-cloud, search in the testing usual path
          if [[ "${{ inputs.is_cloud }}" == "true" && "${{ inputs.release_type }}" == "hotfix" ]] || [[ "${{ inputs.is_cloud }}" == "true" && "${{ inputs.release_type }}" == "release" ]]; then
            SEARCH_REPO_PATH="${{ inputs.major_version }}/${{ inputs.distrib }}/testing-${{ inputs.release_type }}/$ARCH/${{ inputs.module_name }}"
          elif [[ "${{ inputs.is_cloud }}" == "false" ]]; then
            SEARCH_REPO_PATH="${{ inputs.major_version }}/${{ inputs.distrib }}/testing/$ARCH/${{ inputs.module_name }}"
          else
            echo "Invalid combination of release_type and is_cloud"
          fi

          echo "[DEBUG] - Get path of $ARCH testing artifacts to promote to stable."
          SRC_PATHS=$(jf rt search --include-dirs $ROOT_REPO_PATH/$SEARCH_REPO_PATH/*.rpm | jq -r '.[].path')

          if [[ ${SRC_PATHS[@]} ]]; then
            for SRC_PATH in ${SRC_PATHS[@]}; do
              echo "[DEBUG] - Source path found: $SRC_PATH"
            done
          else
            echo "[DEBUG] - No source path found."
            continue
          fi

          # Build target path based on ARCH
          echo "[DEBUG] - Build $ARCH target path."
          TARGET_PATH="$ROOT_REPO_PATH/${{ inputs.major_version }}/${{ inputs.distrib }}/stable/$ARCH/RPMS/${{ inputs.module_name }}/"
          echo "[DEBUG] - Target path: $TARGET_PATH"

          # Download candidates for promote
          echo "[DEBUG] - Promoting $ARCH testing artifacts to stable."
          for ARTIFACT in ${SRC_PATHS[@]}; do
            echo "[DEBUG] - Downloading $ARTIFACT from TESTING."
            jf rt download $ARTIFACT --flat
          done

          DRY_RUN_FLAG="--dry-run"
          if [ "${{ inputs.stability }}" == "stable" ]; then
            DRY_RUN_FLAG=""
          fi

          # Upload previously downloaded candidates to TARGET_PATH
          for ARTIFACT_DL in $(dir|grep -E "*.rpm"); do
            echo "[DEBUG] - Promoting (upload) $ARTIFACT_DL to stable $TARGET_PATH."
            jf rt upload "$ARTIFACT_DL" "$TARGET_PATH" --flat $DRY_RUN_FLAG
          done

          # Cleanup before next round of candidates
          rm -f *.rpm
        done

      shell: bash

    - name: Promote DEB packages to stable
<<<<<<< HEAD
      if: ${{ inputs.is_cloud == 'false' && contains(fromJSON('["bullseye", "bookworm"]'), inputs.distrib) }}
=======
      if: ${{ contains(fromJSON('["bullseye", "bookworm"]'), inputs.distrib) }}
>>>>>>> 94c63c69
      run: |
        set -eux

        echo "[DEBUG] - Major version: ${{ inputs.major_version }}"
        echo "[DEBUG] - Distrib: ${{ inputs.distrib }}"

        # Define ROOT_REPO_PATH for debian
        # There is no cloud ROOT_REPO_PATH for debian, only onprem
        # Should there be a need to deploy debian to cloud repositories, please use the same condition as RPM promotion
        ROOT_REPO_PATH="apt-standard-${{ inputs.major_version }}"

        echo "[DEBUG] - Get path of testing DEB packages to promote to stable."

        case "${{ inputs.major_version }}" in
          "22.10"|"23.04"|"23.10")
            SRC_PATHS=$(jf rt search --include-dirs $ROOT_REPO_PATH-testing/pool/${{ inputs.module_name }}/*.deb | jq -r '.[].path')
            ;;
          *)
            SRC_PATHS=$(jf rt search --include-dirs $ROOT_REPO_PATH-testing/pool/${{ inputs.module_name }}/*${{ steps.parse-distrib.outputs.package_distrib_name }}*.deb | jq -r '.[].path')
            ;;
        esac

        if [[ ${SRC_PATHS[@]} ]]; then
          for SRC_PATH in ${SRC_PATHS[@]}; do
            echo "[DEBUG] - Source path found: $SRC_PATH"
          done
        else
          echo "::warning::No source path found."
          exit 0
        fi

        echo "[DEBUG] - Build target path."
        TARGET_PATH="$ROOT_REPO_PATH-stable/pool/${{ inputs.module_name }}/"
        echo "[DEBUG] - Target path: $TARGET_PATH"

        echo "[DEBUG] - Promoting DEB testing artifacts to stable."
        for ARTIFACT in ${SRC_PATHS[@]}; do
          echo "[DEBUG] - Downloading $ARTIFACT from TESTING."
          jf rt download $ARTIFACT --flat
        done

        case "${{ inputs.major_version }}" in
          "22.10"|"23.04"|"23.10")
            ARTIFACT_SEARCH_PATTERN=".+\.deb"
            ;;
          *)
            ARTIFACT_SEARCH_PATTERN=".+${{ steps.parse-distrib.outputs.package_distrib_name }}.+\.deb"
            ;;
        esac

        DRY_RUN_FLAG="--dry-run"
        if [ "${{ inputs.stability }}" == "stable" ]; then
          DRY_RUN_FLAG=""
        fi

        for ARTIFACT_DL in $(dir -1|grep -E $ARTIFACT_SEARCH_PATTERN); do
          ARCH=$(echo $ARTIFACT_DL | cut -d '_' -f3 | cut -d '.' -f1)
          echo "[DEBUG] - Promoting (upload) $ARTIFACT_DL to stable $TARGET_PATH."
          jf rt upload "$ARTIFACT_DL" "$TARGET_PATH" --deb "${{ inputs.distrib }}/main/$ARCH" --flat $DRY_RUN_FLAG
        done

        rm -f *.deb
      shell: bash<|MERGE_RESOLUTION|>--- conflicted
+++ resolved
@@ -115,11 +115,7 @@
       shell: bash
 
     - name: Promote DEB packages to stable
-<<<<<<< HEAD
-      if: ${{ inputs.is_cloud == 'false' && contains(fromJSON('["bullseye", "bookworm"]'), inputs.distrib) }}
-=======
       if: ${{ contains(fromJSON('["bullseye", "bookworm"]'), inputs.distrib) }}
->>>>>>> 94c63c69
       run: |
         set -eux
 
