name: "get-packages"
description: "Get RPM Centreon packages from the repository"
inputs:
  distrib:
    description: "The distribution used for packaging"
    required: true
  repos_username:
    description: "Artifact Manager technical username"
    required: true
  repos_password:
    description: "Artifact Manager technical password"
    required: true
  version:
    description: "Centreon packaged version"
    required: true
  patch:
    description: "Centreon packaged version patch"
    required: true
  release:
    description: "Centreon packaged release"
    required: true
  cache_key:
    description: "The cached package key"
    required: true

runs:
  using: "composite"
  steps:
    - name: Build name for RPM
      shell: bash
      if: ${{ inputs.distrib == 'el7' || inputs.distrib == 'el8' }}
      run: |
        echo "build=rpmbuild-centreon-collect" >> $GITHUB_ENV
        echo "extfile=rpm" >> $GITHUB_ENV

    - name: Build name for DEB
      shell: bash
      if: ${{ inputs.distrib == 'bullseye' }}
      run: |
        echo "build=debbuild-centreon-collect" >> $GITHUB_ENV
        echo "extfile=deb" >> $GITHUB_ENV

    - name: Get packages
      run: |
        if [[ -z "$GITHUB_HEAD_REF" ]];
        then
          BRANCHNAME="$GITHUB_REF_NAME"
        else
          BRANCHNAME="$GITHUB_HEAD_REF"
        fi
        echo "[DEBUG] - Branch name: $BRANCHNAME"
        case "$BRANCHNAME" in
          develop | dev-[2-9][0-9].[0-9][0-9].x)
            REPO="unstable"
            ;;
          release* | hotfix*)
            REPO="testing"
            ;;
          master | [2-9][0-9].[0-9][0-9].x)
            REPO="stable"
            ;;
          *)
            echo -n "[INFO] NO DELIVERY FOR THIS BRANCH"
            exit 0
            ;;
        esac
        FILES="centreon-broker centreon-broker-cbd centreon-broker-cbmod centreon-broker-core centreon-broker-storage centreon-clib centreon-collect centreon-collect-client centreon-connector centreon-connector-perl centreon-connector-ssh centreon-engine centreon-engine-daemon centreon-engine-extcommands"
        FULL_VERSION="${{ inputs.version }}.${{ inputs.patch }}"
        RELEASE="${{ inputs.release }}"

        echo "[DEBUG] - FULL_VERSION: $FULL_VERSION"
        echo "[DEBUG] - RELEASE: $RELEASE"

        # Obtain latest version.patch-release
<<<<<<< HEAD
        PKG_DIR_VERSION=$(curl -Ls "https://yum.centreon.com/standard/22.10/el7/unstable/x86_64/centreon-collect/" | sed -En 's/.*([2-9][0-9]\.[0-9][0-9]\.[[:digit:]]+-[[:digit:]]+\.[[a-z0-9]{7}).*/\1/p')
=======
        PKG_DIR_VERSION=$(curl -Ls "https://yum.centreon.com/standard/22.10/el7/unstable/x86_64/collect/" | sed -En 's/.*([2-9][0-9]\.[0-9][0-9]\.[[:digit:]]+-[[:digit:]]+\.[[a-z0-9]{7}).*/\1/p' | head -1)
>>>>>>> fad6f96a

        echo "[DEBUG] - PKG_DIR_VERSION: $PKG_DIR_VERSION"

        # Fetch files from repo
        for FILE in $FILES ; do
          if [[ "${{ env.extfile }}" == "deb" ]] ; then
            echo "[DEBUG] - https://artifactory.apps.centreon.com/artifactory/debian-$VERSION-$REPO/pool/$FILE;deb.distribution=bullseye;deb.component=main;deb.architecture=amd64"
            curl -v -u "${{ inputs.repos_username }}":"${{ inputs.repos_password }}" -X PUT "https://artifactory.apps.centreon.com/artifactory/debian-$VERSION-$REPO/pool/$FILE;deb.distribution=bullseye;deb.component=main;deb.architecture=amd64" -T "./$FILE"
          else
            echo "[DEBUG] - https://yum.centreon.com/standard/${{ inputs.version }}/${{ inputs.distrib }}/$REPO/x86_64/collect/$PKG_DIR_VERSION/$FILE-$PKG_DIR_VERSION.${{ inputs.distrib }}.x86_64.rpm"
            curl -s -JLO "https://yum.centreon.com/standard/${{ inputs.version }}/${{ inputs.distrib }}/$REPO/x86_64/collect/centreon-collect-$PKG_DIR_VERSION/$FILE-$PKG_DIR_VERSION.${{ inputs.distrib }}.x86_64.rpm"
          fi
        done

        ls -l *.rpm
        for i in *.rpm ; do file $i ; done
      shell: bash<|MERGE_RESOLUTION|>--- conflicted
+++ resolved
@@ -72,11 +72,7 @@
         echo "[DEBUG] - RELEASE: $RELEASE"
 
         # Obtain latest version.patch-release
-<<<<<<< HEAD
-        PKG_DIR_VERSION=$(curl -Ls "https://yum.centreon.com/standard/22.10/el7/unstable/x86_64/centreon-collect/" | sed -En 's/.*([2-9][0-9]\.[0-9][0-9]\.[[:digit:]]+-[[:digit:]]+\.[[a-z0-9]{7}).*/\1/p')
-=======
         PKG_DIR_VERSION=$(curl -Ls "https://yum.centreon.com/standard/22.10/el7/unstable/x86_64/collect/" | sed -En 's/.*([2-9][0-9]\.[0-9][0-9]\.[[:digit:]]+-[[:digit:]]+\.[[a-z0-9]{7}).*/\1/p' | head -1)
->>>>>>> fad6f96a
 
         echo "[DEBUG] - PKG_DIR_VERSION: $PKG_DIR_VERSION"
 
