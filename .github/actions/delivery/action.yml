name: "delivery"
description: "RPM and DEB packages delivery Centreon"
inputs:
  module_name:
    description: "The name of the module"
    required: true
  repository_name:
    description: "The name of the repository"
    required: true
  distrib:
    description: "The distribution used for packaging"
    required: true
  nexus_username:
    description: "Artifact Manager technical username"
    required: true
  nexus_password:
    description: "Artifact Manager technical password"
    required: true
  version:
    description: "Centreon packaged version"
    required: true
  minor_version:
    description: "Centreon packaged version"
    required: true
  release:
    description: The release number
    required: true
  cache_key:
    description: "The cached package key"
    required: true
  update_repo_path:
    description: "The update repo script path"
    required: true
  cloudfront_id:
    description: "The cloudfront ID for repo url"
    required: true
  yum_repo_address:
    description: "The yum legacy repo address"
    required: true
  yum_repo_key:
    description: "The yum repo key"
    required: true
  yum_repo_url:
    description: "The legacy yum repo url"
    required: true
<<<<<<< HEAD
  arti_token:
    description: "test token for arti"
=======
  artifactory_token:
    description: "The token for artifactory"
>>>>>>> 9359b4a7
    required: true

runs:
  using: "composite"
  steps:
    - name: Build name for RPM
      shell: bash
      if: ${{ startsWith(inputs.distrib, 'el') }}
      run: |
        echo "extfile=rpm" >> $GITHUB_ENV

    - name: Build name for DEB
      shell: bash
      if: ${{ inputs.distrib == 'bullseye' }}
      run: |
        echo "extfile=deb" >> $GITHUB_ENV

    - name: Use cache files
      uses: actions/cache@v3
      with:
        path: ./*.${{ env.extfile }}
        key: ${{ inputs.cache_key }}

    - name: Setup awscli
      run: |
        curl "https://awscli.amazonaws.com/awscli-exe-linux-x86_64.zip" -o "awscliv2.zip"
        sudo unzip -q awscliv2.zip
        sudo ./aws/install
      shell: bash

    - name: Publish packages
      run: |
        if [[ -z "$GITHUB_HEAD_REF" ]];
        then
          BRANCHNAME="$GITHUB_REF_NAME"
        else
          BRANCHNAME="$GITHUB_HEAD_REF"
        fi
        echo "[DEBUG] - Branch name: $BRANCHNAME"
        case "$BRANCHNAME" in
          develop | dev-[2-9][0-9].[0-9][0-9].x)
            SUBREPO="unstable"
            ;;
          release* | hotfix*)
            SUBREPO="testing"
            ;;
          master | [2-9][0-9].[0-9][0-9].x)
            SUBREPO="stable"
            ;;
          *)
            echo -n "[INFO] NO DELIVERY FOR THIS BRANCH"
            exit 0
            ;;
        esac

        if [[ "${{ env.extfile }}" == "rpm" ]] ; then
          eval `ssh-agent`
          ssh-add - <<< "${{ inputs.yum_repo_key }}"
        fi

        FILES="*.${{ env.extfile }}"

        for FILE in $FILES
        do
          echo "[DEBUG] - File: $FILE"
          VERSION=${{ inputs.version }}
          MAJOR="$VERSION"
          MINOR=${{ inputs.minor_version }}
          RELEASE=${{ inputs.release }}
          REPOTYPE="$SUBREPO"
          PROJECT=${{ inputs.module_name }}
          PROJECT_PATH="standard"

          echo "[DEBUG] - Suprepo: $SUBREPO"
          echo "[DEBUG] - Version: $VERSION"

          if [[ "${{ env.extfile }}" == "deb" ]] ; then
            curl -u "${{ inputs.repos_username }}":"${{ inputs.repos_password }}" -H "Content-Type: multipart/form-data" --data-binary "@./$FILE" https://apt.centreon.com/repository/23.04-$SUBREPO/
            curl -v -H "Authorization: Bearer ${{ inputs.arti_token }}" -X PUT "https://centreon.jfrog.io/artifactory/apt-23.04-$SUBREPO/pool/$FILE;deb.distribution=bullseye;deb.component=main;deb.architecture=amd64" -T "$FILE"
          else
            DISTRIB="${{ inputs.distrib }}"
            ARCH=$(echo $FILE | grep -oP '(x86_64|noarch)')

            echo "[DEBUG] - DISTRIB: $DISTRIB"
            echo "[DEBUG] - Arch: $ARCH"

            if [[ "$SUBREPO" == "stable" ]] ; then
              TARGET="/srv/centreon-yum/yum.centreon.com/$PROJECT_PATH/$MAJOR/$DISTRIB/$REPOTYPE/$ARCH/RPMS"
              curl -v -H "Authorization: Bearer ${{ inputs.arti_token }}" -X PUT "https://centreon.jfrog.io/artifactory/rpm/$PROJECT_PATH/$MAJOR/$DISTRIB/$SUBREPO/$ARCH/$FILE" -T "./$FILE"
            else
              FOLDER="$PROJECT-$MAJOR.$MINOR-$RELEASE"
              TARGET="/srv/centreon-yum/yum.centreon.com/$PROJECT_PATH/$MAJOR/$DISTRIB/$REPOTYPE/$ARCH/$PROJECT/$FOLDER"
              PROJECT_LOCATION="/srv/centreon-yum/yum.centreon.com/$PROJECT_PATH/$MAJOR/$DISTRIB/$REPOTYPE/$ARCH/$PROJECT"
              curl -v -H "Authorization: Bearer ${{ inputs.arti_token }}" -X PUT "https://centreon.jfrog.io/artifactory/rpm/$PROJECT_PATH/$MAJOR/$DISTRIB/$SUBREPO/$ARCH/$PROJECT/$FOLDER/$FILE" -T "./$FILE"
            fi

            echo "[DEBUG] - Folder: $FOLDER"
            echo "[DEBUG] - Project : $PROJECT"
            echo "[DEBUG] - Target : $TARGET"
            echo "[DEBUG] - PROJECT_LOCATION : $PROJECT_LOCATION"

            ssh -o StrictHostKeyChecking=no "${{ inputs.yum_repo_address }}" mkdir -p "$TARGET" 2>&-
            scp -o StrictHostKeyChecking=no "$FILE" "${{ inputs.yum_repo_address }}:$TARGET" 2>&-
          fi
        done

        # run this only for rpm
        if [[ "${{ env.extfile }}" == "rpm" ]] ; then
          # Cleanup is done on unstable repository only
          if [[ "$SUBREPO" == "unstable" ]] ; then
            ssh -o StrictHostKeyChecking=no "${{ inputs.yum_repo_address }}" "ls -drc $PROJECT_LOCATION/* 2>&- | head -n -1 | xargs rm -rf"
          fi

          # Update repository metadata
          METADATAS="/srv/centreon-yum/yum.centreon.com/$PROJECT_PATH/$MAJOR/$DISTRIB/$REPOTYPE/$ARCH"
          ssh -o StrictHostKeyChecking=no "${{ inputs.yum_repo_address }}" "sh "${{ inputs.update_repo_path }}" $METADATAS" 2>&-

          # Invalidate cloudfront cache
          ID="${{ inputs.cloudfront_id }}"
          PATHS="/$PROJECT_PATH/$MAJOR/$DISTRIB/$REPOTYPE/$ARCH/*"
          ITERATIONS=1
          until aws cloudfront create-invalidation --distribution-id "$ID" --paths "$PATHS"; do
            if [ ${ITERATIONS} -eq 10 ]; then
              return 0
            fi
            echo "couldn't invalidate cache, AWS quota might have been reached, retrying in 30 seconds..."
            sleep 30s
            ITERATIONS=$((ITERATIONS+1))
          done
        fi
      shell: bash<|MERGE_RESOLUTION|>--- conflicted
+++ resolved
@@ -43,13 +43,8 @@
   yum_repo_url:
     description: "The legacy yum repo url"
     required: true
-<<<<<<< HEAD
-  arti_token:
-    description: "test token for arti"
-=======
   artifactory_token:
     description: "The token for artifactory"
->>>>>>> 9359b4a7
     required: true
 
 runs:
