--- conflicted
+++ resolved
@@ -217,12 +217,8 @@
   promote:
     needs: [get-environment, deliver-rpm, deliver-deb]
     if: |
-<<<<<<< HEAD
-      (contains(fromJson('["stable", "testing"]'), needs.get-version.outputs.stability)) &&
-=======
-      needs.get-environment.outputs.skip_workflow == 'false' &&
-      (contains(fromJson('["stable", "testing"]'), needs.get-environment.outputs.stability) && github.event_name != 'workflow_dispatch') &&
->>>>>>> cddfe8a7
+      needs.get-environment.outputs.skip_workflow == 'false' &&
+      (contains(fromJson('["stable", "testing"]'), needs.get-environment.outputs.stability) ) &&
       ! cancelled() &&
       ! contains(needs.*.result, 'failure') &&
       ! contains(needs.*.result, 'cancelled') &&
@@ -245,11 +241,7 @@
           major_version: ${{ needs.get-environment.outputs.major_version }}
           stability: ${{ needs.get-environment.outputs.stability }}
           github_ref_name: ${{ github.ref_name }}
-<<<<<<< HEAD
           release_type: release
-          release_cloud: ${{ needs.get-version.outputs.release_cloud }}
-=======
-          release_type: ${{ needs.get-environment.outputs.release_type }}
           is_cloud: ${{ needs.get-environment.outputs.is_cloud }}
 
   set-skip-label:
@@ -259,5 +251,4 @@
       ! cancelled() &&
       ! contains(needs.*.result, 'failure') &&
       ! contains(needs.*.result, 'cancelled')
-    uses: ./.github/workflows/set-pull-request-skip-label.yml
->>>>>>> cddfe8a7
+    uses: ./.github/workflows/set-pull-request-skip-label.yml