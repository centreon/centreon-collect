on:
  workflow_call:
    inputs:
      version_file:
        required: false
        type: string
        default: CMakeLists.txt
      nightly_manual_trigger:
        required: false
        type: boolean
    outputs:
      latest_major_version:
        description: "latest major version"
        value: ${{ jobs.get-environment.outputs.latest_major_version }}
      is_cloud:
        description: "context of release (cloud or not cloud)"
        value: ${{ jobs.get-environment.outputs.is_cloud }}
      major_version:
        description: "major version"
        value: ${{ jobs.get-environment.outputs.major_version }}
      minor_version:
        description: "minor version"
        value: ${{ jobs.get-environment.outputs.minor_version }}
      release:
        description: "release"
        value: ${{ jobs.get-environment.outputs.release }}
      stability:
        description: "branch stability (stable, testing, unstable, canary)"
        value: ${{ jobs.get-environment.outputs.stability }}
      target_stability:
        description: "Final target branch stability (stable, testing, unstable, canary or not defined if not a pull request)"
        value: ${{ jobs.get-environment.outputs.target_stability }}
      release_type:
        description: "type of release (hotfix, release or not defined if not a release)"
        value: ${{ jobs.get-environment.outputs.release_type }}
      is_targeting_feature_branch:
        description: "if it is a PR, check if targeting a feature branch"
        value: ${{ jobs.get-environment.outputs.is_targeting_feature_branch }}
      is_nightly:
        description: "if the current workflow run is considered a nightly"
        value: ${{ jobs.get-environment.outputs.is_nightly }}
      img_version:
        description: "docker image version (vcpkg checksum)"
        value: ${{ jobs.get-environment.outputs.img_version }}
      test_img_version:
        description: "test docker image version (checksum of database sql, script and dockerfiles)"
        value: ${{ jobs.get-environment.outputs.test_img_version }}
      skip_workflow:
        description: "if the current workflow should be skipped"
        value: ${{ jobs.get-environment.outputs.skip_workflow }}

jobs:
  get-environment:
    runs-on: ubuntu-24.04
    outputs:
      latest_major_version: ${{ steps.latest_major_version.outputs.latest_major_version }}
      is_cloud: ${{ steps.detect_cloud_version.outputs.result }}
      major_version: ${{ steps.get_version.outputs.major_version }}
      minor_version: ${{ steps.get_version.outputs.minor_version }}
      release: ${{ steps.get_release.outputs.release }}
      stability: ${{ steps.get_stability.outputs.stability }}
      target_stability: ${{ steps.get_stability.outputs.target_stability }}
      release_type: ${{ steps.get_release_type.outputs.release_type }}
      is_targeting_feature_branch: ${{ steps.get_stability.outputs.is_targeting_feature_branch }}
      is_nightly: ${{ steps.get_nightly_status.outputs.is_nightly }}
      img_version: ${{ steps.get_docker_images_version.outputs.img_version }}
      test_img_version: ${{ steps.get_docker_images_version.outputs.test_img_version }}
      skip_workflow: ${{ steps.skip_workflow.outputs.result }}

    steps:
      - name: Check if PR has skip label
        id: has_skip_label
        uses: actions/github-script@60a0d83039c74a4aee543508d2ffcb1c3799cdea # v7.0.1
        with:
          script: |
            let hasSkipLabel = false;
            if (${{ contains(fromJSON('["pull_request", "pull_request_target"]') , github.event_name) }} === true) {
              try {
                const labels = await github.rest.issues.listLabelsOnIssue({
                  owner: context.repo.owner,
                  repo: context.repo.repo,
                  issue_number: context.issue.number
                });
                labels.data.forEach(({ name }) => {
                  if (name === '${{ format('skip-workflow-{0}', github.workflow) }}') {
                    hasSkipLabel = true;
                  }
                });
              } catch (e) {
                core.warning(`failed to list labels: ${e}`);
              }
            }
            return hasSkipLabel;

      - name: Checkout sources (current branch)
<<<<<<< HEAD
        uses: actions/checkout@11bd71901bbe5b1630ceea73d27597364c9af683 # v4.2.2
=======
        uses: actions/checkout@d632683dd7b4114ad314bca15554477dd762a938 # v4.2.0
        with:
          fetch-depth: ${{ steps.has_skip_label.outputs.result == 'true' && 100 || 1 }}
>>>>>>> c3303bef

      # get latest major version to detect cloud / on-prem versions
      - name: Checkout sources (develop branch)
        uses: actions/checkout@11bd71901bbe5b1630ceea73d27597364c9af683 # v4.2.2
        with:
          ref: develop
          path: centreon-develop
          sparse-checkout: .version

      - if: ${{ steps.has_skip_label.outputs.result == 'true' }}
        name: Get workflow triggered paths
        id: get_workflow_triggered_paths
        uses: actions/github-script@60a0d83039c74a4aee543508d2ffcb1c3799cdea # v7.0.1
        with:
          script: |
            const fs = require('fs');

            let paths = [];

            const workflowFilePath = '${{ github.workflow_ref }}'.replace('${{ github.repository }}/', '').split('@').shift();

            if (fs.existsSync(workflowFilePath)) {
              const workflowFileContent = fs.readFileSync(workflowFilePath, 'utf8');
              const workflowFileContentLines = workflowFileContent.split('\n');

              let hasReadOn = false;
              let hasReadPullRequest = false;
              let hasReadPaths = false;
              for (const line of workflowFileContentLines) {
                if (line.match(/^on:\s*$/)) {
                  hasReadOn = true;
                  continue;
                }
                if (line.match(/^\s{2}pull_request(_target)?:\s*$/)) {
                  hasReadPullRequest = true;
                  continue;
                }
                if (line.match(/^\s{4}paths:\s*$/)) {
                  hasReadPaths = true;
                  continue;
                }

                if (hasReadOn && hasReadPullRequest && hasReadPaths) {
                  const matches = line.match(/^\s{6}-\s['"](.+)['"]\s*$/);
                  if (matches) {
                    paths.push(matches[1].trim());
                  } else {
                    break;
                  }
                }
              }
            }

            if (paths.length === 0) {
              paths = ['**'];
            }

            console.log(paths);

            return paths;

      - if: ${{ steps.has_skip_label.outputs.result == 'true' }}
        name: Get push changes
        id: get_push_changes
        uses: tj-actions/changed-files@bab30c2299617f6615ec02a68b9a40d10bd21366 # v45.0.5
        with:
          since_last_remote_commit: true
          json: true
          escape_json: false
          files: ${{ join(fromJSON(steps.get_workflow_triggered_paths.outputs.result), ';') }}
          files_separator: ';'

      - name: Check if current workflow should be skipped
        id: skip_workflow
        uses: actions/github-script@60a0d83039c74a4aee543508d2ffcb1c3799cdea # v7.0.1
        with:
          script: |
            if (/^bump-.+/.test('${{ github.head_ref || github.ref_name }}')) {
              core.notice('skipping workflow because it is a bump branch');
              return true;
            }

            if (${{ steps.has_skip_label.outputs.result }} === false) {
              return false;
            }

            const label = '${{ format('skip-workflow-{0}', github.workflow) }}';
            if ('${{ steps.get_push_changes.outputs.any_changed }}' === 'true') {
              try {
                await github.rest.issues.removeLabel({
                  name: label,
                  owner: context.repo.owner,
                  repo: context.repo.repo,
                  issue_number: context.issue.number
                });
                core.notice(`label ${label} removed because changes were detected on last push.`);
              } catch (e) {
                core.warning(`failed to remove label ${label}: ${e}`);
              }

              return false;
            }

            return true;

      - name: Store latest major version
        id: latest_major_version
        run: |
          . centreon-develop/.version
          echo "latest_major_version=$MAJOR" >> $GITHUB_OUTPUT
        shell: bash

      - if: ${{ github.event_name == 'pull_request' }}
        name: Get nested pull request path
        id: pr_path
        uses: actions/github-script@60a0d83039c74a4aee543508d2ffcb1c3799cdea # v7.0.1
        with:
          script: |
            const prPath = ['${{ github.head_ref }}', '${{ github.base_ref }}'];

            const result = await github.rest.pulls.list({
              owner: context.repo.owner,
              repo: context.repo.repo,
              per_page: 100,
              state: 'open'
            });

            let found = true;
            while (found) {
              found = false;
              result.data.forEach(({ head: { ref: headRef }, base: { ref: baseRef} }) => {
                if (headRef === prPath[prPath.length - 1] && ! prPath.includes(baseRef)) {
                  found = true;
                  prPath.push(baseRef);
                }
              });
            }

            return prPath;

      - name: Get stability
        id: get_stability
        uses: actions/github-script@60a0d83039c74a4aee543508d2ffcb1c3799cdea # v7.0.1
        with:
          script: |
            const getStability = (branchName) => {
              switch (true) {
                case /(^develop$)|(^dev-\d{2}\.\d{2}\.x$)|(^prepare-release-cloud.*)/.test(branchName):
                  return 'unstable';
                case /(^release.+)|(^hotfix.+)/.test(branchName):
                  return 'testing';
                case /(^master$)|(^\d{2}\.\d{2}\.x$)/.test(branchName):
                  return 'stable';
                default:
                  return 'canary';
              }
            };

            core.setOutput('stability', getStability('${{ github.head_ref || github.ref_name }}'));

            let isTargetingFeatureBranch = false;
            if ("${{ github.event_name }}" === "pull_request") {
              let targetStability = 'canary';
              const prPath = ${{ steps.pr_path.outputs.result || '[]' }};
              prPath.shift(); // remove current branch

              if (prPath.length && getStability(prPath[0]) === 'canary') {
                isTargetingFeatureBranch = true;
              }

              prPath.every((branchName) => {
                console.log(`checking stability of ${branchName}`)
                targetStability = getStability(branchName);

                if (targetStability !== 'canary') {
                  return false;
                }

                return true;
              });

              core.setOutput('target_stability', targetStability);
            }

            core.setOutput('is_targeting_feature_branch', isTargetingFeatureBranch);

      - name: Get version from ${{ inputs.version_file }}
        id: get_version
        run: |
          if [[ "${{ inputs.version_file }}" == *.version* ]]; then
            . .version
            . ${{ inputs.version_file }}
            VERSION="$MAJOR.$MINOR"
          elif [[ "${{ inputs.version_file }}" == CMakeLists.txt ]]; then
            MAJOR=$(awk '$1 ~ "COLLECT_MAJOR" {maj=substr($2, 1, length($2)-1)} $1 ~ "COLLECT_MINOR" {min=substr($2, 1, length($2)-1) ; print maj "." min}' CMakeLists.txt)
            MINOR=$(awk '$1 ~ "COLLECT_PATCH" {print substr($2, 1, length($2) - 1)}' CMakeLists.txt)
            VERSION="$MAJOR.$MINOR"
          else
            echo "Unable to parse version file ${{ inputs.version_file }}"
            exit 1
          fi

          if grep -E '^[2-9][0-9]\.[0-9][0-9]\.[0-9]+' <<<"$VERSION" >/dev/null 2>&1 ; then
            n=${VERSION//[!0-9]/ }
            a=(${n//\./ })
            echo "major_version=${a[0]}.${a[1]}" >> $GITHUB_OUTPUT
            MAJOR=${a[0]}.${a[1]}
            echo "minor_version=${a[2]}" >> $GITHUB_OUTPUT
          else
            echo "Cannot parse version number from ${{ inputs.version_file }}"
            exit 1
          fi
        shell: bash

      - name: "Get release: 1 for testing / stable, <date>.<commit_sha> for others"
        id: get_release
        run: |
          if [[ "${{ steps.get_stability.outputs.stability }}" == "testing" || "${{ steps.get_stability.outputs.stability }}" == "stable" ]]; then
            RELEASE="1"
          else
            RELEASE="$(date +%s).$(echo ${{ github.sha }} | cut -c -7)"
          fi

          echo "release=$RELEASE" >> $GITHUB_OUTPUT
        shell: bash

      - name: "Get release type: hotfix, release or not defined if not a release"
        id: get_release_type
        run: |
          RELEASE_TYPE=$(echo "${{ github.head_ref || github.ref_name }}" | cut -d '-' -f 1)
          if [[ "$RELEASE_TYPE" == "hotfix" || "$RELEASE_TYPE" == "release" ]]; then
            echo "release_type=$RELEASE_TYPE" >> $GITHUB_OUTPUT
          fi
        shell: bash

      - name: "Detect cloud version"
        id: detect_cloud_version
        uses: actions/github-script@60a0d83039c74a4aee543508d2ffcb1c3799cdea # v7.0.1
        with:
          script: |
            if ("${{ github.ref_name }}" === "master") {
              return true;
            }

            if ("${{ github.event_name }}" === "pull_request") {
              const prPath = ${{ steps.pr_path.outputs.result || '[]' }};
              const finalTargetBranch = prPath.pop();
              if (['develop', 'master'].includes(finalTargetBranch)) {
                return true;
              } else if (/\d{2}\.\d{2}\.x$/.test(finalTargetBranch)) {
                return false;
              }
            }

            const developMajorVersion = "${{ steps.latest_major_version.outputs.latest_major_version }}";
            const currentMajorVersion = "${{ steps.get_version.outputs.major_version }}";

            if (Number(currentMajorVersion) >= Number(developMajorVersion)) {
              return true;
            }

            return false;

      - name: Detect nightly status
        uses: actions/github-script@60a0d83039c74a4aee543508d2ffcb1c3799cdea # v7.0.1
        id: get_nightly_status
        env:
          NIGHTLY_MANUAL_TRIGGER: ${{ inputs.nightly_manual_trigger }}
        with:
          script: |
            const getNightlyInput = () => {
              const nightly_manual_trigger = process.env.NIGHTLY_MANUAL_TRIGGER;
              console.log(nightly_manual_trigger);
              if (typeof nightly_manual_trigger === 'undefined' || nightly_manual_trigger === '') {
                return 'false';
              } else if (context.eventName === 'schedule' || context.eventName === 'workflow_dispatch' && nightly_manual_trigger === 'true' ) {
                return 'true';
              }
              return 'false';
            };
            core.setOutput('is_nightly', getNightlyInput());

      - name: Get docker images version
        id: get_docker_images_version
        run: |
          IMG_VERSION=$( cat `ls .github/docker/Dockerfile.centreon-collect-* | grep -v test` vcpkg.json | md5sum | awk '{print substr($1, 0, 8)}')
          echo "img_version=$IMG_VERSION" >> $GITHUB_OUTPUT

          TEST_IMG_VERSION=$(cat .github/docker/Dockerfile.centreon-collect-*-test .github/scripts/collect-prepare-test-robot.sh resources/*.sql | md5sum | cut -c1-8)
          echo "test_img_version=$TEST_IMG_VERSION" >> $GITHUB_OUTPUT

      - name: Display info in job summary
        uses: actions/github-script@60a0d83039c74a4aee543508d2ffcb1c3799cdea # v7.0.1
        env:
          VERSION_FILE: ${{ inputs.version_file }}
        with:
          script: |
            const outputTable = [
              [{data: 'Name', header: true}, {data: 'Value', header: true}],
              ['latest_major_version', '${{ steps.latest_major_version.outputs.latest_major_version }}'],
              ['is_cloud', '${{ steps.detect_cloud_version.outputs.result }}'],
              ['major_version', '${{ steps.get_version.outputs.major_version }}'],
              ['minor_version', '${{ steps.get_version.outputs.minor_version }}'],
              ['release', '${{ steps.get_release.outputs.release }}'],
              ['stability', '${{ steps.get_stability.outputs.stability }}'],
              ['release_type', '${{ steps.get_release_type.outputs.release_type || '<em>not defined because this is not a release</em>' }}'],
              ['is_targeting_feature_branch', '${{ steps.get_stability.outputs.is_targeting_feature_branch }}'],
              ['is_nightly', '${{ steps.get_nightly_status.outputs.is_nightly }}'],
              ['img_version', '${{ steps.get_docker_images_version.outputs.img_version }}'],
              ['test_img_version', '${{ steps.get_docker_images_version.outputs.test_img_version }}'],
              ['skip_workflow', '${{ steps.skip_workflow.outputs.result }}'],
            ];

            outputTable.push(['target_stability', '${{ steps.get_stability.outputs.target_stability || '<em>not defined because current run is not triggered by pull request event</em>' }}']);

            core.summary
              .addHeading(`${context.workflow} environment outputs`)
              .addTable(outputTable);

            if ("${{ github.event_name }}" === "pull_request") {
              const prPath = ${{ steps.pr_path.outputs.result || '[]' }};
              const mainBranchName = prPath.pop();
              let codeBlock = `
                %%{ init: { 'gitGraph': { 'mainBranchName': '${mainBranchName}', 'showCommitLabel': false } } }%%
                gitGraph
                  commit`;
              prPath.reverse().forEach((branchName) => {
                codeBlock = `${codeBlock}
                  branch ${branchName}
                  checkout ${branchName}
                  commit`;
              });

              core.summary
                .addHeading('Git workflow')
                .addCodeBlock(
                  codeBlock,
                  "mermaid"
                );
            }

            core.summary.write();<|MERGE_RESOLUTION|>--- conflicted
+++ resolved
@@ -93,13 +93,9 @@
             return hasSkipLabel;
 
       - name: Checkout sources (current branch)
-<<<<<<< HEAD
         uses: actions/checkout@11bd71901bbe5b1630ceea73d27597364c9af683 # v4.2.2
-=======
-        uses: actions/checkout@d632683dd7b4114ad314bca15554477dd762a938 # v4.2.0
         with:
           fetch-depth: ${{ steps.has_skip_label.outputs.result == 'true' && 100 || 1 }}
->>>>>>> c3303bef
 
       # get latest major version to detect cloud / on-prem versions
       - name: Checkout sources (develop branch)
