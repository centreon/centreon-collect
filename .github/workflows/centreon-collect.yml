name: Centreon collect
run-name: |
  ${{
    (github.event_name == 'schedule' || (github.event_name == 'workflow_dispatch' && github.event.inputs.nightly_manual_trigger == 'true'))
    && format('collect nightly {0}', github.ref_name)
    || ''
  }}

concurrency:
  group: ${{ github.workflow }}-${{ github.head_ref || github.run_id }}
  cancel-in-progress: true

on:
  workflow_dispatch:
    inputs:
      nightly_manual_trigger:
        description: 'Set to true for nightly run'
        required: true
        default: false
        type: boolean
      legacy_engine:
        description: 'Compile Engine with legacy configuration library'
        required: true
        default: true
        type: boolean
      packages_in_artifact:
        description: 'Save packages in artifacts'
        required: true
        default: false
        type: boolean
      unit_tests:
        description: 'Execute the unit tests'
        required: true
        default: true
        type: boolean

  schedule:
    - cron: '30 0 * * 1-5'
  pull_request:
    paths:
      - agent/**
      - bbdo/**
      - broker/**
      - ccc/**
      - clib/**
      - connectors/**
      - custom-triplets/**
      - engine/**
      - grpc/**
      - packaging/**
      - cmake.sh
      - cmake-vcpkg.sh
      - CMakeLists.txt
      - CMakeListsLinux.txt
      - vcpkg.json
      - overlays/**
      - selinux/**
      - "!.veracode-exclusions"
      - "!veracode.json"
      - "!**/test/**"
  push:
    branches:
      - develop
      - dev-[2-9][0-9].[0-9][0-9].x
      - master
      - "[2-9][0-9].[0-9][0-9].x"
    paths:
      - agent/**
      - bbdo/**
      - broker/**
      - ccc/**
      - clib/**
      - connectors/**
      - custom-triplets/**
      - engine/**
      - grpc/**
      - packaging/**
      - cmake.sh
      - cmake-vcpkg.sh
      - CMakeLists.txt
      - CMakeListsLinux.txt
      - vcpkg.json
      - overlays/**
      - selinux/**
      - "!.veracode-exclusions"
      - "!veracode.json"
      - "!**/test/**"

jobs:
  dispatch-to-maintained-branches:
    if: ${{ github.event_name == 'schedule' && github.ref_name == 'develop' }}
    runs-on: ubuntu-24.04
    steps:
      - name: Checkout sources
        uses: actions/checkout@692973e3d937129bcbf40652eb9f2f61becf3332 # v4.1.7

      - run: |
          gh workflow run robot-nightly.yml -r "dev-24.04.x"
          gh workflow run robot-nightly.yml -r "dev-23.10.x"
          gh workflow run robot-nightly.yml -r "dev-23.04.x"
          gh workflow run robot-nightly.yml -r "dev-22.10.x"
        shell: bash
        env:
          GITHUB_TOKEN: ${{ secrets.GITHUB_TOKEN }}

  get-environment:
    uses: ./.github/workflows/get-environment.yml
    with:
      version_file: CMakeLists.txt
      nightly_manual_trigger: ${{ inputs.nightly_manual_trigger || false }}

  veracode-analysis:
    needs: [get-environment]
    if: ${{ github.event_name == 'schedule' && github.ref_name == 'develop' }}
    uses: ./.github/workflows/veracode-analysis.yml
    with:
      module_name: centreon-collect
      major_version: ${{ needs.get-environment.outputs.major_version }}
      minor_version: ${{ needs.get-environment.outputs.minor_version }}
      img_version: ${{ needs.get-environment.outputs.img_version }}
    secrets:
      veracode_api_id: ${{ secrets.VERACODE_API_ID_COLL }}
      veracode_api_key: ${{ secrets.VERACODE_API_KEY_COLL }}
      veracode_srcclr_token: ${{ secrets.VERACODE_SRCCLR_TOKEN }}
      docker_registry_id: ${{ secrets.HARBOR_CENTREON_PULL_USERNAME }}
      docker_registry_passwd: ${{ secrets.HARBOR_CENTREON_PULL_TOKEN }}

  unit-test:
    needs: [get-environment]
<<<<<<< HEAD
    if: ${{ github.event.inputs.unit_tests == 'true' && ! contains(fromJson('["stable"]'), needs.get-environment.outputs.stability) }}
=======
    if: |
      github.event.inputs.unit_tests == 'true' &&
      needs.get-environment.outputs.skip_workflow == 'false' &&
      needs.get-environment.outputs.stability != 'stable'
>>>>>>> ed00a7f1
    strategy:
      fail-fast: false
      matrix:
        distrib: [alma8, alma9, debian-bookworm]
    runs-on: [self-hosted, collect]

    env:
      SCCACHE_PATH: "/usr/bin/sccache"
      SCCACHE_BUCKET: "centreon-github-sccache"
      SCCACHE_REGION: "eu-west-1"
      AWS_ACCESS_KEY_ID: ${{ secrets.COLLECT_S3_ACCESS_KEY }}
      AWS_SECRET_ACCESS_KEY: ${{ secrets.COLLECT_S3_SECRET_KEY }}
      LEGACY_ENGINE: ${{ github.event.inputs.legacy_engine != 'false' && 'ON' || 'OFF' }}

    container:
      image: ${{ vars.DOCKER_INTERNAL_REGISTRY_URL }}/centreon-collect-${{ matrix.distrib }}:${{ needs.get-environment.outputs.img_version }}
      credentials:
        username: ${{ secrets.HARBOR_CENTREON_PULL_USERNAME }}
        password: ${{ secrets.HARBOR_CENTREON_PULL_TOKEN }}

    name: unit test ${{ matrix.distrib }}

    steps:
      - name: Checkout sources
        uses: actions/checkout@692973e3d937129bcbf40652eb9f2f61becf3332 # v4.1.7

      - name: Install sccache
        run: |
          if ! command -v wget &> /dev/null; then
            if [[ "${{ matrix.distrib }}" == "alma8" || "${{ matrix.distrib }}" == "alma9" ]]; then
              dnf install -y wget
            else
              apt-get update
              apt-get install -y wget
            fi
          fi

          wget https://github.com/mozilla/sccache/releases/download/v0.8.1/sccache-v0.8.1-x86_64-unknown-linux-musl.tar.gz
          tar xzf sccache-v0.8.1-x86_64-unknown-linux-musl.tar.gz
          mv sccache-v0.8.1-x86_64-unknown-linux-musl/sccache /usr/bin/

          ${SCCACHE_PATH} --start-server
        shell: bash

      - name: Compile centreon-collect
        run: |
          CMAKE="cmake"
          if [[ "${{ matrix.distrib }}" == "alma8" || "${{ matrix.distrib }}" == "alma9" ]]; then
            CMAKE="cmake3"
          fi

          export VCPKG_ROOT=/vcpkg
          export PATH=$VCPKG_ROOT:$PATH

          mv /root/.cache /github/home/

          CXXFLAGS="-Wall -Wextra" $CMAKE \
                  -B build \
                  -DVCPKG_OVERLAY_TRIPLETS=/custom-triplets \
                  -DVCPKG_TARGET_TRIPLET=x64-linux-release \
                  -DVCPKG_OVERLAY_PORTS=/overlays \
                  -GNinja \
                  -DDEBUG_ROBOT=OFF \
                  -DCMAKE_EXPORT_COMPILE_COMMANDS=On \
                  -DCMAKE_BUILD_TYPE=Debug \
                  -DWITH_PREFIX=/usr \
                  -DWITH_PREFIX_BIN=/usr/sbin \
                  -DWITH_USER_BROKER=centreon-broker \
                  -DWITH_USER_ENGINE=centreon-engine \
                  -DWITH_GROUP_BROKER=centreon-broker \
                  -DWITH_GROUP_ENGINE=centreon-engine \
                  -DWITH_TESTING=On \
                  -DWITH_PREFIX_MODULES=/usr/share/centreon/lib/centreon-broker \
                  -DWITH_PREFIX_CONF_BROKER=/etc/centreon-broker \
                  -DWITH_PREFIX_LIB_BROKER=/usr/lib64/nagios \
                  -DWITH_PREFIX_CONF_ENGINE=/etc/centreon-engine \
                  -DWITH_PREFIX_LIB_ENGINE=/usr/lib64/centreon-engine \
                  -DWITH_PREFIX_LIB_CLIB=/usr/lib64/ \
                  -DWITH_RW_DIR=/var/lib/centreon-engine/rw \
                  -DWITH_VAR_DIR=/var/log/centreon-engine \
                  -DWITH_MODULE_SIMU=On \
                  -DCMAKE_C_COMPILER_LAUNCHER=${SCCACHE_PATH} \
                  -DCMAKE_CXX_COMPILER_LAUNCHER=${SCCACHE_PATH} \
                  -DLEGACY_ENGINE=${LEGACY_ENGINE} \
                  -S .

          ninja -Cbuild
          ninja -Cbuild install
        shell: bash

      - name: Cache statistics
        run: ${SCCACHE_PATH} --show-stats
        shell: bash

      - name: Stop sccache server
        run: ${SCCACHE_PATH} --stop-server
        shell: bash

      - name: Run unit tests
        run: |
          tests/ut_broker --gtest_output=xml:ut_broker.xml
          tests/ut_engine --gtest_output=xml:ut_engine.xml
          tests/ut_clib --gtest_output=xml:ut_clib.xml
          tests/ut_connector --gtest_output=xml:ut_connector.xml
          tests/ut_common --gtest_output=xml:ut_common.xml
          tests/ut_agent --gtest_output=xml:ut_agent.xml
        working-directory: build
        shell: bash

  package:
    needs: [get-environment]
    if: |
      needs.get-environment.outputs.skip_workflow == 'false' &&
      needs.get-environment.outputs.stability != 'stable'
    strategy:
      fail-fast: false
      matrix:
        include:
          - image: centreon-collect-alma8
            distrib: el8
            package_extension: rpm
            runner: collect
            arch: amd64
          - image: centreon-collect-alma9
            distrib: el9
            package_extension: rpm
            runner: collect
            arch: amd64
          - image: centreon-collect-debian-bookworm
            distrib: bookworm
            package_extension: deb
            runner: collect
            arch: amd64
          - image: centreon-collect-ubuntu-jammy
            distrib: jammy
            package_extension: deb
            runner: collect
            arch: amd64
          - image: centreon-collect-debian-bookworm-arm64
            distrib: bookworm
            package_extension: deb
            runner: collect-arm64
            arch: arm64

    uses: ./.github/workflows/package-collect.yml

    with:
      major_version: ${{ needs.get-environment.outputs.major_version }}
      minor_version: ${{ needs.get-environment.outputs.minor_version }}
      img_version: ${{ needs.get-environment.outputs.img_version }}
      release: ${{ needs.get-environment.outputs.release }}
      commit_hash: ${{ github.sha }}
      stability: ${{ needs.get-environment.outputs.stability }}
      legacy_engine: ${{ github.event.inputs.legacy_engine != 'false' && 'ON' || 'OFF' }}
      packages_in_artifact: ${{ github.event.inputs.packages_in_artifact == 'true' }}
      image: ${{ matrix.image }}
      distrib: ${{ matrix.distrib }}
      package_extension: ${{ matrix.package_extension }}
      runner: ${{ matrix.runner }}
      arch: ${{ matrix.arch }}
      is_nightly: ${{ needs.get-environment.outputs.is_nightly }}
    secrets:
      collect_s3_access_key: ${{ secrets.COLLECT_S3_ACCESS_KEY }}
      collect_s3_secret_key: ${{ secrets.COLLECT_S3_SECRET_KEY }}
      registry_username: ${{ secrets.HARBOR_CENTREON_PULL_USERNAME }}
      registry_password: ${{ secrets.HARBOR_CENTREON_PULL_TOKEN }}
      rpm_gpg_key: ${{ secrets.RPM_GPG_SIGNING_KEY }}
      rpm_gpg_signing_key_id: ${{ secrets.RPM_GPG_SIGNING_KEY_ID }}
      rpm_gpg_signing_passphrase: ${{ secrets.RPM_GPG_SIGNING_PASSPHRASE }}
      jira_base_url: ${{ secrets.JIRA_BASE_URL }}
      jira_user_email: ${{ secrets.XRAY_JIRA_USER_EMAIL }}
      jira_api_token: ${{ secrets.XRAY_JIRA_TOKEN }}
  robot-test:
    needs: [get-environment, package]
    if: |
<<<<<<< HEAD
      needs.get-environment.outputs.is_nightly == 'true' &&
=======
      needs.get-environment.outputs.skip_workflow == 'false' &&
      needs.get-environment.outputs.stability != 'stable' &&
      (github.event_name == 'schedule' || (github.event_name == 'workflow_dispatch' && github.event.inputs.is_nightly == 'true')) &&
>>>>>>> ed00a7f1
      ! cancelled() &&
      ! contains(needs.*.result, 'failure') &&
      ! contains(needs.*.result, 'cancelled') &&
      github.repository == 'centreon/centreon-collect'

    strategy:
      fail-fast: false
      matrix:
        include:
          - distrib: el9
            image: centreon-collect-alma9-test
            package_extension: rpm
            arch: amd64
            database_type: mariadb
            test_group_name: robot_test-mariadb-el9-amd64
            tests_params: '{}'
          - distrib: el9
            image: centreon-collect-mysql-alma9-test
            package_extension: rpm
            arch: amd64
            database_type: mysql
            test_group_name: robot_test-mysql-el9-amd64
            tests_params: '{}'
          - distrib: bookworm
            image: centreon-collect-debian-bookworm-arm64-test
            package_extension: deb
            arch: arm64
            database_type: mariadb
            test_group_name: robot_test-mariadb-bookworm-arm64
            tests_params: '{}'
          - distrib: bookworm
            image: centreon-collect-debian-bookworm-test
            package_extension: deb
            arch: amd64
            database_type: mariadb
            test_group_name: robot_test-mariadb-bookworm-amd64
            tests_params: '{}'
          - distrib: el9
            image: centreon-collect-alma9-test
            package_extension: rpm
            arch: amd64
            database_type: mariadb
            test_group_name: robot_test-mariadb-el9-amd64-grpc
            tests_params: '{"default_transport":"grpc","default_bbdo_version":"3.1.0"}'

    name: ${{ matrix.test_group_name }}

    uses: ./.github/workflows/robot-test.yml
    with:
      distrib: ${{ matrix.distrib }}
      arch: ${{ matrix.arch }}
      image: ${{ matrix.image }}
      image_test: ${{ matrix.image }}:${{ needs.get-environment.outputs.test_img_version }}
      image_version: ${{ needs.get-environment.outputs.img_version }}
      package_cache_key: ${{ github.run_id }}-${{ github.sha }}-${{ matrix.package_extension }}-centreon-collect-${{ matrix.distrib }}-${{ matrix.arch }}-${{ github.head_ref || github.ref_name }}
      package_cache_path: ./*.${{ matrix.package_extension }}
      database_type: ${{ matrix.database_type }}
      tests_params: ${{ matrix.tests_params }}
      test_group_name: ${{ matrix.test_group_name }}
      is_nightly: ${{ needs.get-environment.outputs.is_nightly }}
    secrets:
      registry_username: ${{ secrets.HARBOR_CENTREON_PULL_USERNAME }}
      registry_password: ${{ secrets.HARBOR_CENTREON_PULL_TOKEN }}
      collect_s3_access_key: ${{ secrets.COLLECT_S3_ACCESS_KEY }}
      collect_s3_secret_key: ${{ secrets.COLLECT_S3_SECRET_KEY }}
      xray_client_id: ${{ secrets.XRAY_CLIENT_ID }}
      xray_client_secret: ${{ secrets.XRAY_CLIENT_SECRET }}
      jira_base_url: ${{ secrets.JIRA_BASE_URL }}
      jira_user_email: ${{ secrets.XRAY_JIRA_USER_EMAIL }}
      jira_api_token: ${{ secrets.XRAY_JIRA_TOKEN }}
  deliver-sources:
    runs-on: [self-hosted, common]
    needs: [get-environment, package]
    if: |
      github.event_name != 'workflow_dispatch' &&
      needs.get-environment.outputs.stability == 'stable' &&
      ! cancelled() &&
      ! contains(needs.*.result, 'failure') &&
      ! contains(needs.*.result, 'cancelled') &&
      github.repository == 'centreon/centreon-collect'

    steps:
      - name: Checkout sources
        uses: actions/checkout@692973e3d937129bcbf40652eb9f2f61becf3332 # v4.1.7
        with:
          path: centreon-collect

      - name: Deliver sources
        uses: ./centreon-collect/.github/actions/release-sources
        with:
          bucket_directory: centreon-collect
          module_directory: centreon-collect
          module_name: centreon-collect
          major_version: ${{ needs.get-environment.outputs.major_version }}
          minor_version: ${{ needs.get-environment.outputs.minor_version }}
          token_download_centreon_com: ${{ secrets.TOKEN_DOWNLOAD_CENTREON_COM }}

  deliver-rpm:
    if: |
      needs.get-environment.outputs.skip_workflow == 'false' &&
      contains(fromJson('["unstable", "testing"]'), needs.get-environment.outputs.stability) &&
      ! cancelled() &&
      ! contains(needs.*.result, 'failure') &&
      ! contains(needs.*.result, 'cancelled') &&
      github.repository == 'centreon/centreon-collect'

    needs: [get-environment, robot-test]
    runs-on: [self-hosted, common]
    strategy:
      matrix:
        include:
          - distrib: el8
            arch: amd64
          - distrib: el9
            arch: amd64

    name: deliver ${{ matrix.distrib }}

    steps:
      - name: Checkout sources
        uses: actions/checkout@692973e3d937129bcbf40652eb9f2f61becf3332 # v4.1.7

      - name: Publish RPM packages
        uses: ./.github/actions/delivery
        with:
          module_name: collect
          distrib: ${{ matrix.distrib }}
          major_version: ${{ needs.get-environment.outputs.major_version }}
          artifactory_token: ${{ secrets.ARTIFACTORY_ACCESS_TOKEN }}
          cache_key: ${{ github.run_id }}-${{ github.sha }}-rpm-centreon-collect-${{ matrix.distrib }}-${{ matrix.arch }}-${{ github.head_ref || github.ref_name }}
          stability: ${{ needs.get-environment.outputs.stability }}
          release_type: ${{ needs.get-environment.outputs.release_type }}
          is_cloud: ${{ needs.get-environment.outputs.is_cloud }}

      - name: Create Jira ticket if nightly build failure
        if: |
          needs.get-environment.outputs.is_nightly == 'true' && github.run_attempt == 1 &&
          failure() &&
          startsWith(github.ref_name, 'dev')
        uses: ./.github/actions/create-jira-ticket
        with:
          jira_base_url: ${{ secrets.JIRA_BASE_URL }}
          jira_user_email: ${{ secrets.XRAY_JIRA_USER_EMAIL }}
          jira_api_token: ${{ secrets.XRAY_JIRA_TOKEN }}
          module_name: "centreon-collect"
          ticket_labels: '["Nightly", "Pipeline", "nightly-${{ github.ref_name }}", "${{ github.job }}"]'

  deliver-deb:
    if: |
      needs.get-environment.outputs.skip_workflow == 'false' &&
      contains(fromJson('["unstable", "testing"]'), needs.get-environment.outputs.stability) &&
      ! cancelled() &&
      ! contains(needs.*.result, 'failure') &&
      ! contains(needs.*.result, 'cancelled') &&
      github.repository == 'centreon/centreon-collect'

    needs: [get-environment, robot-test]
    runs-on: [self-hosted, common]
    strategy:
      matrix:
        include:
          - distrib: bookworm
            arch: amd64

    name: deliver ${{ matrix.distrib }}

    steps:
      - name: Checkout sources
        uses: actions/checkout@692973e3d937129bcbf40652eb9f2f61becf3332 # v4.1.7

      - name: Publish DEB packages
        uses: ./.github/actions/delivery
        with:
          module_name: collect
          distrib: ${{ matrix.distrib }}
          major_version: ${{ needs.get-environment.outputs.major_version }}
          artifactory_token: ${{ secrets.ARTIFACTORY_ACCESS_TOKEN }}
          cache_key: ${{ github.run_id }}-${{ github.sha }}-deb-centreon-collect-${{ matrix.distrib }}-${{ matrix.arch }}-${{ github.head_ref || github.ref_name }}
          stability: ${{ needs.get-environment.outputs.stability }}
          release_type: ${{ needs.get-environment.outputs.release_type }}
          is_cloud: ${{ needs.get-environment.outputs.is_cloud }}

      - name: Create Jira ticket if nightly build failure
        if: |
<<<<<<< HEAD
          needs.get-environment.outputs.is_nightly == 'true' && github.run_attempt == 1 &&
          failure() &&
          startsWith(github.ref_name, 'dev')
=======
          failure() &&
          startsWith(github.ref_name, 'dev') &&
          github.repository == 'centreon/centreon-collect'
>>>>>>> ed00a7f1
        uses: ./.github/actions/create-jira-ticket
        with:
          jira_base_url: ${{ secrets.JIRA_BASE_URL }}
          jira_user_email: ${{ secrets.XRAY_JIRA_USER_EMAIL }}
          jira_api_token: ${{ secrets.XRAY_JIRA_TOKEN }}
          module_name: "centreon-collect"
          ticket_labels: '["Nightly", "Pipeline", "nightly-${{ github.ref_name }}", "${{ github.job }}"]'

  promote:
    needs: [get-environment, deliver-rpm, deliver-deb]
    if: |
      needs.get-environment.outputs.skip_workflow == 'false' &&
      (contains(fromJson('["stable", "testing"]'), needs.get-environment.outputs.stability) && github.event_name != 'workflow_dispatch') &&
      ! cancelled() &&
      ! contains(needs.*.result, 'failure') &&
      ! contains(needs.*.result, 'cancelled') &&
      github.repository == 'centreon/centreon-collect'

    runs-on: [self-hosted, common]
    strategy:
      matrix:
        distrib: [el8, el9, bookworm]

    steps:
      - name: Checkout sources
        uses: actions/checkout@692973e3d937129bcbf40652eb9f2f61becf3332 # v4.1.7

      - name: Promote ${{ matrix.distrib }} to stable
        uses: ./.github/actions/promote-to-stable
        with:
          artifactory_token: ${{ secrets.ARTIFACTORY_ACCESS_TOKEN }}
          module_name: collect
          distrib: ${{ matrix.distrib }}
          major_version: ${{ needs.get-environment.outputs.major_version }}
          stability: ${{ needs.get-environment.outputs.stability }}
          github_ref_name: ${{ github.ref_name }}
          release_type: ${{ needs.get-environment.outputs.release_type }}
          is_cloud: ${{ needs.get-environment.outputs.is_cloud }}

  set-skip-label:
    needs: [get-environment, deliver-rpm, deliver-deb, promote]
    if: |
      needs.get-environment.outputs.skip_workflow == 'false' &&
      ! cancelled() &&
      ! contains(needs.*.result, 'failure') &&
      ! contains(needs.*.result, 'cancelled')
    uses: ./.github/workflows/set-pull-request-skip-label.yml<|MERGE_RESOLUTION|>--- conflicted
+++ resolved
@@ -127,14 +127,10 @@
 
   unit-test:
     needs: [get-environment]
-<<<<<<< HEAD
-    if: ${{ github.event.inputs.unit_tests == 'true' && ! contains(fromJson('["stable"]'), needs.get-environment.outputs.stability) }}
-=======
     if: |
       github.event.inputs.unit_tests == 'true' &&
       needs.get-environment.outputs.skip_workflow == 'false' &&
       needs.get-environment.outputs.stability != 'stable'
->>>>>>> ed00a7f1
     strategy:
       fail-fast: false
       matrix:
@@ -307,16 +303,13 @@
       jira_base_url: ${{ secrets.JIRA_BASE_URL }}
       jira_user_email: ${{ secrets.XRAY_JIRA_USER_EMAIL }}
       jira_api_token: ${{ secrets.XRAY_JIRA_TOKEN }}
+
   robot-test:
     needs: [get-environment, package]
     if: |
-<<<<<<< HEAD
+      needs.get-environment.outputs.skip_workflow == 'false' &&
+      needs.get-environment.outputs.stability != 'stable' &&
       needs.get-environment.outputs.is_nightly == 'true' &&
-=======
-      needs.get-environment.outputs.skip_workflow == 'false' &&
-      needs.get-environment.outputs.stability != 'stable' &&
-      (github.event_name == 'schedule' || (github.event_name == 'workflow_dispatch' && github.event.inputs.is_nightly == 'true')) &&
->>>>>>> ed00a7f1
       ! cancelled() &&
       ! contains(needs.*.result, 'failure') &&
       ! contains(needs.*.result, 'cancelled') &&
@@ -501,15 +494,11 @@
 
       - name: Create Jira ticket if nightly build failure
         if: |
-<<<<<<< HEAD
-          needs.get-environment.outputs.is_nightly == 'true' && github.run_attempt == 1 &&
-          failure() &&
-          startsWith(github.ref_name, 'dev')
-=======
+          needs.get-environment.outputs.is_nightly == 'true' &&
+          github.run_attempt == 1 &&
           failure() &&
           startsWith(github.ref_name, 'dev') &&
           github.repository == 'centreon/centreon-collect'
->>>>>>> ed00a7f1
         uses: ./.github/actions/create-jira-ticket
         with:
           jira_base_url: ${{ secrets.JIRA_BASE_URL }}
