--- conflicted
+++ resolved
@@ -237,15 +237,9 @@
           minor_version: ${{ needs.create-version.outputs.patch }}
           release: ${{ needs.create-version.outputs.release }}
           module_name: centreon-collect
-<<<<<<< HEAD
-          repos_username: ${{ secrets.REPOS_USERNAME }}
-          repos_password: ${{ secrets.REPOS_PASSWORD }}
-          arti_token: ${{ secrets.ARTI_APT_TEST_TOKEN }}
-=======
           nexus_username: ${{ secrets.NEXUS_USERNAME }}
           nexus_password: ${{ secrets.NEXUS_PASSWORD }}
           artifactory_token: ${{ secrets.ARTIFACTORY_ACCESS_TOKEN }}
->>>>>>> 9359b4a7
           cache_key: cache-${{ github.sha }}-rpmbuild-centreon-collect-${{ matrix.distrib }}-${{ github.head_ref || github.ref_name }}
           update_repo_path: ${{ secrets.UPDATE_REPO_PATH }}
           cloudfront_id: ${{ secrets.CLOUDFRONT_ID }}
