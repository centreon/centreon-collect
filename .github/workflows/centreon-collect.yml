--- conflicted
+++ resolved
@@ -226,11 +226,7 @@
           nexus_username: ${{ secrets.NEXUS_USERNAME }}
           nexus_password: ${{ secrets.NEXUS_PASSWORD }}
           artifactory_token: ${{ secrets.ARTIFACTORY_ACCESS_TOKEN }}
-<<<<<<< HEAD
-          cache_key: cache-${{ github.sha }}-rpmbuild-centreon-collect-${{ matrix.distrib }}-${{ github.head_ref || github.ref_name }}
-=======
           cache_key: cache-${{ github.sha }}-${{ github.run_id }}-rpmbuild-collect-${{ matrix.distrib }}
->>>>>>> 66321a1d
           update_repo_path: ${{ secrets.UPDATE_REPO_PATH }}
           cloudfront_id: ${{ secrets.CLOUDFRONT_ID }}
           yum_repo_address: ${{ secrets.YUM_REPO_ADDRESS }}
