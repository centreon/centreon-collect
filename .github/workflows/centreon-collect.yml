--- conflicted
+++ resolved
@@ -93,160 +93,4 @@
       version: ${{ needs.create-version.outputs.version }}.${{ needs.create-version.outputs.patch }}
       imgversion: ${{ needs.create-version.outputs.imgversion }}
       release: ${{ needs.create-version.outputs.release }}
-<<<<<<< HEAD
-    secrets: inherit
-=======
-
-    strategy:
-      matrix:
-        include:
-          - image: centos7
-            distrib: el7
-          - image: alma8
-            distrib: el8
-          - image: alma9
-            distrib: el9
-    name: package ${{ matrix.distrib }}
-    steps:
-      - name: Checkout sources
-        uses: actions/checkout@v3
-
-      - name: Login to Registry
-        uses: docker/login-action@v2
-        with:
-          registry: ${{ env.REGISTRY }}
-          username: ${{ secrets.AUTOMATION_USERNAME }}
-          password: ${{ secrets.ARTIFACTORY_ACCESS_TOKEN }}
-
-      - name: make rpm ${{ matrix.image }}
-        uses: ./.github/actions/runner-docker
-        with:
-          script_name: /src/ci/scripts/collect-rpm-package
-          image_name: centreon-collect-${{ matrix.image }}
-          image_version: ${{ env.imgversion }}
-          env_variable: -e DISTRIB="${{ matrix.distrib }}" -e VERSION="${{ env.version }}" -e RELEASE="${{ env.release }}"
-
-      - name: sign rpm ${{ matrix.image }}
-        uses: ./.github/actions/package-sign
-        with:
-          script_name: rpm-signing
-          image_name: rpm-signing
-          image_version: ubuntu
-          username: ${{ secrets.AUTOMATION_USERNAME }}
-          password: ${{ secrets.ARTIFACTORY_ACCESS_TOKEN }}
-
-      - name: Use cache RPM files
-        uses: actions/cache@v3
-        with:
-          path: ./*.rpm
-          key: cache-${{ github.sha }}-${{ github.run_id }}-rpmbuild-centreon-collect-${{ matrix.distrib }}
-
-      - name: Cleaning not needed rpm packages
-        shell: bash
-        run: |
-          rm -rf *-devel*.rpm
-          rm -rf *-debuginfo*.rpm
-          rm -rf *-debugsource*.rpm
-
-      - name: Upload package artifacts
-        uses: actions/upload-artifact@v3
-        with:
-          name: packages-rpm-${{ matrix.distrib }}
-          path: ./*.rpm
-          retention-days: 1
-
-  package-deb:
-    needs: create-version
-    runs-on: [self-hosted, collect]
-    env:
-      imgversion: ${{ needs.create-version.outputs.imgversion }}
-      version: ${{ needs.create-version.outputs.version }}.${{ needs.create-version.outputs.patch }}
-      release: ${{ needs.create-version.outputs.release }}
-
-    strategy:
-      matrix:
-        include:
-          - image: debian-bullseye
-            distrib: bullseye
-    name: package ${{ matrix.distrib }}
-    steps:
-      - name: Checkout sources
-        uses: actions/checkout@v3
-        with:
-          path: centreon-collect
-      - name: Login to Registry
-        uses: docker/login-action@v2
-        with:
-          registry: ${{ env.REGISTRY }}
-          username: ${{ secrets.AUTOMATION_USERNAME }}
-          password: ${{ secrets.ARTIFACTORY_ACCESS_TOKEN }}
-
-      - name: debmake ${{ matrix.image }}
-        uses: ./centreon-collect/.github/actions/runner-docker
-        with:
-          script_name: /src/centreon-collect/ci/scripts/collect-deb-package
-          image_name: centreon-collect-${{ matrix.image }}
-          image_version: ${{ env.imgversion }}
-          env_variable: -e DISTRIB="${{ matrix.distrib }}" -e VERSION="${{ env.version }}" -e RELEASE="${{ env.release }}"
-
-      - name: Use cache DEB files
-        uses: actions/cache@v3
-        with:
-          path: ./*.deb
-          key: cache-${{ github.sha }}-debbuild-centreon-collect-${{ matrix.distrib }}-${{ github.head_ref || github.ref_name }}
-
-  deliver-deb:
-    needs: [package-deb, create-version]
-    env:
-      version: ${{ needs.create-version.outputs.version }}
-    runs-on: [self-hosted, common]
-    strategy:
-      matrix:
-        distrib: [bullseye]
-    name: deliver ${{ matrix.distrib }}
-    steps:
-      - name: Checkout sources
-        uses: actions/checkout@v3
-
-      - name: Publish DEB packages
-        uses: ./.github/actions/delivery
-        with:
-          distrib: ${{ matrix.distrib }}
-          repository_name: standard
-          version: ${{ env.version }}
-          nexus_username: ${{ secrets.NEXUS_USERNAME }}
-          nexus_password: ${{ secrets.NEXUS_PASSWORD }}
-          artifactory_token: ${{ secrets.ARTIFACTORY_ACCESS_TOKEN }}
-          cache_key: cache-${{ github.sha }}-${{ github.run_id }}
-
-  deliver-rpm:
-    needs: [package-rpm, create-version]
-    env:
-      version: ${{ needs.create-version.outputs.version }}
-    runs-on: [self-hosted, common]
-    strategy:
-      matrix:
-        distrib: [el7, el8, el9]
-    name: deliver ${{ matrix.distrib }}
-    steps:
-      - name: Checkout sources
-        uses: actions/checkout@v3
-
-      - name: Publish RPM packages
-        uses: ./.github/actions/delivery
-        with:
-          distrib: ${{ matrix.distrib }}
-          version: ${{ env.version }}
-          minor_version: ${{ needs.create-version.outputs.patch }}
-          release: ${{ needs.create-version.outputs.release }}
-          module_name: centreon-collect
-          nexus_username: ${{ secrets.NEXUS_USERNAME }}
-          nexus_password: ${{ secrets.NEXUS_PASSWORD }}
-          artifactory_token: ${{ secrets.ARTIFACTORY_ACCESS_TOKEN }}
-          cache_key: cache-${{ github.sha }}-${{ github.run_id }}-rpmbuild-centreon-collect-${{ matrix.distrib }}
-          update_repo_path: ${{ secrets.UPDATE_REPO_PATH }}
-          cloudfront_id: ${{ secrets.CLOUDFRONT_ID }}
-          yum_repo_address: ${{ secrets.YUM_REPO_ADDRESS }}
-          yum_repo_key: ${{ secrets.YUM_REPO_KEY }}
-          yum_repo_url: ${{ secrets.YUM_REPO_URL }}
->>>>>>> 7e6bd120
+    secrets: inherit