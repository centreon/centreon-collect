--- conflicted
+++ resolved
@@ -62,11 +62,7 @@
         uses: actions/checkout@b4ffde65f46336ab88eb53be808477a3936bae11 # v4.1.1
 
       - name: Login to Registry
-<<<<<<< HEAD
-        uses: docker/login-action@v2
-=======
         uses: docker/login-action@343f7c4344506bcbf9b4de18042ae17996df046d # v3.0.0
->>>>>>> c729ef91
         with:
           registry: ${{ vars.DOCKER_INTERNAL_REGISTRY_URL }}
           username: ${{ secrets.DOCKER_REGISTRY_ID }}
