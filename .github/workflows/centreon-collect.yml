--- conflicted
+++ resolved
@@ -89,30 +89,6 @@
       - "!**/test/**"
 
 jobs:
-<<<<<<< HEAD
-  dispatch-to-maintained-branches:
-    if: ${{ github.run_attempt == 1 && github.event_name == 'schedule' && github.ref_name == 'develop' }}
-    runs-on: ubuntu-24.04
-    steps:
-      - name: Checkout sources
-        uses: actions/checkout@11bd71901bbe5b1630ceea73d27597364c9af683 # v4.2.2
-
-      - name: Check current day of the week
-        id: day_check
-        run: echo "day_of_week=$(date +%u)" >> $GITHUB_OUTPUT
-        shell: bash
-
-      - if: ${{ steps.day_check.outputs.day_of_week == '1' }}
-        run: |
-          NIGHTLY_TARGETS=("dev-22.10.x" "dev-23.04.x" "dev-23.10.x" "dev-24.04.x" "dev-24.10.x")
-          for target in "${NIGHTLY_TARGETS[@]}"; do
-            echo "[INFO] - Dispatching nightly run to $target branch."
-            gh workflow run centreon-collect.yml -r "$target" -f is_nightly=true
-          done
-        shell: bash
-        env:
-          GITHUB_TOKEN: ${{ secrets.GITHUB_TOKEN }}
-=======
   # dispatch-to-maintained-branches:
   #   if: ${{ github.run_attempt == 1 && github.event_name == 'schedule' && github.ref_name == 'develop' }}
   #   runs-on: ubuntu-24.04
@@ -135,7 +111,6 @@
   #       shell: bash
   #       env:
   #         GITHUB_TOKEN: ${{ secrets.GITHUB_TOKEN }}
->>>>>>> c3303bef
 
   get-environment:
     uses: ./.github/workflows/get-environment.yml
