name: Centreon collect

concurrency:
  group: ${{ github.workflow }}-${{ github.head_ref || github.run_id }}
  cancel-in-progress: true

on:
  workflow_dispatch:
  pull_request:
    paths:
      - bbdo/**
      - broker/**
      - ccc/**
      - clib/**
      - connectors/**
      - engine/**
      - grpc/**
      - packaging/**
      - cmake.sh
      - CMakeLists.txt
      - conanfile.txt
      - selinux/**
      - "!.veracode-exclusions"
  push:
    branches:
      - develop
      - dev-[2-9][0-9].[0-9][0-9].x
      - master
      - "[2-9][0-9].[0-9][0-9].x"
    paths:
      - bbdo/**
      - broker/**
      - ccc/**
      - clib/**
      - connectors/**
      - engine/**
      - grpc/**
      - packaging/**
      - cmake.sh
      - CMakeLists.txt
      - conanfile.txt
      - selinux/**
      - "!.veracode-exclusions"

jobs:
  get-version:
    uses: ./.github/workflows/get-version.yml

<<<<<<< HEAD
  # veracode-analysis:
  #   needs: [get-version]
  #   uses: ./.github/workflows/veracode-analysis.yml
  #   with:
  #     module_name: centreon-collect
  #     major_version: ${{ needs.get-version.outputs.version }}
  #     minor_version: ${{ needs.get-version.outputs.patch }}
  #     stability: ${{ needs.get-version.outputs.stability }}
  #     img_version: ${{ needs.get-version.outputs.img_version }}
  #   secrets:
  #     veracode_api_id: ${{ secrets.VERACODE_API_ID_COLL }}
  #     veracode_api_key: ${{ secrets.VERACODE_API_KEY_COLL }}
  #     veracode_srcclr_token: ${{ secrets.VERACODE_SRCCLR_TOKEN }}
  #     docker_registry_id: ${{ secrets.DOCKER_REGISTRY_ID }}
  #     docker_registry_passwd: ${{ secrets.DOCKER_REGISTRY_PASSWD }}

  # unit-test:
  #   needs: [get-version]
  #   if: ${{ ! contains(fromJson('["stable"]'), needs.get-version.outputs.stability) }}
  #   runs-on: [self-hosted, collect]

  #   strategy:
  #     fail-fast: false
  #     matrix:
  #       image: [alma8, alma9, debian-bullseye]
  #   name: unit test ${{ matrix.image }}

  #   steps:
  #     - name: Checkout sources
  #       uses: actions/checkout@v4

  #     - name: Login to Registry
  #       uses: docker/login-action@v2
  #       with:
  #         registry: ${{ vars.DOCKER_INTERNAL_REGISTRY_URL }}
  #         username: ${{ secrets.DOCKER_REGISTRY_ID }}
  #         password: ${{ secrets.DOCKER_REGISTRY_PASSWD }}

  #     - name: Test ${{ matrix.image }}
  #       uses: ./.github/actions/runner-docker
  #       with:
  #         registry_url: ${{ vars.DOCKER_INTERNAL_REGISTRY_URL }}
  #         script_name: /src/.github/scripts/collect-unit-tests
  #         image_name: centreon-collect-${{ matrix.image }}
  #         image_version: ${{ needs.get-version.outputs.img_version }}
=======
  unit-test:
    needs: [get-version]
    if: ${{ ! contains(fromJson('["stable"]'), needs.get-version.outputs.stability) }}
    runs-on: [self-hosted, collect]

    strategy:
      fail-fast: false
      matrix:
        image: [alma8, alma9, debian-bullseye]
    name: unit test ${{ matrix.image }}

    steps:
      - name: Checkout sources
        uses: actions/checkout@v4

      - name: Login to Registry
        uses: docker/login-action@v2
        with:
          registry: ${{ vars.DOCKER_INTERNAL_REGISTRY_URL }}
          username: ${{ secrets.DOCKER_REGISTRY_ID }}
          password: ${{ secrets.DOCKER_REGISTRY_PASSWD }}

      - name: Test ${{ matrix.image }}
        uses: ./.github/actions/runner-docker
        with:
          registry_url: ${{ vars.DOCKER_INTERNAL_REGISTRY_URL }}
          script_name: /src/.github/scripts/collect-unit-tests
          image_name: centreon-collect-${{ matrix.image }}
          image_version: ${{ needs.get-version.outputs.img_version }}
>>>>>>> 88cda97b

  package:
    needs: [get-version]
    if: ${{ ! contains(fromJson('["stable"]'), needs.get-version.outputs.stability) }}
    uses: ./.github/workflows/package-collect.yml
    with:
      version: ${{ needs.get-version.outputs.version }}.${{ needs.get-version.outputs.patch }}
      img_version: ${{ needs.get-version.outputs.img_version }}
      release: ${{ needs.get-version.outputs.release }}
      commit_hash: ${{ github.sha }}
    secrets: inherit

  # deliver-sources:
  #   runs-on: [self-hosted, common]
  #   needs: [get-version, package]
  #   if: ${{ contains(fromJson('["stable"]'), needs.get-version.outputs.stability) }}

  #   steps:
  #     - name: Checkout sources
  #       uses: actions/checkout@v4
  #       with:
  #         path: centreon-collect

  #     - name: Deliver sources
  #       uses: ./centreon-collect/.github/actions/release-sources
  #       with:
  #         bucket_directory: centreon-collect
  #         module_directory: centreon-collect
  #         module_name: centreon-collect
  #         major_version: ${{ needs.get-version.outputs.version }}
  #         minor_version: ${{ needs.get-version.outputs.patch }}
  #         token_download_centreon_com: ${{ secrets.TOKEN_DOWNLOAD_CENTREON_COM }}

  # deliver-rpm:
  #   if: ${{ contains(fromJson('["testing", "stable"]'), needs.get-version.outputs.stability) }}
  #   needs: [get-version, package]
  #   environment: ${{ needs.get-version.outputs.environment }}
  #   runs-on: [self-hosted, common]
  #   strategy:
  #     matrix:
  #       include:
  #         - distrib: el8
  #           arch: amd64
  #         - distrib: el9
  #           arch: amd64

  #   name: deliver ${{ matrix.distrib }}

  #   steps:
  #     - name: Checkout sources
  #       uses: actions/checkout@v4

  #     - name: Publish RPM packages
  #       uses: ./.github/actions/delivery
  #       with:
  #         module_name: collect
  #         distrib: ${{ matrix.distrib }}
  #         version: ${{ needs.get-version.outputs.version }}
  #         artifactory_token: ${{ secrets.ARTIFACTORY_ACCESS_TOKEN }}
  #         cache_key: cache-${{ github.sha }}-rpm-centreon-collect-${{ matrix.distrib }}-${{ matrix.arch }}-${{ github.head_ref || github.ref_name }}
  #         stability: ${{ needs.get-version.outputs.stability }}

  # deliver-deb:
  #   if: ${{ contains(fromJson('["testing", "stable"]'), needs.get-version.outputs.stability) }}
  #   needs: [get-version, package]
  #   environment: ${{ needs.get-version.outputs.environment }}
  #   runs-on: [self-hosted, common]
  #   strategy:
  #     matrix:
  #       include:
  #         - distrib: bullseye
  #           arch: amd64
  #         - distrib: bullseye
  #           arch: arm64

  #   name: deliver ${{ matrix.distrib }}

  #   steps:
  #     - name: Checkout sources
  #       uses: actions/checkout@v4

  #     - name: Publish DEB packages
  #       uses: ./.github/actions/delivery
  #       with:
  #         module_name: collect
  #         distrib: ${{ matrix.distrib }}
  #         version: ${{ needs.get-version.outputs.version }}
  #         artifactory_token: ${{ secrets.ARTIFACTORY_ACCESS_TOKEN }}
  #         cache_key: cache-${{ github.sha }}-deb-centreon-collect-${{ matrix.distrib }}-${{ matrix.arch }}-${{ github.head_ref || github.ref_name }}
  #         stability: ${{ needs.get-version.outputs.stability }}

  # promote:
  #   needs: [get-version]
  #   if: ${{ contains(fromJson('["stable"]'), needs.get-version.outputs.stability) }}
  #   runs-on: [self-hosted, common]
  #   strategy:
  #     matrix:
  #       distrib: [el8, el9, bullseye]

  #   steps:
  #     - name: Checkout sources
  #       uses: actions/checkout@v4

  #     - name: Promote ${{ matrix.distrib }} to stable
  #       uses: ./.github/actions/promote-to-stable
  #       with:
  #         artifactory_token: ${{ secrets.ARTIFACTORY_ACCESS_TOKEN }}
  #         module_name: collect
  #         distrib: ${{ matrix.distrib }}
  #         major_version: ${{ needs.get-version.outputs.version }}
  #         minor_version: ${{ needs.get-version.outputs.patch }}
  #         stability: ${{ needs.get-version.outputs.stability }}
  #         repository_name: standard<|MERGE_RESOLUTION|>--- conflicted
+++ resolved
@@ -46,23 +46,6 @@
   get-version:
     uses: ./.github/workflows/get-version.yml
 
-<<<<<<< HEAD
-  # veracode-analysis:
-  #   needs: [get-version]
-  #   uses: ./.github/workflows/veracode-analysis.yml
-  #   with:
-  #     module_name: centreon-collect
-  #     major_version: ${{ needs.get-version.outputs.version }}
-  #     minor_version: ${{ needs.get-version.outputs.patch }}
-  #     stability: ${{ needs.get-version.outputs.stability }}
-  #     img_version: ${{ needs.get-version.outputs.img_version }}
-  #   secrets:
-  #     veracode_api_id: ${{ secrets.VERACODE_API_ID_COLL }}
-  #     veracode_api_key: ${{ secrets.VERACODE_API_KEY_COLL }}
-  #     veracode_srcclr_token: ${{ secrets.VERACODE_SRCCLR_TOKEN }}
-  #     docker_registry_id: ${{ secrets.DOCKER_REGISTRY_ID }}
-  #     docker_registry_passwd: ${{ secrets.DOCKER_REGISTRY_PASSWD }}
-
   # unit-test:
   #   needs: [get-version]
   #   if: ${{ ! contains(fromJson('["stable"]'), needs.get-version.outputs.stability) }}
@@ -92,37 +75,6 @@
   #         script_name: /src/.github/scripts/collect-unit-tests
   #         image_name: centreon-collect-${{ matrix.image }}
   #         image_version: ${{ needs.get-version.outputs.img_version }}
-=======
-  unit-test:
-    needs: [get-version]
-    if: ${{ ! contains(fromJson('["stable"]'), needs.get-version.outputs.stability) }}
-    runs-on: [self-hosted, collect]
-
-    strategy:
-      fail-fast: false
-      matrix:
-        image: [alma8, alma9, debian-bullseye]
-    name: unit test ${{ matrix.image }}
-
-    steps:
-      - name: Checkout sources
-        uses: actions/checkout@v4
-
-      - name: Login to Registry
-        uses: docker/login-action@v2
-        with:
-          registry: ${{ vars.DOCKER_INTERNAL_REGISTRY_URL }}
-          username: ${{ secrets.DOCKER_REGISTRY_ID }}
-          password: ${{ secrets.DOCKER_REGISTRY_PASSWD }}
-
-      - name: Test ${{ matrix.image }}
-        uses: ./.github/actions/runner-docker
-        with:
-          registry_url: ${{ vars.DOCKER_INTERNAL_REGISTRY_URL }}
-          script_name: /src/.github/scripts/collect-unit-tests
-          image_name: centreon-collect-${{ matrix.image }}
-          image_version: ${{ needs.get-version.outputs.img_version }}
->>>>>>> 88cda97b
 
   package:
     needs: [get-version]
