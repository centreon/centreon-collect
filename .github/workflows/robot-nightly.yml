--- conflicted
+++ resolved
@@ -74,8 +74,8 @@
     container:
       image: docker.centreon.com/${{ matrix.image }}:${{ needs.create-version.outputs.imgversion }}
       credentials:
-        username: ${{ secrets.REPOS_USERNAME }}
-        password: ${{ secrets.REPOS_PASSWORD }}
+        username: ${{ secrets.AUTOMATION_USERNAME }}
+        password: ${{ secrets.ARTIFACTORY_ACCESS_TOKEN }}
 
     steps:
       - name: Checkout sources
@@ -85,25 +85,14 @@
         uses: actions/cache@v3
         with:
           path: ./*.rpm
-<<<<<<< HEAD
           key: cache-${{ github.sha }}-rpmbuild-centreon-collect-${{ matrix.distrib }}-${{ github.head_ref || github.ref_name }}
-=======
-          key: cache-${{ github.sha }}-${{ github.run_id }}-rpmbuild-centreon-collect-${{ matrix.distrib }}
-          restore-keys: cache-${{ github.sha }}-${{ github.run_id }}-rpmbuild-centreon-collect-${{ matrix.distrib }}
-
-      - name: Login to Registry
-        uses: docker/login-action@v2
-        with:
-          registry: ${{ env.REGISTRY }}
-          username: ${{ secrets.AUTOMATION_USERNAME }}
-          password: ${{ secrets.ARTIFACTORY_ACCESS_TOKEN }}
->>>>>>> 7e6bd120
 
       - name: Tests robot (Alma9)
         run: bash ./ci/scripts/collect-test-robot.sh
         shell: bash
 
-      - name: Send report to commit
+      - if: always()
+        name: Send report to commit
         uses: joonvena/robotframework-reporter-action@v2.1
         with:
           gh_access_token: ${{ secrets.GITHUB_TOKEN }}
@@ -111,18 +100,13 @@
 
   deliver-rpm:
     needs: [robot-test, create-version]
-    env:
-      version: ${{ needs.create-version.outputs.version }}
-      success: ${{ needs.robot-test.outputs.success }}
     runs-on: [self-hosted, common]
     strategy:
       matrix:
         distrib: [el8, el9]
     name: deliver ${{ matrix.distrib }}
+
     steps:
-      - name: Tests in success
-        if: ${{ env.success }} != 1
-        run: exit 1
       - name: Checkout sources
         uses: actions/checkout@v3
 
@@ -130,7 +114,7 @@
         uses: ./.github/actions/delivery
         with:
           distrib: ${{ matrix.distrib }}
-          version: ${{ env.version }}
+          version: ${{ needs.create-version.outputs.version }}
           minor_version: ${{ needs.create-version.outputs.patch }}
           release: ${{ needs.create-version.outputs.release }}
           module_name: centreon-collect
@@ -146,18 +130,13 @@
 
   deliver-deb:
     needs: [robot-test, create-version]
-    env:
-      version: ${{ needs.create-version.outputs.version }}
-      success: ${{ needs.robot-test.outputs.success }}
     runs-on: [self-hosted, common]
     strategy:
       matrix:
         distrib: [bullseye]
     name: deliver ${{ matrix.distrib }}
+
     steps:
-      - name: Tests in success
-        if: ${{ env.success }} != 1
-        run: exit 1
       - name: Checkout sources
         uses: actions/checkout@v3
 
@@ -166,8 +145,8 @@
         with:
           distrib: ${{ matrix.distrib }}
           repository_name: standard
-          version: ${{ env.version }}
+          version: ${{ needs.create-version.outputs.version }}
           repos_username: ${{ secrets.NEXUS_USERNAME }}
           repos_password: ${{ secrets.NEXUS_PASSWORD }}
           artifactory_token: ${{ secrets.ARTIFACTORY_ACCESS_TOKEN }}
-          cache_key: cache-${{ github.sha }}-debbuild-centreon-collect-${{ matrix.distrib }}-${{ github.head_ref || github.ref_name }}
+          cache_key: cache-${{ github.sha }}-debbuild-centreon-collect-${{ matrix.distrib }}-${{ github.head_ref || github.ref_name }}