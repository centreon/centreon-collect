name: centreon collect nightly robot

on:
  workflow_dispatch:
<<<<<<< HEAD
  pull_request:
    paths:
      - '.github/workflows/robot-nightly.yml'
=======
  #pull_request:
   # paths:
    #  - '.github/workflows/robot-nightly.yml'
>>>>>>> 66321a1d
  schedule:
    - cron: '0 0 * * *'

jobs:
  robot-test:
    runs-on: [self-hosted, collect]
    strategy:
      matrix:
        # branch: [develop, master]
        include:
          - image: centreon-collect-centos7
            distrib: el7
            folder_report: tests/
          - image: centreon-collect-alma8
            distrib: el8
            folder_report: tests/
    steps:
      - name: Checkout sources
        uses: actions/checkout@v3

      - id: version
        run: |
          IMG_VERSION=$(md5sum conanfile.txt | awk '{print substr($1, 0, 8)}')
          echo "imgversion=$IMG_VERSION" >> $GITHUB_ENV
          VERSION=$(awk '$1 ~ "COLLECT_MAJOR" {maj=substr($2, 1, length($2)-1)} $1 ~ "COLLECT_MINOR" {min=substr($2, 1, length($2)-1) ; print maj "." min}' CMakeLists.txt)
          PATCH=$(awk '$1 ~ "COLLECT_PATCH" {print substr($2, 1, length($2) - 1)}' CMakeLists.txt)
          echo "version=$VERSION" >> $GITHUB_ENV
          echo "patch=$PATCH" >> $GITHUB_ENV

          if [[ -z "$GITHUB_HEAD_REF" ]] ; then
            BRANCHNAME="$GITHUB_REF_NAME"
          else
            BRANCHNAME="$GITHUB_HEAD_REF"
          fi
          case "$BRANCHNAME" in
            master | [2-9][0-9].[0-9][0-9].x | release* | hotfix*)
              echo "release=$GITHUB_RUN_ATTEMPT" >> $GITHUB_ENV
              ;;
            *)
              echo "release=`date +%s`.`echo ${{ github.sha }} | cut -c -7`" >> $GITHUB_OUTPUT
              echo "release=`date +%s`.`echo ${{ github.sha }} | cut -c -7`" >> $GITHUB_ENV
              ;;
          esac
        shell: bash

      - name: Install RPM packages
        uses: ./.github/actions/get-packages
        with:
          distrib: ${{ matrix.distrib }}
          repos_username: ${{ secrets.REPOS_USERNAME }}
          repos_password: ${{ secrets.REPOS_PASSWORD }}
          version: ${{ env.version }}
          patch: ${{ env.patch }}
          release: ${{ env.release }}
          cache_key: cache-${{ github.sha }}-${{ github.run_id }}

      - name: Login to Registry
        uses: docker/login-action@v2
        with:
          registry: ${{ vars.DOCKER_INTERNAL_REGISTRY_URL }}
          username: ${{ secrets.DOCKER_REGISTRY_ID }}
          password: ${{ secrets.DOCKER_REGISTRY_PASSWD }}

      - name: Tests robot (Centos7, Alma8)
        uses: ./.github/actions/runner-docker
        with:
          registry_url: ${{ vars.DOCKER_INTERNAL_REGISTRY_URL }}
          script_name: /src/ci/scripts/collect-test-robot
          image_name: ${{ matrix.image }}
          image_version: ${{ env.imgversion }}

      - name: Send report to commit
        uses: joonvena/robotframework-reporter-action@v2
        with:
          gh_access_token: ${{ secrets.GITHUB_TOKEN }}
          report_path: ${{ matrix.folder_report }}<|MERGE_RESOLUTION|>--- conflicted
+++ resolved
@@ -2,15 +2,9 @@
 
 on:
   workflow_dispatch:
-<<<<<<< HEAD
-  pull_request:
-    paths:
-      - '.github/workflows/robot-nightly.yml'
-=======
   #pull_request:
    # paths:
     #  - '.github/workflows/robot-nightly.yml'
->>>>>>> 66321a1d
   schedule:
     - cron: '0 0 * * *'
 
