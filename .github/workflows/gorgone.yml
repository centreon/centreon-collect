name: gorgone

concurrency:
  group: ${{ github.workflow }}-${{ github.head_ref || github.run_id }}
  cancel-in-progress: true

on:
  workflow_dispatch:
  pull_request:
    types:
      - opened
      - synchronize
      - reopened
      - ready_for_review
    paths:
      - "gorgone/**"
      - "perl-libs/**"
      - "!gorgone/tests/**"
      - "!gorgone/veracode.json"
      - "!gorgone/.veracode-exclusions"
  push:
    branches:
      - develop
      - dev-[2-9][0-9].[0-9][0-9].x
      - master
      - "[2-9][0-9].[0-9][0-9].x"
    paths:
      - "gorgone/**"
      - "perl-libs/**"
      - "!gorgone/tests/**"
      - "!gorgone/veracode.json"
      - "!gorgone/.veracode-exclusions"

env:
  base_directory: gorgone

jobs:
  get-environment:
    uses: ./.github/workflows/get-environment.yml
    with:
      version_file: gorgone/.version

  veracode-analysis:
    needs: [get-environment]
    if: ${{ needs.get-environment.outputs.is_targeting_feature_branch != 'true' && github.event.pull_request.draft != 'true' }}
    uses: ./.github/workflows/veracode-analysis.yml
    with:
      module_directory: gorgone
      module_name: centreon-gorgone
      major_version: ${{ needs.get-environment.outputs.major_version }}
      minor_version: ${{ needs.get-environment.outputs.minor_version }}
      img_version: ${{ needs.get-environment.outputs.img_version }}
    secrets:
      veracode_api_id: ${{ secrets.VERACODE_API_ID_GORG }}
      veracode_api_key: ${{ secrets.VERACODE_API_KEY_GORG }}
      veracode_srcclr_token: ${{ secrets.VERACODE_SRCCLR_TOKEN }}
      docker_registry_id: ${{ secrets.HARBOR_CENTREON_PULL_USERNAME }}
      docker_registry_passwd: ${{ secrets.HARBOR_CENTREON_PULL_TOKEN }}

  package:
    needs: [get-environment]
    if: ${{ needs.get-environment.outputs.stability != 'stable' }}

    strategy:
      fail-fast: false
      matrix:
        distrib: [el8, el9, bookworm]  # No ubuntu in 24.10, 24.11 or later for now
        include:
          - package_extension: rpm
            image: packaging-nfpm-alma8
            distrib: el8
          - package_extension: rpm
            image: packaging-nfpm-alma9
            distrib: el9
          - package_extension: deb
            image: packaging-nfpm-bookworm
            distrib: bookworm
          - package_extension: deb
            image: packaging-nfpm-jammy
            distrib: jammy

    runs-on: ubuntu-24.04

    container:
      image: ${{ vars.DOCKER_INTERNAL_REGISTRY_URL }}/${{ matrix.image }}:${{ needs.get-environment.outputs.major_version }}
      credentials:
        username: ${{ secrets.HARBOR_CENTREON_PULL_USERNAME }}
        password: ${{ secrets.HARBOR_CENTREON_PULL_TOKEN }}

    name: package ${{ matrix.distrib }}

    steps:
      - name: Checkout sources
        uses: actions/checkout@d632683dd7b4114ad314bca15554477dd762a938 # v4.2.0

      - name: Set package version and paths according to distrib
        run: |
          if [[ "${{ matrix.package_extension }}" == "deb" ]]; then
            PERL_VENDORLIB="/usr/share/perl5"
          else
            PERL_VENDORLIB="/usr/share/perl5/vendor_perl"
          fi
          echo "PERL_VENDORLIB=$PERL_VENDORLIB" >> $GITHUB_ENV
        shell: bash

      - name: Generate selinux binaries
        if: ${{ matrix.package_extension == 'rpm' }}
        run: |
          cd gorgone/selinux
          sed -i "s/@VERSION@/${{ needs.get-environment.outputs.major_version }}.${{ needs.get-environment.outputs.minor_version }}/g" centreon-gorgoned.te
          make -f /usr/share/selinux/devel/Makefile
        shell: bash

      - name: Remove selinux packaging files on debian
        if: ${{ matrix.package_extension == 'deb' }}
        run: rm -f gorgone/packaging/*-selinux.yaml
        shell: bash

      - name: Package
        uses: ./.github/actions/package
        with:
          nfpm_file_pattern: "gorgone/packaging/*.yaml perl-libs/packaging/*.yaml"
          distrib: ${{ matrix.distrib }}
          package_extension: ${{ matrix.package_extension }}
          major_version: ${{ needs.get-environment.outputs.major_version }}
          minor_version: ${{ needs.get-environment.outputs.minor_version }}
          release: ${{ needs.get-environment.outputs.release }}
          arch: all
          commit_hash: ${{ github.sha }}
          cache_key: ${{ github.sha }}-${{ github.run_id }}-${{ matrix.package_extension }}-${{ matrix.distrib }}
          rpm_gpg_key: ${{ secrets.RPM_GPG_SIGNING_KEY }}
          rpm_gpg_signing_key_id: ${{ secrets.RPM_GPG_SIGNING_KEY_ID }}
          rpm_gpg_signing_passphrase: ${{ secrets.RPM_GPG_SIGNING_PASSPHRASE }}
          stability: ${{ needs.get-environment.outputs.stability }}

  test-gorgone:
    if: false
    needs: [get-environment, package]

    strategy:
      fail-fast: false
      matrix:
        distrib: [el8, el9, bookworm]  # No ubuntu in 24.10, 24.11 or later for now
        include:
          - package_extension: rpm
            image: gorgone-testing-alma8
            distrib: el8
          - package_extension: rpm
            image: gorgone-testing-alma9
            distrib: el9
          - package_extension: deb
            image: gorgone-testing-jammy
            distrib: jammy
          - package_extension: deb
            image: gorgone-testing-bookworm
            distrib: bookworm

    runs-on: ubuntu-24.04
    container:
      image: ${{ vars.DOCKER_INTERNAL_REGISTRY_URL }}/${{ matrix.image }}:${{ needs.get-environment.outputs.gorgone_docker_version }}
      credentials:
        username: ${{ secrets.HARBOR_CENTREON_PULL_USERNAME }}
        password: ${{ secrets.HARBOR_CENTREON_PULL_TOKEN }}

    services:
      mariadb:
        image: mariadb:latest
        ports:
          - 3306
        env:
          MYSQL_USER: centreon
          MYSQL_PASSWORD: password
          MYSQL_ROOT_PASSWORD: password

    steps:
      - name: Get linked branch of centreon repository
        id: centreon_repo_linked_branch
        run: |
          CENTREON_REPO_LINKED_BRANCH=$(git ls-remote -h https://github.com/centreon/centreon.git | grep -E "refs/heads/dev-${{ needs.get-environment.outputs.major_version }}\.x$" >/dev/null 2>&1 && echo "dev-${{ needs.get-environment.outputs.major_version }}.x" || echo develop)

          GIT_BRANCH_EXISTS=$(git ls-remote -h https://github.com/centreon/centreon.git | grep -E "refs/heads/${{ github.head_ref || github.ref_name }}$" >/dev/null 2>&1 && echo yes || echo no)
          if [[ "$GIT_BRANCH_EXISTS" == "yes" ]]; then
            CENTREON_REPO_LINKED_BRANCH="${{ github.head_ref || github.ref_name }}"
          fi

          echo "linked_branch=$CENTREON_REPO_LINKED_BRANCH" >> $GITHUB_OUTPUT
        shell: bash

      - name: Checkout sources
        uses: actions/checkout@d632683dd7b4114ad314bca15554477dd762a938 # v4.2.0

      - name: Checkout sources
        uses: actions/checkout@d632683dd7b4114ad314bca15554477dd762a938 # v4.2.0
        with:
          repository: centreon/centreon
          path: centreon
          ref: ${{ steps.centreon_repo_linked_branch.outputs.linked_branch }}
          sparse-checkout: |
            centreon/www/install/createTables.sql
            centreon/www/install/createTablesCentstorage.sql

      - name: get cached gorgone and perl-libs package
        uses: actions/cache/restore@0c45773b623bea8c8e75f6c82b208c3cf94ea4f9 # v4.0.2
        with:
          path: ./*.${{ matrix.package_extension }}
          key: ${{ github.sha }}-${{ github.run_id }}-${{ matrix.package_extension }}-${{ matrix.distrib }}
          fail-on-cache-miss: true

      - name: Parse distrib name
        id: parse-distrib
        uses: ./.github/actions/parse-distrib
        with:
          distrib: ${{ matrix.distrib }}

      - name: Install gorgone from just built package
        shell: bash
        run: |
          if [[ "${{ matrix.package_extension }}" == "deb" ]]; then
            apt update
<<<<<<< HEAD
            apt install -y ./centreon-gorgone*.deb ./centreon-perl-libs-common*.deb
          else
            dnf install -y ./centreon-gorgone*.rpm ./centreon-perl-libs-common*.rpm
=======
            apt install -y ./centreon-gorgone*${{ steps.parse-distrib.outputs.package_distrib_name }}*
          else
            dnf install -y ./centreon-gorgone*${{ steps.parse-distrib.outputs.package_distrib_name }}* ./centreon-gorgone-centreon-config*${{ steps.parse-distrib.outputs.package_distrib_name }}*
            # in el8 at least, there is a package for the configuration and a package for the actual code.
            # this is not the case for debian, and for now I don't know why it was made any different between the 2 Os.
>>>>>>> d58be5a7
          fi

      - name: Create databases
        run: |
          mysql -h mariadb -u root -ppassword -e "CREATE DATABASE \`centreon\`"
          mysql -h mariadb -u root -ppassword -e "CREATE DATABASE \`centreon-storage\`"
          mysql -h mariadb -u root -ppassword -e "GRANT ALL PRIVILEGES ON centreon.* TO 'centreon'@'%'"
          mysql -h mariadb -u root -ppassword -e "GRANT ALL PRIVILEGES ON  \`centreon-storage\`.* TO 'centreon'@'%'"
          mysql -h mariadb -u root -ppassword 'centreon' < centreon/centreon/www/install/createTables.sql
          mysql -h mariadb -u root -ppassword 'centreon-storage' < centreon/centreon/www/install/createTablesCentstorage.sql

      - name: Run tests
        run: robot -v 'DBHOST:mariadb' -v 'DBNAME:centreon' -v 'DBNAME_STORAGE:centreon-storage' -v 'DBUSER:centreon' gorgone/tests

      - name: Upload gorgone and robot debug artifacts
        if: failure()
        uses: actions/upload-artifact@0b2256b8c012f0828dc542b3febcab082c67f72b # v4.3.4
        with:
          name: gorgone-debug-${{ matrix.distrib }}
          path: |
            log.html
            /var/log/centreon-gorgone
            /etc/centreon-gorgone
          retention-days: 1

  deliver-sources:
    runs-on: [self-hosted, common]
    needs: [get-environment, package]
    if: ${{ contains(fromJson('["stable"]'), needs.get-environment.outputs.stability) && github.event_name != 'workflow_dispatch' }}

    steps:
      - name: Checkout sources
        uses: actions/checkout@d632683dd7b4114ad314bca15554477dd762a938 # v4.2.0

      - name: Deliver sources
        uses: ./.github/actions/release-sources
        with:
          bucket_directory: centreon-gorgone
          module_directory: gorgone
          module_name: centreon-gorgone
          major_version: ${{ needs.get-environment.outputs.major_version }}
          minor_version: ${{ needs.get-environment.outputs.minor_version }}
          token_download_centreon_com: ${{ secrets.TOKEN_DOWNLOAD_CENTREON_COM }}

  deliver-rpm:
    runs-on: [self-hosted, common]
    needs: [get-environment, package]
    if: ${{ contains(fromJson('["testing", "unstable"]'), needs.get-environment.outputs.stability) }}

    strategy:
      matrix:
        distrib: [el8, el9]

    steps:
      - name: Checkout sources
        uses: actions/checkout@d632683dd7b4114ad314bca15554477dd762a938 # v4.2.0

      - name: Delivery
        uses: ./.github/actions/rpm-delivery
        with:
          module_name: gorgone
          distrib: ${{ matrix.distrib }}
          version: ${{ needs.get-environment.outputs.major_version }}
          artifactory_token: ${{ secrets.ARTIFACTORY_ACCESS_TOKEN }}
          cache_key: ${{ github.sha }}-${{ github.run_id }}-rpm-${{ matrix.distrib }}
          stability: ${{ needs.get-environment.outputs.stability }}
          release_type: ${{ needs.get-environment.outputs.release_type }}
          is_cloud: ${{ needs.get-environment.outputs.is_cloud }}

  deliver-deb:
    runs-on: [self-hosted, common]
    needs: [get-environment, package]
    if: ${{ contains(fromJson('["testing", "unstable"]'), needs.get-environment.outputs.stability) }}

    strategy:
      matrix:
        distrib: [bookworm]  # No ubuntu in 24.10, 24.11 or later for now

    steps:
      - name: Checkout sources
        uses: actions/checkout@d632683dd7b4114ad314bca15554477dd762a938 # v4.2.0

      - name: Delivery
        uses: ./.github/actions/deb-delivery
        with:
          module_name: gorgone
          distrib: ${{ matrix.distrib }}
          version: ${{ needs.get-environment.outputs.major_version }}
          artifactory_token: ${{ secrets.ARTIFACTORY_ACCESS_TOKEN }}
          cache_key: ${{ github.sha }}-${{ github.run_id }}-deb-${{ matrix.distrib }}
          stability: ${{ needs.get-environment.outputs.stability }}
          release_type: ${{ needs.get-environment.outputs.release_type }}
          is_cloud: ${{ needs.get-environment.outputs.is_cloud }}

  promote:
    needs: [get-environment, deliver-rpm, deliver-deb]
    if: |
      (contains(fromJson('["stable", "testing"]'), needs.get-environment.outputs.stability) && github.event_name != 'workflow_dispatch') &&
      ! cancelled() &&
      ! contains(needs.*.result, 'failure') &&
      ! contains(needs.*.result, 'cancelled')
    runs-on: [self-hosted, common]
    strategy:
      matrix:
        distrib: [el8, el9, bookworm]

    steps:
      - name: Checkout sources
        uses: actions/checkout@d632683dd7b4114ad314bca15554477dd762a938 # v4.2.0

      - name: Promote ${{ matrix.distrib }} to stable
        uses: ./.github/actions/promote-to-stable
        with:
          artifactory_token: ${{ secrets.ARTIFACTORY_ACCESS_TOKEN }}
          module_name: gorgone
          distrib: ${{ matrix.distrib }}
          major_version: ${{ needs.get-environment.outputs.major_version }}
          stability: ${{ needs.get-environment.outputs.stability }}
          github_ref_name: ${{ github.ref_name }}
          release_type: ${{ needs.get-environment.outputs.release_type }}
          is_cloud: ${{ needs.get-environment.outputs.is_cloud }}<|MERGE_RESOLUTION|>--- conflicted
+++ resolved
@@ -217,17 +217,12 @@
         run: |
           if [[ "${{ matrix.package_extension }}" == "deb" ]]; then
             apt update
-<<<<<<< HEAD
-            apt install -y ./centreon-gorgone*.deb ./centreon-perl-libs-common*.deb
+            apt install -y ./centreon-gorgone*.deb ./centreon-perl-libs-common*${{ steps.parse-distrib.outputs.package_distrib_name }}*
           else
-            dnf install -y ./centreon-gorgone*.rpm ./centreon-perl-libs-common*.rpm
-=======
-            apt install -y ./centreon-gorgone*${{ steps.parse-distrib.outputs.package_distrib_name }}*
-          else
-            dnf install -y ./centreon-gorgone*${{ steps.parse-distrib.outputs.package_distrib_name }}* ./centreon-gorgone-centreon-config*${{ steps.parse-distrib.outputs.package_distrib_name }}*
+            dnf install -y ./centreon-gorgone*.rpm  ./centreon-gorgone-centreon-config*${{ steps.parse-distrib.outputs.package_distrib_name }}* ./centreon-perl-libs-common*${{ steps.parse-distrib.outputs.package_distrib_name }}*
             # in el8 at least, there is a package for the configuration and a package for the actual code.
             # this is not the case for debian, and for now I don't know why it was made any different between the 2 Os.
->>>>>>> d58be5a7
+
           fi
 
       - name: Create databases
