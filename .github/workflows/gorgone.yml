--- conflicted
+++ resolved
@@ -60,6 +60,7 @@
 
     strategy:
       fail-fast: false
+     
       matrix:
         distrib: [el8, el9, bullseye, bookworm, jammy]
         include:
@@ -139,11 +140,7 @@
     strategy:
       fail-fast: false
       matrix:
-<<<<<<< HEAD
-        distrib: [el8, bullseye, jammy]
-=======
-        distrib: [el8, bullseye, bookworm]
->>>>>>> 7fccf2a8
+        distrib: [el8, bullseye, bookworm, jammy]
         include:
           - package_extension: rpm
             image: gorgone-testing-alma8
@@ -152,13 +149,12 @@
             image: gorgone-testing-bullseye
             distrib: bullseye
           - package_extension: deb
-<<<<<<< HEAD
             image: gorgone-testing-jammy
             distrib: jammy
-=======
+          - package_extension: deb
             image: gorgone-testing-bookworm
             distrib: bookworm
->>>>>>> 7fccf2a8
+
     runs-on: ubuntu-22.04
     container:
       image: ${{ vars.DOCKER_INTERNAL_REGISTRY_URL }}/${{ matrix.image }}:${{ needs.get-version.outputs.major_version }}
