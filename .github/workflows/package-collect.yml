name: Centreon collect packaging

on:
  workflow_call:
    inputs:
      version:
        required: true
        type: string
      img_version:
        required: true
        type: string
      release:
        required: true
        type: string
      commit_hash:
        required: true
        type: string

jobs:
  package:

    strategy:
      fail-fast: false
      matrix:
        include:
          # - image: centreon-collect-alma8
          #   distrib: el8
          #   package_extension: rpm
          #   runner: collect
          #   arch: amd64
          - image: centreon-collect-alma9
            distrib: el9
            package_extension: rpm
            runner: collect
            arch: amd64
          # - image: centreon-collect-debian-bullseye
          #   distrib: bullseye
          #   package_extension: deb
          #   runner: collect
          #   arch: amd64
          # - image: centreon-collect-debian-bullseye-arm64
          #   distrib: bullseye
          #   package_extension: deb
          #   runner: collect-arm64
          #   arch: arm64

    runs-on: ${{ fromJson(format('["self-hosted", "{0}"]', matrix.runner)) }}

    container:
      image: ${{ vars.DOCKER_INTERNAL_REGISTRY_URL }}/${{ matrix.image }}:${{ inputs.img_version }}
      credentials:
        username: ${{ secrets.DOCKER_REGISTRY_ID }}
        password: ${{ secrets.DOCKER_REGISTRY_PASSWD }}

    name: package ${{ matrix.distrib }} ${{ matrix.arch }}

    env:
      SCCACHE_GHA_ENABLED: "true"

    steps:
      - name: Checkout sources
        uses: actions/checkout@v4

      - name: Generate selinux binaries
        if: ${{ matrix.package_extension == 'rpm' }}
        run: |
          cd selinux
          for MODULE in "centreon-engine" "centreon-broker"; do
            cd $MODULE
            sed -i "s/@VERSION@/${{ inputs.version }}/g" $MODULE.te
            make -f /usr/share/selinux/devel/Makefile
            cd -
          done
        shell: bash

      - name: Remove selinux packaging files on debian
        if: ${{ matrix.package_extension == 'deb' }}
        run: rm -f packaging/*-selinux.yaml
        shell: bash

      # - name: Remove selinux packaging files on debian
      #   if: ${{ matrix.package_extension == 'rpm' }}
      #   run: yum install -y ccache
      #   shell: bash

      # - name: ccache
      #   uses: hendrikmuhs/ccache-action@v1
      #   with:
      #     key: ccache-${{ matrix.distrib }}-${{ matrix.arch }}
      #     verbose: 2

      # - name: configure ccache
      #   run: |
      #     set -x

      #     whereis ccache

      #     #cp -f /usr/bin/ccache /bin/gcc
      #     #ln -s ccache /usr/local/bin/g++

      #     #cp -f /usr/bin/ccache /bin/c++
      #     #cp -f /usr/bin/ccache /bin/g++
      #     #cp -f /usr/bin/ccache /bin/gcc
      #     #cp -f /usr/bin/ccache /usr/bin/cc
      #     #cp -f /usr/bin/ccache /usr/bin/gcc
      #     #ln -s ccache /bin/c++
      #     #ln -s ccache /usr/local/bin/g++

      #     #export CC="/usr/bin/cc"

      #     #ls /usr/bin/g*
      #     #ls /usr/bin/c*

      #     #rm -f /bin/cc
      #     #ln -s /usr/bin/ccache /bin/cc

      #     #rm -f /usr/bin/cc
      #     #ln -s /usr/bin/ccache /usr/bin/cc

      #     #rm -f /usr/bin/gcc
      #     #ln -s /usr/bin/ccache /usr/bin/gcc

      #     #rm -f /usr/bin/c++
      #     #ln -s /usr/bin/ccache /usr/bin/c++

      #     whereis cc
      #   shell: bash

      - name: Run sccache-cache
        uses: mozilla-actions/sccache-action@v0.0.3

      - name: Restore cache sccache
        uses: actions/cache/restore@v3
        with:
          path: /sccache
          key: sccache-${{ matrix.distrib }}-${{ matrix.arch }}

      - name: Compile sources
        run: |
          set -x

          #export CC="ccache gcc"
          #export CXX="ccache gcc++"
          #export CCACHE_CPP2=yes
          #export CCACHE_SLOPPINESS=time_macros

          ${SCCACHE_PATH} --show-stats

          sudo pip3 install conan==1.57.0 --prefix=/usr --upgrade

          sudo conan install . -s compiler.cppstd=14 -s compiler.libcxx=libstdc++11 --build=missing

          CMAKE="cmake3"
          if [ "${{ matrix.package_extension }}" = "deb" ]; then
            CMAKE="cmake"
          fi

          sudo $CMAKE \
                  -G "Ninja" \
<<<<<<< HEAD
                  -DCMAKE_C_COMPILER_LAUNCHER=${SCCACHE_PATH} \
                  -DCMAKE_CXX_COMPILER_LAUNCHER=${SCCACHE_PATH} \
=======
                  -DDEBUG_ROBOT=OFF \
>>>>>>> 88cda97b
                  -DWITH_TESTING=OFF \
                  -DWITH_BENCH=ON \
                  -DWITH_MODULE_SIMU=OFF \
                  -DCMAKE_INSTALL_PREFIX=/usr \
                  -DWITH_STARTUP_SCRIPT=systemd \
                  -DWITH_ENGINE_LOGROTATE_SCRIPT=ON \
                  -DWITH_USER_BROKER=centreon-broker \
                  -DWITH_GROUP_BROKER=centreon-broker \
                  -DWITH_USER_ENGINE=centreon-engine \
                  -DWITH_GROUP_ENGINE=centreon-engine \
                  -DWITH_VAR_DIR=/var/log/centreon-engine \
                  -DWITH_DAEMONS=ON \
                  -DWITH_CREATE_FILES=OFF \
                  -DWITH_CONFIG_FILES=ON \
                  -DCMAKE_BUILD_TYPE=RelWithDebInfo \
                  .

          sudo ninja

          ${SCCACHE_PATH} --show-stats

          #ccache -s
        shell: bash

      - name: Cache sccache
        uses: actions/cache/save@v3
        with:
          path: /sccache
          key: sccache-${{ matrix.distrib }}-${{ matrix.arch }}

      - name: Generate debug files
        run: |
          for file in $(find ./{lib/*.so,bin} -type f); do
            objcopy --only-keep-debug $file $file.debug
            objcopy --strip-debug $file
            objcopy --add-gnu-debuglink $file.debug $file
          done
        shell: bash

      - uses: ./.github/actions/package
        with:
          nfpm_file_pattern: "packaging/*.yaml"
          distrib: ${{ matrix.distrib }}
          package_extension: ${{ matrix.package_extension }}
          version: ${{ inputs.version }}
          release: ${{ inputs.release }}
          arch: ${{ matrix.arch }}
          commit_hash: ${{ inputs.commit_hash }}
          cache_key: cache-${{ github.sha }}-${{ matrix.package_extension}}-centreon-collect-${{ matrix.distrib }}-${{ matrix.arch }}-${{ github.head_ref || github.ref_name }}
          rpm_gpg_key: ${{ secrets.RPM_GPG_SIGNING_KEY }}
          rpm_gpg_signing_key_id: ${{ secrets.RPM_GPG_SIGNING_KEY_ID }}
          rpm_gpg_signing_passphrase: ${{ secrets.RPM_GPG_SIGNING_PASSPHRASE }}

      - name: Cleaning not needed packages
        shell: bash
        run: rm -rf *-debuginfo*.${{ matrix.package_extension }}

      # set condition to true if artifacts are needed
      - if: ${{ false }}
        name: Upload package artifacts
        uses: actions/upload-artifact@v3
        with:
          name: packages-${{ matrix.distrib }}-${{ matrix.arch }}
          path: ./*.${{ matrix.package_extension}}
          retention-days: 1<|MERGE_RESOLUTION|>--- conflicted
+++ resolved
@@ -157,12 +157,9 @@
 
           sudo $CMAKE \
                   -G "Ninja" \
-<<<<<<< HEAD
                   -DCMAKE_C_COMPILER_LAUNCHER=${SCCACHE_PATH} \
                   -DCMAKE_CXX_COMPILER_LAUNCHER=${SCCACHE_PATH} \
-=======
                   -DDEBUG_ROBOT=OFF \
->>>>>>> 88cda97b
                   -DWITH_TESTING=OFF \
                   -DWITH_BENCH=ON \
                   -DWITH_MODULE_SIMU=OFF \
