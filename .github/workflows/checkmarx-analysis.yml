name: Checkmarx scans
on:
  workflow_call:
    inputs:
      module_name:
        required: true
        type: string
      module_directory:
        required: false
        type: string

    secrets:
      base_uri:
        required: true
      cx_tenant:
        required: true
      cx_client_id:
        required: true
      cx_client_secret:
        required: true

jobs:
  pipeline-scan:
    name: Run a pipeline scan
    runs-on: ubuntu-24.04
    if: github.repository == 'centreon/centreon-collect'

    steps:
      - name: routing
        run: |
          # Quality gate settings
          ENABLE_QG="true"
          if [[ "${{ vars.CHECKMARX_QUALITY_GATE }}" != "yes" ]]; then
            # disabling all QG in case of incident with the service
            ENABLE_QG="false"
            echo "Skipping analysis. Caused by QG override"
          elif [[ "${{ github.event_name }}" == "pull_request" && "${{ github.event.pull_request.user.id }}" == "49699333" ]]; then
            # disabling the QG in case of pull request opened by dependabot bot
            # As dependabot will not be able to access GH secrets
            ENABLE_QG="false"
            echo "Skipping analysis. Caused by dependabot PR"
          fi

          # Check forced full scan
          SCAN_MODE="--sast-incremental"
          if [[ "${{ github.event_name }}" == "schedule" || "${{ vars.CHECKMARX_FORCE_FULL_SCAN }}" == "yes" ]]; then
            SCAN_MODE="--sast-incremental=false"
          fi

          echo "scan_mode=$SCAN_MODE" >> $GITHUB_ENV
          echo "enable_analysis=$ENABLE_QG" >> $GITHUB_ENV
          cat $GITHUB_ENV

      - name: Checkout
        if: env.enable_analysis  == 'true'
        uses: actions/checkout@11bd71901bbe5b1630ceea73d27597364c9af683 # v4.2.2

      - name: Checkmarx One CLI Action
<<<<<<< HEAD
=======
        if: env.enable_analysis  == 'true'
>>>>>>> 008819c8
        uses: checkmarx/ast-github-action@88c60148b7b9689d67eb05bf66a65bbb871f2f2c # v.2.3.20
        with:
          project_name: ${{ inputs.module_name }}
          base_uri: ${{ secrets.base_uri }}
          cx_tenant: ${{ secrets.cx_tenant }}
          cx_client_id: ${{ secrets.cx_client_id }}
          cx_client_secret: ${{ secrets.cx_client_secret }}
          source_dir: "./${{ inputs.module_directory || inputs.module_name }}"
          additional_params: --scan-types "sast,sca,api-security" ${{ env.scan_mode }}<|MERGE_RESOLUTION|>--- conflicted
+++ resolved
@@ -56,11 +56,8 @@
         uses: actions/checkout@11bd71901bbe5b1630ceea73d27597364c9af683 # v4.2.2
 
       - name: Checkmarx One CLI Action
-<<<<<<< HEAD
-=======
         if: env.enable_analysis  == 'true'
->>>>>>> 008819c8
-        uses: checkmarx/ast-github-action@88c60148b7b9689d67eb05bf66a65bbb871f2f2c # v.2.3.20
+        uses: checkmarx/ast-github-action@88c60148b7b9689d67eb05bf66a65bbb871f2f2c # v2.3.20
         with:
           project_name: ${{ inputs.module_name }}
           base_uri: ${{ secrets.base_uri }}
