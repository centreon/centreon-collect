on:
  workflow_call:
    outputs:
      img_version:
        description: "docker image version (vcpkg checksum)"
        value: ${{ jobs.get-version.outputs.img_version }}
      test_img_version:
        description: "test docker image version (checksum of database sql, script and dockerfiles)"
        value: ${{ jobs.get-version.outputs.test_img_version }}
      version:
        description: "major version"
        value: ${{ jobs.get-version.outputs.version }}
      patch:
        description: "patch version"
        value: ${{ jobs.get-version.outputs.patch }}
      release:
        description: "release"
        value: ${{ jobs.get-version.outputs.release }}
      stability:
        description: "branch stability (stable, testing, unstable, canary)"
        value: ${{ jobs.get-version.outputs.stability }}
      environment:
        description: "branch stability (stable, testing, unstable, canary)"
        value: ${{ jobs.get-version.outputs.environment }}
      release_type:
        description: "type of release (hotfix, release)"
        value: ${{ jobs.get-version.outputs.release_type }}
      release_cloud:
        description: "context of release (cloud or not cloud)"
        value: ${{ jobs.get-version.outputs.release_cloud }}

jobs:
  get-version:
    runs-on: ubuntu-22.04
    outputs:
      img_version: ${{ steps.get_version.outputs.img_version }}
      test_img_version: ${{ steps.get_version.outputs.test_img_version }}
      version: ${{ steps.get_version.outputs.version }}
      patch: ${{ steps.get_version.outputs.patch }}
      release: ${{ steps.get_version.outputs.release }}
      stability: ${{ steps.get_version.outputs.stability }}
      environment: ${{ steps.get_version.outputs.env }}
      release_type: ${{ steps.get_version.outputs.release_type }}
      release_cloud: ${{ steps.get_version.outputs.release_cloud}}

    steps:
      - uses: actions/checkout@b4ffde65f46336ab88eb53be808477a3936bae11 # v4.1.1

      - name: install gh cli on self-hosted runner
        run: |
          if ! command -v gh &> /dev/null; then
            echo "Installing GH CLI."
            type -p curl >/dev/null || (sudo apt update && sudo apt install curl -y)
            curl -fsSL https://cli.github.com/packages/githubcli-archive-keyring.gpg | sudo dd of=/usr/share/keyrings/githubcli-archive-keyring.gpg
            sudo chmod go+r /usr/share/keyrings/githubcli-archive-keyring.gpg
            echo "deb [arch=$(dpkg --print-architecture) signed-by=/usr/share/keyrings/githubcli-archive-keyring.gpg] https://cli.github.com/packages stable main" | sudo tee /etc/apt/sources.list.d/github-cli.list > /dev/null
            sudo apt update
            sudo apt install gh -y
          else
            echo "GH CLI is already installed."
          fi
        shell: bash

      - id: get_version
        run: |
          set -x
          IMG_VERSION=$( cat `ls .github/docker/Dockerfile.centreon-collect-* | grep -v test` vcpkg.json | md5sum | awk '{print substr($1, 0, 8)}')
          TEST_IMG_VERSION=$(cat .github/docker/Dockerfile.centreon-collect-*-test .github/scripts/collect-prepare-test-robot.sh resources/*.sql | md5sum | cut -c1-8)
          VERSION=$(awk '$1 ~ "COLLECT_MAJOR" {maj=substr($2, 1, length($2)-1)} $1 ~ "COLLECT_MINOR" {min=substr($2, 1, length($2)-1) ; print maj "." min}' CMakeLists.txt)
          PATCH=$(awk '$1 ~ "COLLECT_PATCH" {print substr($2, 1, length($2) - 1)}' CMakeLists.txt)
          echo "img_version=$IMG_VERSION" >> $GITHUB_OUTPUT
          echo "test_img_version=$TEST_IMG_VERSION" >> $GITHUB_OUTPUT
          echo "version=$VERSION" >> $GITHUB_OUTPUT
          echo "patch=$PATCH" >> $GITHUB_OUTPUT

          if [[ -z "$GITHUB_HEAD_REF" ]]; then
            BRANCHNAME="$GITHUB_REF_NAME"
          else
            BRANCHNAME="$GITHUB_HEAD_REF"
          fi

          echo "BRANCHNAME is: $BRANCHNAME"

          # Set default release values
          GITHUB_RELEASE_CLOUD=0
          GITHUB_RELEASE_TYPE=$(echo $BRANCHNAME |cut -d '-' -f 1)

          case "$BRANCHNAME" in
            master | [2-9][0-9].[0-9][0-9].x)
              echo "release=1" >> $GITHUB_OUTPUT
<<<<<<< HEAD
              echo "release_cloud=$GITHUB_RELEASE_CLOUD" >> $GITHUB_OUTPUT
=======
              echo "release_cloud=1" >> $GITHUB_OUTPUT
>>>>>>> fca9a289
              echo "release_type=$GITHUB_RELEASE_TYPE" >> $GITHUB_OUTPUT
              ;;
            release* | hotfix*)
            # Handle workflow_dispatch run triggers and run a dispatch ONLY for cloud release
              GITHUB_RELEASE_BRANCH_BASE_REF_NAME="$(gh pr view $BRANCHNAME -q .baseRefName --json headRefName,baseRefName,state)"
              echo "GITHUB_RELEASE_BRANCH_BASE_REF_NAME is: $GITHUB_RELEASE_BRANCH_BASE_REF_NAME"
              GITHUB_RELEASE_BRANCH_PR_STATE="$(gh pr view $BRANCHNAME -q .state --json headRefName,baseRefName,state)"
              echo "GITHUB_RELEASE_BRANCH_PR_STATE is: $GITHUB_RELEASE_BRANCH_PR_STATE"

              # Check if the release context (cloud and hotfix or cloud and release)
              if [[ "$GITHUB_RELEASE_BRANCH_BASE_REF_NAME" == "master" ]] && [[ "$GITHUB_RELEASE_BRANCH_PR_STATE" == "OPEN" ]]; then
                # Get release pull request ID
                GITHUB_RELEASE_BRANCH_PR_NUMBER="$(gh pr view $BRANCHNAME -q .[] --json number)"
                # Set release cloud to 1 (0=not-cloud, 1=cloud)
                GITHUB_RELEASE_CLOUD=1
                # Debug
                echo "GITHUB_RELEASE_TYPE is: $GITHUB_RELEASE_TYPE"
                echo "GITHUB_RELEASE_BRANCH_PR_NUMBER is: $GITHUB_RELEASE_BRANCH_PR_NUMBER" # We do leave this here as debug help.
                echo "GITHUB_RELEASE_CLOUD is: $GITHUB_RELEASE_CLOUD"
                # Github ouputs
                echo "release=`date +%s`.`echo ${{ github.sha }} | cut -c -7`" >> $GITHUB_OUTPUT
                echo "release_type=$GITHUB_RELEASE_TYPE" >> $GITHUB_OUTPUT
                echo "release_cloud=$GITHUB_RELEASE_CLOUD" >> $GITHUB_OUTPUT
              else
                echo "release=1" >> $GITHUB_OUTPUT
                echo "release_cloud=$GITHUB_RELEASE_CLOUD" >> $GITHUB_OUTPUT
                echo "release_type=$GITHUB_RELEASE_TYPE" >> $GITHUB_OUTPUT
              fi
              ;;
            *)
              echo "release=`date +%s`.`echo ${{ github.sha }} | cut -c -7`" >> $GITHUB_OUTPUT
              echo "release_cloud=$GITHUB_RELEASE_CLOUD" >> $GITHUB_OUTPUT
              echo "release_type=$GITHUB_RELEASE_TYPE" >> $GITHUB_OUTPUT
              ;;
          esac

          case "$BRANCHNAME" in
            develop | dev-[2-9][0-9].[0-9][0-9].x)
              STABILITY="unstable"
              ENV="development"
              ;;
            release* | hotfix*)
              STABILITY="testing"
              ENV="testing"
              ;;
            master | [2-9][0-9].[0-9][0-9].x)
              STABILITY="stable"
              ENV="production"
              ;;
            *)
              STABILITY="canary"
              ;;
          esac
          echo "stability=$STABILITY" >> $GITHUB_OUTPUT
          echo "env=$VERSION-$ENV" >> $GITHUB_OUTPUT
          echo "GH_ENV: $VERSION-$ENV"
        shell: bash
        env:
          GH_TOKEN: ${{ github.token }}<|MERGE_RESOLUTION|>--- conflicted
+++ resolved
@@ -86,13 +86,14 @@
           GITHUB_RELEASE_TYPE=$(echo $BRANCHNAME |cut -d '-' -f 1)
 
           case "$BRANCHNAME" in
-            master | [2-9][0-9].[0-9][0-9].x)
+            master)
               echo "release=1" >> $GITHUB_OUTPUT
-<<<<<<< HEAD
+              echo "release_cloud=1" >> $GITHUB_OUTPUT
+              echo "release_type=$GITHUB_RELEASE_TYPE" >> $GITHUB_OUTPUT
+              ;;
+            [2-9][0-9].[0-9][0-9].x)
+              echo "release=1" >> $GITHUB_OUTPUT
               echo "release_cloud=$GITHUB_RELEASE_CLOUD" >> $GITHUB_OUTPUT
-=======
-              echo "release_cloud=1" >> $GITHUB_OUTPUT
->>>>>>> fca9a289
               echo "release_type=$GITHUB_RELEASE_TYPE" >> $GITHUB_OUTPUT
               ;;
             release* | hotfix*)
