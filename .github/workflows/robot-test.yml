--- conflicted
+++ resolved
@@ -148,13 +148,8 @@
         run: |
           docker load --input ./${{ inputs.image }}
 
-<<<<<<< HEAD
       #  pam sshd authentication doesn't work with privileged containers
       - name: ${{ matrix.feature == 'connector_ssh/connector_ssh.robot' && format('Test {0} (without privileges)', matrix.feature) || format('Test {0}', matrix.feature) }}
-=======
-      - name: Test ${{ matrix.feature }}
-        if: ${{ matrix.feature != 'connector_ssh/connector_ssh.robot' }}
->>>>>>> 2c77e21a
         env:
           AWS_ACCESS_KEY_ID: ${{ secrets.collect_s3_access_key }}
           AWS_SECRET_ACCESS_KEY: ${{ secrets.collect_s3_secret_key }}
