name: lua-curl

concurrency:
  group: ${{ github.workflow }}-${{ github.head_ref || github.run_id }}
  cancel-in-progress: true

on:
  workflow_dispatch:
  pull_request:
    paths:
      - lua-curl/**
  push:
    branches:
      - develop
      - dev-[2-9][0-9].[0-9][0-9].x
      - master
      - "[2-9][0-9].[0-9][0-9].x"
    paths:
      - lua-curl/**

env:
  major_version: 0.3
  minor_version: 13
  release: 20 # 10 for openssl 1.1.1 / 20 for openssl system

jobs:
  get-environment:
    uses: ./.github/workflows/get-environment.yml

  package:
    needs: [get-environment]
    if: ${{ needs.get-environment.outputs.stability != 'stable' }}

    strategy:
      fail-fast: false
      matrix:
        include:
          - package_extension: rpm
            image: centreon-collect-alma8
            distrib: el8
            lua_version: 5.3
            runner: ubuntu-24.04
            arch: amd64
          - package_extension: rpm
            image: centreon-collect-alma9
            distrib: el9
            lua_version: 5.4
            runner: ubuntu-24.04
            arch: amd64
          - package_extension: deb
            image: centreon-collect-debian-bullseye
            distrib: bullseye
            lua_version: 5.3
            runner: ubuntu-24.04
            arch: amd64
          - package_extension: deb
            image: centreon-collect-debian-bookworm
            distrib: bookworm
            lua_version: 5.3
            runner: ubuntu-24.04
            arch: amd64
          - package_extension: deb
            image: centreon-collect-ubuntu-jammy
            distrib: jammy
            lua_version: 5.3
            runner: ubuntu-24.04
            arch: amd64
          - package_extension: deb
            image: centreon-collect-debian-bullseye-arm64
            distrib: bullseye
            lua_version: 5.3
            runner: ["self-hosted", "collect-arm64"]
            arch: arm64
          - package_extension: deb
            image: centreon-collect-debian-bookworm-arm64
            distrib: bookworm
            lua_version: 5.3
            runner: ["self-hosted", "collect-arm64"]
            arch: arm64

    runs-on: ${{ matrix.runner }}

    container:
      image: ${{ vars.DOCKER_INTERNAL_REGISTRY_URL }}/${{ matrix.image }}:${{ needs.get-environment.outputs.img_version }}
      credentials:
        username: ${{ secrets.HARBOR_CENTREON_PULL_USERNAME }}
        password: ${{ secrets.HARBOR_CENTREON_PULL_TOKEN }}

    name: package ${{ matrix.distrib }} ${{ matrix.arch }}

    steps:
      - name: Checkout sources
        uses: actions/checkout@692973e3d937129bcbf40652eb9f2f61becf3332 # v4.1.7

      - name: Checkout sources of lua-curl
        uses: actions/checkout@692973e3d937129bcbf40652eb9f2f61becf3332 # v4.1.7
        with:
          repository: Lua-cURL/Lua-cURLv3
          path: lua-curl-src
          ref: v${{ env.major_version }}.${{ env.minor_version }}

      - name: Compile lua-curl and prepare packaging
        run: |
          if [ "${{ matrix.package_extension }}" == "rpm" ]; then
            dnf install -y dnf-plugins-core
            if [ "${{ matrix.distrib }}" == "el8" ]; then
              dnf config-manager --set-enabled powertools
            else
              dnf config-manager --set-enabled crb
            fi
            dnf install -y make gcc openssl openssl-devel libcurl-devel lua lua-devel
            cd lua-curl-src
            make
            cd ..
          else
            apt-get update
            apt-get install -y make openssl libssl-dev libcurl4-openssl-dev lua${{ matrix.lua_version }} liblua${{ matrix.lua_version }} liblua${{ matrix.lua_version }}-dev
            cd lua-curl-src
            make LUA_IMPL=lua${{ matrix.lua_version }} LUA_INC=/usr/include/lua${{ matrix.lua_version }}
            cd ..
          fi

          sed -i "s/@luaver@/${{ matrix.lua_version }}/g" lua-curl/packaging/lua-curl.yaml
        shell: bash

      - name: Package
        uses: ./.github/actions/package
        with:
          nfpm_file_pattern: "lua-curl/packaging/lua-curl.yaml"
          distrib: ${{ matrix.distrib }}
          package_extension: ${{ matrix.package_extension }}
          major_version: ${{ env.major_version }}
          minor_version: ${{ env.minor_version }}
          release: ${{ env.release }}
          arch: ${{ matrix.arch }}
          commit_hash: ${{ github.sha }}
          cache_key: ${{ github.sha }}-${{ github.run_id }}-${{ matrix.package_extension }}-lua-curl-${{ matrix.distrib }}-${{ matrix.arch }}
          rpm_gpg_key: ${{ secrets.RPM_GPG_SIGNING_KEY }}
          rpm_gpg_signing_key_id: ${{ secrets.RPM_GPG_SIGNING_KEY_ID }}
          rpm_gpg_signing_passphrase: ${{ secrets.RPM_GPG_SIGNING_PASSPHRASE }}
          stability: ${{ needs.get-environment.outputs.stability }}

  deliver-rpm:
    if: ${{ contains(fromJson('["testing", "unstable"]'), needs.get-environment.outputs.stability) }}
    needs: [get-environment, package]
    runs-on: ubuntu-24.04
    strategy:
      matrix:
        include:
          - distrib: el8
            arch: amd64
          - distrib: el9
            arch: amd64
    name: deliver ${{ matrix.distrib }} ${{ matrix.arch }}

    steps:
      - name: Checkout sources
        uses: actions/checkout@692973e3d937129bcbf40652eb9f2f61becf3332 # v4.1.7

      - name: Publish RPM packages
        uses: ./.github/actions/rpm-delivery
        with:
          module_name: lua-curl
          distrib: ${{ matrix.distrib }}
          version: ${{ needs.get-environment.outputs.major_version }}
          artifactory_token: ${{ secrets.ARTIFACTORY_ACCESS_TOKEN }}
          cache_key: ${{ github.sha }}-${{ github.run_id }}-rpm-lua-curl-${{ matrix.distrib }}-${{ matrix.arch }}
          stability: ${{ needs.get-environment.outputs.stability }}
          release_type: ${{ needs.get-environment.outputs.release_type }}
          is_cloud: ${{ needs.get-environment.outputs.is_cloud }}

  deliver-deb:
    if: ${{ contains(fromJson('["testing", "unstable"]'), needs.get-environment.outputs.stability) }}
    needs: [get-environment, package]
    runs-on: ubuntu-24.04
    strategy:
      matrix:
        include:
          - distrib: bullseye
            arch: amd64
          - distrib: bullseye
            arch: arm64
          - distrib: bookworm
            arch: amd64
          - distrib: jammy
            arch: amd64
    name: deliver ${{ matrix.distrib }} ${{ matrix.arch }}

    steps:
      - name: Checkout sources
        uses: actions/checkout@692973e3d937129bcbf40652eb9f2f61becf3332 # v4.1.7

      - name: Publish DEB packages
        uses: ./.github/actions/deb-delivery
        with:
          module_name: lua-curl
          distrib: ${{ matrix.distrib }}
          version: ${{ needs.get-environment.outputs.major_version }}
          artifactory_token: ${{ secrets.ARTIFACTORY_ACCESS_TOKEN }}
          cache_key: ${{ github.sha }}-${{ github.run_id }}-deb-lua-curl-${{ matrix.distrib }}-${{ matrix.arch }}
          stability: ${{ needs.get-environment.outputs.stability }}
          release_type: ${{ needs.get-environment.outputs.release_type }}
          is_cloud: ${{ needs.get-environment.outputs.is_cloud }}

  promote:
<<<<<<< HEAD
    needs: [get-version]
    #if: ${{ contains(fromJson('["stable"]'), needs.get-version.outputs.stability) && github.event_name != 'workflow_dispatch' }}
=======
    needs: [get-environment, deliver-rpm, deliver-deb]
    if: |
      (contains(fromJson('["stable", "testing"]'), needs.get-environment.outputs.stability) && github.event_name != 'workflow_dispatch') &&
      ! cancelled() &&
      ! contains(needs.*.result, 'failure') &&
      ! contains(needs.*.result, 'cancelled')
>>>>>>> acb5afda
    runs-on: [self-hosted, common]
    strategy:
      matrix:
        distrib: [el8, el9, bullseye, bookworm]

    steps:
      - name: Checkout sources
        uses: actions/checkout@b4ffde65f46336ab88eb53be808477a3936bae11 # v4.1.1

      - name: Promote ${{ matrix.distrib }} to stable
        uses: ./.github/actions/promote-to-stable
        with:
          artifactory_token: ${{ secrets.ARTIFACTORY_ACCESS_TOKEN }}
          module_name: lua-curl
          distrib: ${{ matrix.distrib }}
          major_version: ${{ needs.get-environment.outputs.major_version }}
          stability: ${{ needs.get-environment.outputs.stability }}
          github_ref_name: ${{ github.ref_name }}
          release_type: ${{ needs.get-environment.outputs.release_type }}
          is_cloud: ${{ needs.get-environment.outputs.is_cloud }}<|MERGE_RESOLUTION|>--- conflicted
+++ resolved
@@ -203,17 +203,12 @@
           is_cloud: ${{ needs.get-environment.outputs.is_cloud }}
 
   promote:
-<<<<<<< HEAD
-    needs: [get-version]
-    #if: ${{ contains(fromJson('["stable"]'), needs.get-version.outputs.stability) && github.event_name != 'workflow_dispatch' }}
-=======
     needs: [get-environment, deliver-rpm, deliver-deb]
     if: |
       (contains(fromJson('["stable", "testing"]'), needs.get-environment.outputs.stability) && github.event_name != 'workflow_dispatch') &&
       ! cancelled() &&
       ! contains(needs.*.result, 'failure') &&
       ! contains(needs.*.result, 'cancelled')
->>>>>>> acb5afda
     runs-on: [self-hosted, common]
     strategy:
       matrix:
