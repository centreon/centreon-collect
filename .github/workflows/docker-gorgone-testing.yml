--- conflicted
+++ resolved
@@ -37,13 +37,8 @@
         uses: docker/login-action@9780b0c442fbb1117ed29e0efdff1e18412f7567 # v3.3.0
         with:
           registry: ${{ vars.DOCKER_INTERNAL_REGISTRY_URL }}
-<<<<<<< HEAD
-          username: ${{ secrets.HARBOR_GITHUB_ACTIONS_DOCKER_BUILD_USERNAME }}
-          password: ${{ secrets.HARBOR_GITHUB_ACTIONS_DOCKER_BUILD_TOKEN }}
-=======
           username: ${{ secrets.HARBOR_CENTREON_PUSH_USERNAME }}
           password: ${{ secrets.HARBOR_CENTREON_PUSH_TOKEN }}
->>>>>>> 94c63c69
 
       - uses: docker/setup-buildx-action@988b5a0280414f521da01fcc63a27aeeb4b104db # v3.6.1
 
