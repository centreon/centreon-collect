--- conflicted
+++ resolved
@@ -108,7 +108,16 @@
 }
 
 /**
-<<<<<<< HEAD
+ *  Set the initial event of the kpi.
+ *
+ *  @param[in] e  The kpi event.
+ */
+void kpi::set_initial_event(kpi_event const& e) {
+  if (_event.isNull())
+    _event = misc::shared_ptr<kpi_event>(new kpi_event(e));
+}
+
+/**
  *  Check if start time makes current event an historical event.
  *
  *  @param[in] event_start_time  Event start time.
@@ -125,13 +134,4 @@
       historic = true;
   }
   return (historic);
-=======
- *  Set the initial event of the kpi.
- *
- *  @param[in] e  The kpi event.
- */
-void kpi::set_initial_event(kpi_event const& e) {
-  if (_event.isNull())
-    _event = misc::shared_ptr<kpi_event>(new kpi_event(e));
->>>>>>> eab00bba
 }