--- conflicted
+++ resolved
@@ -250,16 +250,10 @@
              == io::events::data_type<io::events::bam,
                                       bam::de_dimension_ba_timeperiod_relation>::value)
       _process_dimension_ba_timeperiod_relation(data);
-<<<<<<< HEAD
-=======
-    }
     else if (data->type()
              == io::events::data_type<io::events::bam,
-                                      bam::de_rebuild>::value) {
-    logging::debug(logging::low)
-      << "BAM-BI: processing rebuild signal";
+                                      bam::de_rebuild>::value)
     _process_rebuild(data);
->>>>>>> 12ceecbb
   }
   // XXX : handle transaction
   return (1);
@@ -910,6 +904,8 @@
   rebuild const& r = e.ref_as<rebuild const>();
   if (r.bas_to_rebuild.empty())
     return;
+  logging::debug(logging::low)
+    << "BAM-BI: processing rebuild signal";
   std::stringstream ss;
 
   // Create the list of ba_id to update.
