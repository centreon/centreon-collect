/*
** Copyright 2014 Merethis
**
** This file is part of Centreon Broker.
**
** Centreon Broker is free software: you can redistribute it and/or
** modify it under the terms of the GNU General Public License version 2
** as published by the Free Software Foundation.
**
** Centreon Broker is distributed in the hope that it will be useful,
** but WITHOUT ANY WARRANTY; without even the implied warranty of
** MERCHANTABILITY or FITNESS FOR A PARTICULAR PURPOSE. See the GNU
** General Public License for more details.
**
** You should have received a copy of the GNU General Public License
** along with Centreon Broker. If not, see
** <http://www.gnu.org/licenses/>.
*/

#include <cassert>
#include <cstdlib>
#include <sstream>
#include <QMutexLocker>
#include <QSqlError>
#include <QSqlQuery>
#include <QSqlRecord>
#include <QVariant>
#include "com/centreon/broker/bam/ba_event.hh"
#include "com/centreon/broker/bam/ba_duration_event.hh"
#include "com/centreon/broker/bam/dimension_ba_bv_relation_event.hh"
#include "com/centreon/broker/bam/dimension_ba_event.hh"
#include "com/centreon/broker/bam/dimension_bv_event.hh"
#include "com/centreon/broker/bam/dimension_kpi_event.hh"
#include "com/centreon/broker/bam/dimension_truncate_table_signal.hh"
#include "com/centreon/broker/bam/dimension_timeperiod.hh"
#include "com/centreon/broker/bam/dimension_timeperiod_exception.hh"
#include "com/centreon/broker/bam/dimension_timeperiod_exclusion.hh"
#include "com/centreon/broker/bam/dimension_ba_timeperiod_relation.hh"
#include "com/centreon/broker/bam/internal.hh"
#include "com/centreon/broker/bam/kpi_event.hh"
#include "com/centreon/broker/bam/rebuild.hh"
#include "com/centreon/broker/bam/reporting_stream.hh"
#include "com/centreon/broker/bam/time/timezone_manager.hh"
#include "com/centreon/broker/exceptions/msg.hh"
#include "com/centreon/broker/io/events.hh"
#include "com/centreon/broker/io/exceptions/shutdown.hh"
#include "com/centreon/broker/logging/logging.hh"
#include "com/centreon/broker/misc/global_lock.hh"

using namespace com::centreon::broker;
using namespace com::centreon::broker::bam;

/**************************************
*                                     *
*           Public Methods            *
*                                     *
**************************************/

/**
 *  Constructor.
 *
 *  @param[in] db_type                 BAM DB type.
 *  @param[in] db_host                 BAM DB host.
 *  @param[in] db_port                 BAM DB port.
 *  @param[in] db_user                 BAM DB user.
 *  @param[in] db_password             BAM DB password.
 *  @param[in] db_name                 BAM DB name.
 *  @param[in] queries_per_transaction Queries per transaction.
 *  @param[in] check_replication       true to check replication status.
 */
reporting_stream::reporting_stream(
                    std::string const& db_type,
                    std::string const& db_host,
                    unsigned short db_port,
                    std::string const& db_user,
                    std::string const& db_password,
                    std::string const& db_name,
                    unsigned int queries_per_transaction,
                    bool check_replication)
  : _pending_events(0),
    _db(
      db_type,
      db_host,
      db_port,
      db_user,
      db_password,
      db_name,
      queries_per_transaction,
      check_replication),
    _ba_event_insert(_db),
    _ba_event_update(_db),
    _ba_event_delete(_db),
    _ba_duration_event_insert(_db),
    _kpi_event_insert(_db),
    _kpi_event_update(_db),
    _kpi_event_delete(_db),
    _kpi_event_link(_db),
    _dimension_ba_insert(_db),
    _dimension_bv_insert(_db),
    _dimension_ba_bv_relation_insert(_db),
    _dimension_timeperiod_insert(_db),
    _dimension_timeperiod_exception_insert(_db),
    _dimension_timeperiod_exclusion_insert(_db),
    _dimension_ba_timeperiod_insert(_db),
    _dimension_kpi_insert(_db) {
  // Process events.
  _process_out = true;

  // Prepare queries.
  _prepare();

  // Load timeperiods.
  time::timezone_manager::load();
  _load_timeperiods();

  // Load last events stored in DB.
  _load_last_events();

  // Initialize the availabilities thread.
  _availabilities.reset(new availability_thread(
                              db_type.c_str(),
                              db_host.c_str(),
                              db_port,
                              db_user.c_str(),
                              db_password.c_str(),
                              db_name.c_str(),
                              _timeperiods));
  _availabilities->start();
}

/**
 *  Destructor.
 */
reporting_stream::~reporting_stream() {
<<<<<<< HEAD
  // Release any lock.
  _availabilities_lock.reset();
=======
  // Connection ID.
  QString bam_id;
  bam_id.setNum((qulonglong)this, 16);

  {
    QMutexLocker lock(&misc::global_lock);
    // Reset statements.
    _clear_qsql();
  }
>>>>>>> 54c521a7

  // Terminate the availabilities thread.
  _availabilities->terminate();
  _availabilities->wait();

  // Deinitialize timezone manager.
  time::timezone_manager::unload();
}

/**
 *  Enable or disable output event processing.
 *
 *  @param[in] in  Unused.
 *  @param[in] out Set to true to enable output event processing.
 */
void reporting_stream::process(bool in, bool out) {
  _process_out = in || !out; // Only for immediate shutdown.
  return ;
}

/**
 *  Read from the database.
 *  Get the next available bam event.
 *
 *  @param[out] d Cleared.
 *  @param[out] d The next available bam event.
 */
void reporting_stream::read(misc::shared_ptr<io::data>& d) {
  d.clear();
  throw (exceptions::msg()
         << "BAM-BI: attempt to read from a BAM reporting stream (not supported)");
  return ;
}
/**
 *  Get endpoint statistics.
 *
 *  @param[out] tree Output tree.
 */
void reporting_stream::statistics(io::properties& tree) const {
  QMutexLocker lock(&_statusm);
  if (!_status.empty()) {
    io::property& p(tree["status"]);
    p.set_perfdata(_status);
    p.set_graphable(false);
  }
  return ;
}

/**
 *  Write an event.
 *
 *  @param[in] data Event pointer.
 *
 *  @return Number of events acknowledged.
 */
unsigned int reporting_stream::write(misc::shared_ptr<io::data> const& data) {
  // Check that processing is enabled.
  if (!_process_out)
    throw (io::exceptions::shutdown(true, true)
           << "BAM reporting stream is shutdown");

  if (!data.isNull()) {
    ++_pending_events;
    if (data->type()
        == io::events::data_type<io::events::bam,
                                 bam::de_kpi_event>::value)
      _process_kpi_event(data);
    else if (data->type()
             == io::events::data_type<io::events::bam,
                                      bam::de_ba_event>::value)
      _process_ba_event(data);
    else if (data->type()
             == io::events::data_type<io::events::bam,
                                      bam::de_ba_duration_event>::value)
      _process_ba_duration_event(data);
    else if (data->type()
             == io::events::data_type<io::events::bam,
                                      bam::de_dimension_ba_event>::value ||
             data->type()
             == io::events::data_type<io::events::bam,
                                      bam::de_dimension_bv_event>::value ||
             data->type()
                          == io::events::data_type<io::events::bam,
                                                   bam::de_dimension_ba_bv_relation_event>::value ||
             data->type()
                          == io::events::data_type<io::events::bam,
                                                   bam::de_dimension_kpi_event>::value ||
             data->type()
                          == io::events::data_type<io::events::bam,
                                                   bam::de_dimension_truncate_table_signal>::value ||
             data->type()
                          == io::events::data_type<io::events::bam,
                                                   bam::de_dimension_timeperiod>::value ||
             data->type()
                          == io::events::data_type<io::events::bam,
                                                   bam::de_dimension_timeperiod_exception>::value ||
             data->type()
                          == io::events::data_type<io::events::bam,
                                                   bam::de_dimension_timeperiod_exclusion>::value ||
             data->type()
                          == io::events::data_type<io::events::bam,
                                                   bam::de_dimension_ba_timeperiod_relation>::value)
      _process_dimension(data);
    else if (data->type()
             == io::events::data_type<io::events::bam,
                                      bam::de_rebuild>::value)
    _process_rebuild(data);
  }
  else
    _db.commit();

  // Event acknowledgement.
  if (!_db.pending_queries()) {
    int retval(_pending_events);
    _pending_events = 0;
    return (retval);
  }
  else
    return (0);
}

/**************************************
*                                     *
*           Private Methods           *
*                                     *
**************************************/

/**
 *  Copy constructor.
 *
 *  @param[in] other Unused.
 */
reporting_stream::reporting_stream(reporting_stream const& other)
  : io::stream(other),
    _db("", "", 0, "", "", ""),
    _ba_event_insert(_db),
    _ba_event_update(_db),
    _ba_event_delete(_db),
    _ba_duration_event_insert(_db),
    _kpi_event_insert(_db),
    _kpi_event_update(_db),
    _kpi_event_delete(_db),
    _kpi_event_link(_db),
    _dimension_ba_insert(_db),
    _dimension_bv_insert(_db),
    _dimension_ba_bv_relation_insert(_db),
    _dimension_timeperiod_insert(_db),
    _dimension_timeperiod_exception_insert(_db),
    _dimension_timeperiod_exclusion_insert(_db),
    _dimension_ba_timeperiod_insert(_db),
    _dimension_kpi_insert(_db) {
  assert(!"BAM reporting stream is not copyable");
  abort();
}

/**
 *  Assignment operator.
 *
 *  @param[in] other Unused.
 *
 *  @return This object.
 */
reporting_stream& reporting_stream::operator=(reporting_stream const& other) {
  (void)other;
  assert(!"BAM reporting stream is not copyable");
  abort();
  return (*this);
}

/**
 *  Apply a timeperiod declaration.
 *
 *  @param[in] tp  Timeperiod declaration.
 */
void reporting_stream::_apply(dimension_timeperiod const& tp) {
  _timeperiods.add_timeperiod(tp.id, time::timeperiod::ptr(
    new time::timeperiod(
                tp.id,
                tp.name.toStdString(),
                "",
                tp.sunday.toStdString(),
                tp.monday.toStdString(),
                tp.tuesday.toStdString(),
                tp.wednesday.toStdString(),
                tp.thursday.toStdString(),
                tp.friday.toStdString(),
                tp.saturday.toStdString())));
  return ;
}

/**
 *  Apply a timeperiod exception declaration.
 *
 *  @param[in] tpe  Timeperiod exclusion declaration.
 */
void reporting_stream::_apply(
                         dimension_timeperiod_exception const& tpe) {
  time::timeperiod::ptr timeperiod =
      _timeperiods.get_timeperiod(tpe.timeperiod_id);
  if (timeperiod)
    timeperiod->add_exception(
                  tpe.daterange.toStdString(),
                  tpe.timerange.toStdString());
  else
    logging::error(logging::medium)
      << "BAM-BI: could not apply exception on timeperiod "
      << tpe.timeperiod_id << ": timeperiod does not exist";
  return ;
}

/**
 *  Apply a timeperiod exclusion declaration.
 *
 *  @param[in] tpe  Timeperiod exclusion declaration.
 */
void reporting_stream::_apply(
                         dimension_timeperiod_exclusion const& tpe) {
  time::timeperiod::ptr timeperiod =
      _timeperiods.get_timeperiod(tpe.timeperiod_id);
  time::timeperiod::ptr excluded_tp =
      _timeperiods.get_timeperiod(tpe.excluded_timeperiod_id);
  if (timeperiod && excluded_tp)
    timeperiod->add_excluded(excluded_tp);
  else
    logging::error(logging::medium)
      << "BAM-BI: could not apply exclusion of timeperiod "
      << tpe.excluded_timeperiod_id << " by timeperiod "
      << tpe.timeperiod_id
      << ": at least one of the timeperiod does not exist";
  return ;
}

/**
<<<<<<< HEAD
=======
 *  Check that replication is OK.
 */
void reporting_stream::_check_replication() {
  // Check that replication is OK.
  logging::debug(logging::medium)
    << "BAM-BI: checking replication status of reporting database '"
    << _db->databaseName() << "' on host '" << _db->hostName()
    << ":" << _db->port() << "'";
  QSqlQuery q(*_db);
  if (!q.exec("SHOW SLAVE STATUS"))
    logging::info(logging::medium)
      << "BAM-BI: could not check replication status of reporting database '"
      << _db->databaseName() << "' on host '" << _db->hostName()
      << ":" << _db->port() << "': " << q.lastError().text();
  else {
    if (!q.next())
      logging::info(logging::medium)
        << "BAM-BI: reporting database '" << _db->databaseName()
        << "' on host '" << _db->hostName() << ":" << _db->port()
        << "' is not under replication";
    else {
      QSqlRecord record(q.record());
      unsigned int i(0);
      for (QString field(record.fieldName(i));
           !field.isEmpty();
           field = record.fieldName(++i))
        if (((field == "Slave_IO_Running")
             && (q.value(i).toString() != "Yes"))
            || ((field == "Slave_SQL_Running")
                && (q.value(i).toString() != "Yes"))
            || ((field == "Seconds_Behind_Master")
                && (q.value(i).toInt() != 0)))
          throw (broker::exceptions::msg()
                 << "BAM-BI: replication of reporting database '"
                 << _db->databaseName() << "' on host '"
                 << _db->hostName() << ":" << _db->port()
                 << "' is not complete: " << field
                 << "=" << q.value(i).toString());
      logging::info(logging::medium)
        << "storage: replication of reporting database '"
        << _db->databaseName() << "' on host '" << _db->hostName()
        << ":" << _db->port() << "' is complete, connection granted";
    }
  }
  return ;
}

/**
 *  Clear QtSql objects.
 */
void reporting_stream::_clear_qsql() {
  _ba_event_insert.reset();
  _ba_full_event_insert.reset();
  _ba_event_update.reset();
  _ba_event_delete.reset();
  _ba_duration_event_insert.reset();
  _kpi_event_insert.reset();
  _kpi_full_event_insert.reset();
  _kpi_event_update.reset();
  _kpi_event_delete.reset();
  _kpi_event_link.reset();
  _dimension_ba_bv_relation_insert.reset();
  _dimension_ba_insert.reset();
  _dimension_bv_insert.reset();
  _dimension_timeperiod_insert.reset();
  _dimension_timeperiod_exception_insert.reset();
  _dimension_timeperiod_exclusion_insert.reset();
  _dimension_ba_timeperiod_insert.reset();
  _dimension_truncate_tables.clear();
  _dimension_kpi_insert.reset();
  _db.reset();
  return ;
}

/**
>>>>>>> 54c521a7
 *  Load last BA/KPI events from DB.
 */
void reporting_stream::_load_last_events() {
  // Get the BA list.
  std::list<unsigned int> ids;
  {
    std::string query("SELECT ba_id FROM mod_bam_reporting_ba");
    database_query q(_db);
    q.run_query(
        query,
        "BAM-BI: could not fetch the list of existing BAs");
    while (q.next())
      ids.push_back(q.value(0).toUInt());
  }

  // Load the last two events for each BA.
  for (std::list<unsigned int>::const_iterator
         it(ids.begin()),
         end(ids.end());
       it != end;
       ++it) {
    std::ostringstream oss;
    oss << "SELECT start_time, end_time, first_level,"
        << "       status, in_downtime"
        << "  FROM mod_bam_reporting_ba_events"
        << "  WHERE ba_id=" << *it
        << "  ORDER BY start_time DESC"
        << "  LIMIT 2";
    database_query q(_db);
    try { q.run_query(oss.str()); }
    catch (std::exception const& e) {
      throw (exceptions::msg()
             << "BAM-BI: could not fetch last events of BA "
             << *it << ": " << e.what());
    }
    while (q.next()) {
      ba_event bae;
      bae.ba_id = *it;
      bae.start_time = q.value(0).toLongLong();
      bae.end_time = (q.value(1).isNull()
                      ? (time_t)-1
                      : (time_t)q.value(1).toLongLong());
      bae.first_level = q.value(2).toDouble();
      bae.status = q.value(3).toInt();
      bae.in_downtime = q.value(4).toBool();
      _ba_event_cache[*it].push_back(bae);
    }
  }

  // Get the KPI list.
  ids.clear();
  {
    std::string query("SELECT kpi_id FROM mod_bam_reporting_kpi");
    database_query q(_db);
    q.run_query(
        query,
        "BAM-BI: could not fetch the list of existing KPI");
    while (q.next())
      ids.push_back(q.value(0).toUInt());
  }

  // Load the last two events for each KPI.
  for (std::list<unsigned int>::const_iterator
         it(ids.begin()),
         end(ids.end());
       it != end;
       ++it) {
    std::ostringstream oss;
    oss << "SELECT start_time, end_time, status, in_downtime,"
        << "       impact_level, first_output, first_perfdata"
        << "  FROM mod_bam_reporting_kpi_events"
        << "  WHERE kpi_id=" << *it
        << "  ORDER BY start_time DESC"
        << "  LIMIT 2";
    database_query q(_db);
    try { q.run_query(oss.str()); }
    catch (std::exception const& e) {
      throw (exceptions::msg()
             << "BAM-BI: could not fetch last events of KPI "
             << *it << ": " << e.what());
    }
    while (q.next()) {
      kpi_event kpie;
      kpie.kpi_id = *it;
      kpie.start_time = q.value(0).toLongLong();
      kpie.end_time = (q.value(1).isNull()
                       ? (time_t)-1
                       : (time_t)q.value(1).toLongLong());
      kpie.status = q.value(2).toInt();
      kpie.in_downtime = q.value(3).toBool();
      kpie.impact_level = q.value(4).toInt();
      kpie.output = q.value(5).toString();
      kpie.perfdata = q.value(5).toString();
      _kpi_event_cache[*it].push_back(kpie);
    }
  }

  return ;
}

/**
 *  Load timeperiods from DB.
 */
void reporting_stream::_load_timeperiods() {
  // Clear old timeperiods.
  _timeperiods.clear();

  // Load timeperiods.
  {
    std::string query(
      "SELECT timeperiod_id, name, sunday, monday, tuesday,"
      "       wednesday, thursday, friday, saturday"
      "  FROM mod_bam_reporting_timeperiods");
    database_query q(_db);
    q.run_query(query, "BAM-BI: could not load timeperiods from DB");
    while (q.next()) {
      _timeperiods.add_timeperiod(q.value(0).toUInt(),
                                  time::timeperiod::ptr(
                                            new time::timeperiod(
        q.value(0).toUInt(),
        q.value(1).toString().toStdString(),
        "",
        q.value(2).toString().toStdString(),
        q.value(3).toString().toStdString(),
        q.value(4).toString().toStdString(),
        q.value(5).toString().toStdString(),
        q.value(6).toString().toStdString(),
        q.value(7).toString().toStdString(),
        q.value(8).toString().toStdString())));
    }
  }

  // Load exceptions.
  {
    std::string query(
      "SELECT timeperiod_id, daterange, timerange"
      "  FROM mod_bam_reporting_timeperiods_exceptions");
    database_query q(_db);
    q.run_query(
        query,
        "BAM-BI: could not load timeperiods exceptions from DB");
    while (q.next()) {
      time::timeperiod::ptr tp = _timeperiods.get_timeperiod(q.value(0).toUInt());
      if (!tp)
        logging::error(logging::high)
          << "BAM-BI: could not apply exception to non-existing timeperiod "
          << q.value(0).toUInt();
      else
        tp->add_exception(
                      q.value(1).toString().toStdString(),
                      q.value(2).toString().toStdString());
    }
  }

  // Load exclusions.
  {
    std::string query(
      "SELECT timeperiod_id, excluded_timeperiod_id"
      "  FROM mod_bam_reporting_timeperiods_exclusions");
    database_query q(_db);
    q.run_query(query, "BAM-BI: could not load exclusions from DB");
    while (q.next()) {
      time::timeperiod::ptr tp =
          _timeperiods.get_timeperiod(q.value(0).toUInt());
      time::timeperiod::ptr excluded_tp =
          _timeperiods.get_timeperiod(q.value(1).toUInt());
      if (!tp || !excluded_tp)
        logging::error(logging::high)
          << "BAM-BI: could not apply exclusion of timeperiod "
          << q.value(1).toUInt() << " by timeperiod "
          << q.value(0).toUInt()
          << ": at least one timeperiod does not exist";
      else
        tp->add_excluded(excluded_tp);
    }
  }

  // Load BA/timeperiods relations.
  {
<<<<<<< HEAD
    std::string query(
      "SELECT ba_id, timeperiod_id, is_default"
      "  FROM mod_bam_reporting_relations_ba_timeperiods");
    database_query q(_db);
    q.run_query(
        query,
        "BAM-BI: could not load BA/timeperiods relations");
    while (q.next())
      _timeperiod_relations.insert(std::make_pair(
                                          q.value(0).toUInt(),
                                          std::make_pair(
                                                 q.value(1).toUInt(),
                                                 q.value(2).toBool())));
=======
    QString query(
              "SELECT ba_id, timeperiod_id, is_default"
              "  FROM mod_bam_reporting_relations_ba_timeperiods");
    QSqlQuery q(*_db);
    if (!q.exec(query))
      throw (exceptions::msg()
             << "BAM-BI: could not load BA/timeperiods relations: "
             << q.lastError().text());
    while (q.next()) {
      _timeperiods.add_relation(
        q.value(0).toUInt(),
        q.value(1).toUInt(),
        q.value(2).toBool());
    }
>>>>>>> 54c521a7
  }

  return ;
}

/**
 *  Prepare queries.
 */
void reporting_stream::_prepare() {
  // BA event insertion.
  {
    std::string query;
    query = "INSERT INTO mod_bam_reporting_ba_events (ba_id, "
            "            first_level, start_time, status, in_downtime)"
            "  VALUES (:ba_id, :first_level,"
            "          :start_time, :status, :in_downtime)";
    _ba_event_insert.prepare(
      query,
      "BAM-BI: could not prepare BA event insertion query");
  }

  // BA full event insertion.
  {
    QString query;
    query = "INSERT INTO mod_bam_reporting_ba_events (ba_id, "
            "            first_level, start_time, end_time, status, in_downtime)"
            "  VALUES (:ba_id, :first_level,"
            "          :start_time, :end_time, :status, :in_downtime)";
    _ba_full_event_insert.reset(new QSqlQuery(*_db));
    if (!_ba_full_event_insert->prepare(query))
      throw (exceptions::msg()
             << "BAM-BI: could not prepare BA full event insertion query: "
             << _ba_full_event_insert->lastError().text());
  }

  // BA event update.
  {
    std::string query;
    query = "UPDATE mod_bam_reporting_ba_events"
            "  SET end_time=:end_time"
            "  WHERE ba_id=:ba_id AND start_time=:start_time";
    _ba_event_update.prepare(
      query,
      "BAM-BI: could not prepare BA event update query");
  }

  // BA event deletion.
  {
    std::string query;
    query = "DELETE FROM mod_bam_reporting_ba_events"
            "  WHERE ba_id=:ba_id AND start_time=:start_time";
    _ba_event_delete.prepare(
      query,
      "BAM-BI: could not prepare BA event deletion query");
  }

  // BA duration event insert.
  {
    std::string query;
    query = "INSERT INTO mod_bam_reporting_ba_events_durations ("
             "                ba_event_id, start_time, "
             "                end_time, duration, sla_duration, timeperiod_id, "
             "                timeperiod_is_default)"
             "  SELECT b.ba_event_id, :start_time, :end_time, :duration, "
             "         :sla_duration, :timeperiod_id, :timeperiod_is_default"
             "  FROM mod_bam_reporting_ba_events AS b"
             "  WHERE b.ba_id=:ba_id AND b.start_time=:real_start_time";
    _ba_duration_event_insert.prepare(
      query,
      "BAM-BI: could not prepare BA duration event insert query");
  }

  // KPI event insertion.
  {
    std::string query;
    query = "INSERT INTO mod_bam_reporting_kpi_events (kpi_id,"
            "            start_time, status, in_downtime, impact_level,"
            "            first_output, first_perfdata)"
            "  VALUES (:kpi_id, :start_time, :status, :in_downtime, "
            "         :impact_level, :output, :perfdata)";
    _kpi_event_insert.prepare(
      query,
      "BAM-BI: could not prepare KPI event insertion query");
  }

  // KPI full event insertion.
  {
    QString query;
    query = "INSERT INTO mod_bam_reporting_kpi_events (kpi_id,"
            "            start_time, end_time, status, in_downtime,"
            "            impact_level, first_output, first_perfdata)"
            "  VALUES (:kpi_id, :start_time, :end_time, :status,"
            "          :in_downtime, :impact_level, :output, :perfdata)";
    _kpi_full_event_insert.reset(new QSqlQuery(*_db));
    if (!_kpi_full_event_insert->prepare(query))
      throw (exceptions::msg()
             << "BAM-BI: could not prepare KPI full event insertion query: "
             << _kpi_full_event_insert->lastError().text());
  }

  // KPI event update.
  {
    std::string query;
    query = "UPDATE mod_bam_reporting_kpi_events"
            "  SET end_time=:end_time"
            "  WHERE kpi_id=:kpi_id AND start_time=:start_time";
    _kpi_event_update.prepare(
      query,
      "BAM-BI: could not prepare KPI event update query");
  }

  // KPI event deletion.
  {
    std::string query;
    query = "DELETE FROM mod_bam_reporting_kpi_events"
            "  WHERE kpi_id=:kpi_id AND start_time=:start_time";
    _kpi_event_delete.prepare(
      query,
      "BAM-BI: could not prepare KPI event deletion query");
  }

  // KPI event link to BA event.
  {
    std::string query;
    query = "INSERT INTO mod_bam_reporting_relations_ba_kpi_events"
            "           (ba_event_id, kpi_event_id)"
            "  SELECT be.ba_event_id, ke.kpi_event_id"
            "    FROM mod_bam_reporting_kpi_events AS ke"
            "    INNER JOIN mod_bam_reporting_ba_events AS be"
            "    ON ((ke.start_time >= be.start_time)"
            "       AND (be.end_time IS NULL OR ke.start_time < be.end_time))"
            "    WHERE ke.kpi_id=:kpi_id AND ke.start_time=:start_time";
    _kpi_event_link.prepare(
      query,
      "BAM-BI: could not prepare link query of BA and KPI events");
  }

  // Dimension BA insertion.
  {
    std::string query;
    query = "INSERT INTO mod_bam_reporting_ba (ba_id, ba_name, ba_description,"
            "                sla_month_percent_crit, sla_month_percent_warn,"
            "                sla_month_duration_crit, sla_month_duration_warn)"
            " VALUES (:ba_id, :ba_name, :ba_description, :sla_month_percent_crit,"
            "         :sla_month_percent_warn, :sla_month_duration_crit,"
            "         :sla_month_duration_warn)";
    _dimension_ba_insert.prepare(
      query,
      "BAM-BI: could not prepare the insertion of BA dimensions");
  }

  // Dimension BV insertion.
  {
    std::string query;
    query = "INSERT INTO mod_bam_reporting_bv (bv_id, bv_name, bv_description)"
            "  VALUES (:bv_id, :bv_name, :bv_description)";
    _dimension_bv_insert.prepare(
      query,
      "BAM-BI: could not prepare the insertion of BV dimensions");
  }

  // Dimension BA BV relations insertion.
  {
    std::string query;
    query = "INSERT INTO mod_bam_reporting_relations_ba_bv (ba_id, bv_id)"
            "  VALUES (:ba_id, :bv_id)";
    _dimension_ba_bv_relation_insert.prepare(
      query,
      "BAM-BI: could not prepare the insertion of BA BV relation dimension");
  }

  // Dimension timeperiod insertion.
  {
    std::string query;
    query = "INSERT INTO mod_bam_reporting_timeperiods"
            "            (timeperiod_id, name, sunday, monday,"
            "             tuesday, wednesday, thursday, friday,"
            "             saturday)"
            "  VALUES (:timeperiod_id, :name, :sunday, :monday,"
            "          :tuesday, :wednesday, :thursday, :friday,"
            "          :saturday)";
    _dimension_timeperiod_insert.prepare(
      query,
      "BAM-BI: could not prepare timeperiod insertion query");
  }

  // Dimension timeperiod exception insertion.
  {
    std::string query;
    query = "INSERT INTO mod_bam_reporting_timeperiods_exceptions"
            "            (timeperiod_id, daterange, timerange)"
            "  VALUES (:timeperiod_id, :daterange, :timerange)";
    _dimension_timeperiod_exception_insert.prepare(
      query,
      "BAM-BI: could not prepare timeperiod exception insertion query");
  }

  // Dimension timeperiod exclusion insertion.
  {
    std::string query;
    query = "INSERT INTO mod_bam_reporting_timeperiods_exclusions"
            "            (timeperiod_id, excluded_timeperiod_id)"
            "  VALUES (:timeperiod_id, :excluded_timeperiod_id)";
    _dimension_timeperiod_exclusion_insert.prepare(
      query,
      "BAM-BI: could not prepare timeperiod exclusion insertion query");
  }

  // Dimension BA/timeperiod insertion.
  {
    std::string query;
    query = "INSERT INTO mod_bam_reporting_relations_ba_timeperiods ("
            "            ba_id, timeperiod_id, is_default)"
            "  VALUES (:ba_id, :timeperiod_id, :is_default)";
    _dimension_ba_timeperiod_insert.prepare(
      query,
      "BAM-BI: could not prepare BA/timeperiod relation insertion query");
  }

  // Dimension truncate tables.
  {
    _dimension_truncate_tables.clear();
    std::string query;
    query = "DELETE FROM mod_bam_reporting_kpi";
    _dimension_truncate_tables.push_back(
      misc::shared_ptr<database_query>(new database_query(_db)));
    _dimension_truncate_tables.back()->prepare(
      query,
      "BAM-BI: could not prepare KPI deletion query");
    query = "DELETE FROM mod_bam_reporting_relations_ba_bv";
    _dimension_truncate_tables.push_back(
      misc::shared_ptr<database_query>(new database_query(_db)));
    _dimension_truncate_tables.back()->prepare(
      query,
      "BAM-BI: could not prepare BA/BV relations deletion query");
    query = "DELETE FROM mod_bam_reporting_ba";
    _dimension_truncate_tables.push_back(
      misc::shared_ptr<database_query>(new database_query(_db)));
    _dimension_truncate_tables.back()->prepare(
      query,
      "BAM-BI: could not prepare BA deletion query");
    query = "DELETE FROM mod_bam_reporting_bv";
    _dimension_truncate_tables.push_back(
      misc::shared_ptr<database_query>(new database_query(_db)));
    _dimension_truncate_tables.back()->prepare(
      query,
      "BAM-BI: could not prepare BV deletion query");
    query = "DELETE FROM mod_bam_reporting_timeperiods";
    _dimension_truncate_tables.push_back(
      misc::shared_ptr<database_query>(new database_query(_db)));
    _dimension_truncate_tables.back()->prepare(
      query,
      "BAM-BI: could not prepare timeperiods deletion query");
  }

  // Dimension KPI insertion
  {
    std::string query;
    query = "INSERT INTO mod_bam_reporting_kpi (kpi_id, kpi_name,"
            "            ba_id, ba_name, host_id, host_name,"
            "            service_id, service_description, kpi_ba_id,"
            "            kpi_ba_name, meta_service_id, meta_service_name,"
            "            impact_warning, impact_critical, impact_unknown,"
            "            boolean_id, boolean_name)"
            "  VALUES (:kpi_id, :kpi_name, :ba_id, :ba_name, :host_id,"
            "          :host_name, :service_id, :service_description,"
            "          :kpi_ba_id, :kpi_ba_name, :meta_service_id,"
            "          :meta_service_name, :impact_warning, :impact_critical,"
            "          :impact_unknown, :boolean_id, :boolean_name)";
    _dimension_kpi_insert.prepare(
      query,
      "BAM-BI: could not prepare the insertion of KPIs");
  }

  return ;
}

/**
 *  Process a ba event and write it to the db.
 *
 *  @param[in] e The event.
 */
void reporting_stream::_process_ba_event(misc::shared_ptr<io::data> const& e) {
  bam::ba_event const& be = e.ref_as<bam::ba_event const>();
  logging::debug(logging::low) << "BAM-BI: processing event of BA "
    << be.ba_id << " (start time " << be.start_time << ", end time "
    << be.end_time << ", status " << be.status << ", in downtime "
    << be.in_downtime << ")";
  // Ephemeral event.
  if (be.start_time == be.end_time) {
    _ba_event_delete.bind_value(":ba_id", be.ba_id);
    _ba_event_delete.bind_value(
      ":start_time",
      static_cast<qlonglong>(be.start_time.get_time_t()));
    try { _ba_event_delete.run_statement(); }
    catch (std::exception const& e) {
      throw (exceptions::msg()
             << "BAM-BI: could not delete ephemeral event of BA "
             << be.ba_id << " at second " << be.start_time
             << ": " << e.what());
    }
    std::map<unsigned int, std::list<ba_event> >::iterator
      it(_ba_event_cache.find(be.ba_id));
    if ((it != _ba_event_cache.end())
        && !it->second.empty()
        && (be.start_time == it->second.front().start_time)) {
      it->second.pop_front();
      if (it->second.empty())
        _ba_event_cache.erase(it);
    }
  }
  // End of event.
  else if ((be.end_time != 0) && (be.end_time != (time_t)-1)) {
    std::map<unsigned int, std::list<ba_event> >::iterator
      it(_ba_event_cache.find(be.ba_id));
    if (it == _ba_event_cache.end())
      _ba_event_cache[be.ba_id].push_front(be);
    else if (it->second.empty())
      it->second.push_front(be);
    else
      it->second.front().end_time = be.end_time;
    _ba_event_update.bind_value(":ba_id", be.ba_id);
    _ba_event_update.bind_value(
      ":start_time",
      static_cast<qlonglong>(it->second.front().start_time.get_time_t()));
    _ba_event_update.bind_value(
      ":end_time",
      static_cast<qlonglong>(it->second.front().end_time.get_time_t()));
    try { _ba_event_update.run_statement(); }
    catch (std::exception const& e) {
      throw (exceptions::msg() << "BAM-BI: could not close event of BA "
             << be.ba_id << " starting at " << be.start_time
             << " and ending at " << be.end_time << ": " << e.what());
    }

    // If nothing was updated (can happen when there is a gap between
    // the events for some reasons, then insert a new event in the database.
    if (_ba_event_update->numRowsAffected() == 0) {
      _ba_full_event_insert->bindValue(":ba_id", be.ba_id);
      _ba_full_event_insert->bindValue(":first_level", be.first_level);
      _ba_full_event_insert->bindValue(
        ":start_time",
        static_cast<qlonglong>(be.start_time.get_time_t()));
      _ba_full_event_insert->bindValue(
        ":end_time",
        static_cast<qlonglong>(be.end_time.get_time_t()));
      _ba_full_event_insert->bindValue(":status", be.status);
      _ba_full_event_insert->bindValue(":in_downtime", be.in_downtime);
      if (!_ba_full_event_insert->exec())
        throw (exceptions::msg()
               << "BAM-BI: could not insert event of BA "
               << be.ba_id << " starting at " << be.start_time);
    }

    // Compute the associated event durations.
    _compute_event_durations(e.staticCast<bam::ba_event>(), this);
  }
  // Start of event.
  else {
    std::map<unsigned int, std::list<ba_event> >::iterator
      it(_ba_event_cache.find(be.ba_id));
    // Reopen event.
    if ((it != _ba_event_cache.end())
        && !it->second.empty()
        && (it->second.front().end_time == be.start_time)
        && (it->second.front().in_downtime == be.in_downtime)
        && (it->second.front().status == be.status)) {
      _ba_event_update.bind_value(":ba_id", be.ba_id);
      _ba_event_update.bind_value(
        ":start_time",
        static_cast<qlonglong>(it->second.front().start_time.get_time_t()));
      _ba_event_update.bind_value(
        ":end_time",
        QVariant(QVariant::LongLong));
      try { _ba_event_update.run_statement(); }
      catch (std::exception const& e) {
        throw (exceptions::msg()
               << "BAM-BI: could not reopen event of BA "
               << be.ba_id << " starting at " << be.start_time << ": "
               << e.what());
      }
      it->second.front().end_time = (time_t)-1;
    }
    // Open new event.
    else {
      _ba_event_insert.bind_value(":ba_id", be.ba_id);
      _ba_event_insert.bind_value(":first_level", be.first_level);
      _ba_event_insert.bind_value(
        ":start_time",
        static_cast<qlonglong>(be.start_time.get_time_t()));
      _ba_event_insert.bind_value(":status", be.status);
      _ba_event_insert.bind_value(":in_downtime", be.in_downtime);
      try { _ba_event_insert.run_statement(); }
      catch (std::exception const& e) {
        throw (exceptions::msg()
               << "BAM-BI: could not insert event of BA "
               << be.ba_id << " starting at " << be.start_time
               << ": " << e.what());
      }
      std::list<ba_event>& event_list(_ba_event_cache[be.ba_id]);
      event_list.push_front(be);
      if (event_list.size() > 2)
        event_list.pop_back();
    }
  }
  return ;
}

/**
 *  Process a ba duration event and write it to the db.
 *
 *  @param[in] e  The event.
 */
void reporting_stream::_process_ba_duration_event(
    misc::shared_ptr<io::data> const& e) {
  bam::ba_duration_event const& bde = e.ref_as<bam::ba_duration_event const>();
  logging::debug(logging::low) << "BAM-BI: processing BA duration event of BA "
    << bde.ba_id << " (start time " << bde.start_time << ", end time "
    << bde.end_time << ", duration " << bde.duration << ", sla duration "
    << bde.sla_duration << ")";
  _ba_duration_event_insert.bind_value(":ba_id", bde.ba_id);
  _ba_duration_event_insert.bind_value(
    ":real_start_time",
    static_cast<qlonglong>(bde.real_start_time.get_time_t()));
  _ba_duration_event_insert.bind_value(
    ":end_time",
    static_cast<qlonglong>(bde.end_time.get_time_t()));
  _ba_duration_event_insert.bind_value(
    ":start_time",
    static_cast<qlonglong>(bde.start_time.get_time_t()));
  _ba_duration_event_insert.bind_value(":duration", bde.duration);
  _ba_duration_event_insert.bind_value(
    ":sla_duration",
    bde.sla_duration);
  _ba_duration_event_insert.bind_value(
    ":timeperiod_id",
    bde.timeperiod_id);
  _ba_duration_event_insert.bind_value(
    ":timeperiod_is_default",
    bde.timeperiod_is_default);
  try { _ba_duration_event_insert.run_statement(); }
  catch (std::exception const& e) {
    throw (exceptions::msg()
           << "BAM-BI: could not insert duration event of BA "
           << bde.ba_id << " starting at " << bde.start_time << ": "
           << e.what());
  }
  return ;
}

/**
 *  Process a kpi event and write it to the db.
 *
 *  @param[in] e The event.
 */
void reporting_stream::_process_kpi_event(
    misc::shared_ptr<io::data> const& e) {
  bam::kpi_event const& ke = e.ref_as<bam::kpi_event const>();
  logging::debug(logging::low) << "BAM-BI: processing event of KPI "
    << ke.kpi_id << " (start time " << ke.start_time << ", end time "
    << ke.end_time << ", state " << ke.status << ", in downtime "
    << ke.in_downtime << ")";
  // Ephemeral event.
  if (ke.start_time == ke.end_time) {
    _kpi_event_delete.bind_value(":kpi_id", ke.kpi_id);
    _kpi_event_delete.bind_value(
      ":start_time",
      static_cast<qlonglong>(ke.start_time.get_time_t()));
    try { _kpi_event_delete.run_statement(); }
    catch (std::exception const& e) {
      throw (exceptions::msg()
             << "BAM-BI: could not delete ephemeral event of KPI "
             << ke.kpi_id << " at second " << ke.start_time
             << ": " << e.what());
    }
    std::map<unsigned int, std::list<kpi_event> >::iterator
      it(_kpi_event_cache.find(ke.kpi_id));
    if ((it != _kpi_event_cache.end())
        && !it->second.empty()
        && (ke.start_time == it->second.front().start_time)) {
      it->second.pop_front();
      if (it->second.empty())
        _kpi_event_cache.erase(it);
    }
  }
  // End of event.
  if ((ke.end_time != 0) && (ke.end_time != (time_t)-1)) {
    std::map<unsigned int, std::list<kpi_event> >::iterator
      it(_kpi_event_cache.find(ke.kpi_id));
    if (it == _kpi_event_cache.end())
      _kpi_event_cache[ke.kpi_id].push_front(ke);
    else if (it->second.empty())
      it->second.push_front(ke);
    else
      it->second.front().end_time = ke.end_time;
    _kpi_event_update.bind_value(":kpi_id", ke.kpi_id);
    _kpi_event_update.bind_value(
      ":start_time",
      static_cast<qlonglong>(ke.start_time.get_time_t()));
    _kpi_event_update.bind_value(
      ":end_time",
      static_cast<qlonglong>(ke.end_time.get_time_t()));
    try { _kpi_event_update.run_statement(); }
    catch (std::exception const& e) {
      throw (exceptions::msg() << "BAM-BI: could not close event of KPI "
             << ke.kpi_id << " starting at " << ke.start_time
             << " and ending at " << ke.end_time << ": "
             << e.what());
    }

<<<<<<< HEAD
    _kpi_event_link.bind_value(
=======
    // If nothing was updated (can happen when there is a gap between
    // the events for some reasons, then insert a new event in the database.
    if (_kpi_event_update->numRowsAffected() == 0) {
      _kpi_full_event_insert->bindValue(":kpi_id", ke.kpi_id);
      _kpi_full_event_insert->bindValue(
        ":start_time",
        static_cast<qlonglong>(ke.start_time.get_time_t()));
      _kpi_full_event_insert->bindValue(
        ":end_time",
        static_cast<qlonglong>(ke.end_time.get_time_t()));
      _kpi_full_event_insert->bindValue(":status", ke.status);
      _kpi_full_event_insert->bindValue(":in_downtime", ke.in_downtime);
      _kpi_full_event_insert->bindValue(":impact_level", ke.impact_level);
      _kpi_full_event_insert->bindValue(":output", ke.output);
      _kpi_full_event_insert->bindValue(":perfdata", ke.perfdata);
      if (!_kpi_full_event_insert->exec())
        throw (exceptions::msg()
               << "BAM-BI: could not insert event of KPI "
               << ke.kpi_id << " starting at " << ke.start_time << ": "
               << _kpi_full_event_insert->lastError().text());
    }

    _kpi_event_link->bindValue(
>>>>>>> 54c521a7
      ":start_time",
      static_cast<qlonglong>(ke.start_time.get_time_t()));
    _kpi_event_link.bind_value(":kpi_id", ke.kpi_id);
    try { _kpi_event_link.run_statement(); }
    catch (std::exception const& e) {
      throw (exceptions::msg()
             << "BAM-BI: could not create link from event of KPI "
             << ke.kpi_id << " starting at " << ke.start_time
             << " to its associated BA event: " << e.what());
    }
  }
  // Start of event.
  else {
    std::map<unsigned int, std::list<kpi_event> >::iterator
      it(_kpi_event_cache.find(ke.kpi_id));
    // Reopen event.
    if ((it != _kpi_event_cache.end())
        && !it->second.empty()
        && (it->second.front().end_time == ke.start_time)
        && (it->second.front().in_downtime == ke.in_downtime)
        && (it->second.front().status == ke.status)) {
      _kpi_event_update.bind_value(":kpi_id", ke.kpi_id);
      _kpi_event_update.bind_value(
        ":start_time",
        static_cast<qlonglong>(it->second.front().start_time.get_time_t()));
      _kpi_event_update.bind_value(
        ":end_time",
        QVariant(QVariant::LongLong));
      try { _kpi_event_update.run_statement(); }
      catch (std::exception const& e) {
        throw (exceptions::msg()
               << "BAM-BI: could not reopen event of KPI "
               << ke.kpi_id << " starting at " << ke.start_time << ": "
               << e.what());
      }
      it->second.front().end_time = (time_t)-1;
    }
    // Open new event.
    else {
      _kpi_event_insert.bind_value(":kpi_id", ke.kpi_id);
      _kpi_event_insert.bind_value(
        ":start_time",
        static_cast<qlonglong>(ke.start_time.get_time_t()));
      _kpi_event_insert.bind_value(":status", ke.status);
      _kpi_event_insert.bind_value(":in_downtime", ke.in_downtime);
      _kpi_event_insert.bind_value(":impact_level", ke.impact_level);
      _kpi_event_insert.bind_value(":output", ke.output);
      _kpi_event_insert.bind_value(":perfdata", ke.perfdata);
      try { _kpi_event_insert.run_statement(); }
      catch (std::exception const& e) {
        throw (exceptions::msg()
               << "BAM-BI: could not insert event of KPI "
               << ke.kpi_id << " starting at " << ke.start_time << ": "
               << e.what());
      }
      std::list<kpi_event>& event_list(_kpi_event_cache[ke.kpi_id]);
      event_list.push_front(ke);
      if (event_list.size() > 2)
        event_list.pop_back();
    }
  }
  return ;
}

/**
 *  Process a dimension ba and write it to the db.
 *
 *  @param[in] e The event.
 */
void reporting_stream::_process_dimension_ba(
    misc::shared_ptr<io::data> const& e) {
  bam::dimension_ba_event const& dba = e.ref_as<bam::dimension_ba_event const>();
  logging::debug(logging::low)
    << "BAM-BI: processing declaration of BA "
    << dba.ba_id << " ('" << dba.ba_description << "')";
  _dimension_ba_insert.bind_value(":ba_id", dba.ba_id);
  _dimension_ba_insert.bind_value(":ba_name", dba.ba_name);
  _dimension_ba_insert.bind_value(
                         ":ba_description",
                         dba.ba_description);
  _dimension_ba_insert.bind_value(
                         ":sla_month_percent_crit",
                         dba.sla_month_percent_crit);
  _dimension_ba_insert.bind_value(
                         ":sla_month_percent_warn",
                         dba.sla_month_percent_warn);
  _dimension_ba_insert.bind_value(
                         ":sla_month_duration_crit",
                         dba.sla_duration_1);
  _dimension_ba_insert.bind_value(
                         ":sla_month_duration_warn"
                         , dba.sla_duration_2);
  try { _dimension_ba_insert.run_statement(); }
  catch (std::exception const& e) {
    throw (exceptions::msg() << "BAM-BI: could not insert BA "
           << dba.ba_id << ": " << e.what());
  }
}

/**
 *  Process a dimension bv and write it to the db.
 *
 *  @param[in] e The event.
 */
void reporting_stream::_process_dimension_bv(
    misc::shared_ptr<io::data> const& e) {
  bam::dimension_bv_event const& dbv =
      e.ref_as<bam::dimension_bv_event const>();
  logging::debug(logging::low)
    << "BAM-BI: processing declaration of BV "
    << dbv.bv_id << " ('" << dbv.bv_name << "')";
  _dimension_bv_insert.bind_value(":bv_id", dbv.bv_id);
  _dimension_bv_insert.bind_value(":bv_name", dbv.bv_name);
  _dimension_bv_insert.bind_value(
                         ":bv_description",
                         dbv.bv_description);
  try { _dimension_bv_insert.run_statement(); }
  catch (std::exception const& e) {
    throw (exceptions::msg() << "BAM-BI: could not insert BV "
           << dbv.bv_id << ": " << e.what());
  }
}

/**
 *  Process a dimension ba bv relation and write it to the db.
 *
 *  @param[in] e The event.
 */
void reporting_stream::_process_dimension_ba_bv_relation(
    misc::shared_ptr<io::data> const& e) {
  bam::dimension_ba_bv_relation_event const& dbabv =
    e.ref_as<bam::dimension_ba_bv_relation_event const>();
  logging::debug(logging::low)
    << "BAM-BI: processing relation between BA "
    << dbabv.ba_id << " and BV " << dbabv.bv_id;
  _dimension_ba_bv_relation_insert.bind_value(":ba_id", dbabv.ba_id);
  _dimension_ba_bv_relation_insert.bind_value(":bv_id", dbabv.bv_id);
  try { _dimension_ba_bv_relation_insert.run_statement(); }
  catch (std::exception const& e) {
    throw (exceptions::msg()
           << "BAM-BI: could not insert dimension of BA-BV relation "
           << dbabv.ba_id << "-"<< dbabv.bv_id << ": " << e.what());
  }
}

/**
 *  Cache a dimension event, and commit it on the disk accordingly.
 *
 *  @param e  The event to process.
 */
void reporting_stream::_process_dimension(
        misc::shared_ptr<io::data> const& e) {
  // Cache the event until the end of the dimensions dump.
    _dimension_data_cache.push_back(_dimension_copy(e));

  // If this is a dimension truncate table signal, it's either the beginning
  // or the end of the dimensions dump.
  if (e->type()
      == io::events::data_type<io::events::bam,
                               bam::de_dimension_truncate_table_signal>::value) {
    dimension_truncate_table_signal const& dtts
        = e.ref_as<dimension_truncate_table_signal const>();

    if (!dtts.update_started) {
      // Lock the availability thread.
      std::auto_ptr<QMutexLocker> lock(_availabilities->lock());

      // Commit the dimensions to the database.
      if (!_db->transaction())
        throw (exceptions::msg()
               << "BAM-BI: could not create a transaction for "
                  "the dimensions dump: "
               << _db->lastError().text());
      for (std::vector<misc::shared_ptr<io::data> >::const_iterator
             it(_dimension_data_cache.begin()),
             end(_dimension_data_cache.end());
           it != end;
           ++it)
        _dimension_dispatch(*it);
      if (!_db->commit())
        throw (exceptions::msg()
               << "BAM-BI: could not commit a transaction for "
                  "the dimensions dump: "
               << _db->lastError().text());
      _dimension_data_cache.clear();
    }
    else
      _dimension_data_cache.erase(
        _dimension_data_cache.begin(),
        _dimension_data_cache.end() - 1);
  }
}

/**
 *  Dispatch a dimension event.
 *
 *  @param[in] data  The dimension event.
 */
void reporting_stream::_dimension_dispatch(
       misc::shared_ptr<io::data> const& data) {
  if (data->type()
           == io::events::data_type<io::events::bam,
                                    bam::de_dimension_ba_event>::value)
    _process_dimension_ba(data);
  else if (data->type()
           == io::events::data_type<io::events::bam,
                                    bam::de_dimension_bv_event>::value)
    _process_dimension_bv(data);
  else if (data->type()
           == io::events::data_type<io::events::bam,
                                    bam::de_dimension_ba_bv_relation_event>::value)
    _process_dimension_ba_bv_relation(data);
  else if (data->type()
           == io::events::data_type<io::events::bam,
                                    bam::de_dimension_kpi_event>::value)
    _process_dimension_kpi(data);
  else if (data->type()
           == io::events::data_type<io::events::bam,
                                    bam::de_dimension_truncate_table_signal>::value)
    _process_dimension_truncate_signal(data);
  else if (data->type()
           == io::events::data_type<io::events::bam,
                                    bam::de_dimension_timeperiod>::value)
    _process_dimension_timeperiod(data);
  else if (data->type()
           == io::events::data_type<io::events::bam,
                                    bam::de_dimension_timeperiod_exception>::value)
    _process_dimension_timeperiod_exception(data);
  else if (data->type()
           == io::events::data_type<io::events::bam,
                                    bam::de_dimension_timeperiod_exclusion>::value)
    _process_dimension_timeperiod_exclusion(data);
  else if (data->type()
           == io::events::data_type<io::events::bam,
                                    bam::de_dimension_ba_timeperiod_relation>::value)
    _process_dimension_ba_timeperiod_relation(data);
}

/**
 *  Copy a dimension event.
 *
 *  @param[in] data  The data to copy.
 *
 *  @return  The dimension event copied.
 */
misc::shared_ptr<io::data> reporting_stream::_dimension_copy(
                             misc::shared_ptr<io::data> const& data) {
  if (data->type()
           == io::events::data_type<io::events::bam,
                                    bam::de_dimension_ba_event>::value)
    return (new bam::dimension_ba_event(
                       data.ref_as<bam::dimension_ba_event>()));
  else if (data->type()
           == io::events::data_type<io::events::bam,
                                    bam::de_dimension_bv_event>::value)
    return (new bam::dimension_bv_event(
                       data.ref_as<bam::dimension_bv_event>()));
  else if (data->type()
           == io::events::data_type<io::events::bam,
                                    bam::de_dimension_ba_bv_relation_event>::value)
    return (new bam::dimension_ba_bv_relation_event(
                       data.ref_as<bam::dimension_ba_bv_relation_event>()));
  else if (data->type()
           == io::events::data_type<io::events::bam,
                                    bam::de_dimension_kpi_event>::value)
    return (new bam::dimension_kpi_event(
                       data.ref_as<bam::dimension_kpi_event>()));
  else if (data->type()
           == io::events::data_type<io::events::bam,
                                    bam::de_dimension_truncate_table_signal>::value)
    return (new bam::dimension_truncate_table_signal(
                       data.ref_as<bam::dimension_truncate_table_signal>()));
  else if (data->type()
           == io::events::data_type<io::events::bam,
                                    bam::de_dimension_timeperiod>::value)
    return (new bam::dimension_timeperiod(
                       data.ref_as<bam::dimension_timeperiod>()));
  else if (data->type()
           == io::events::data_type<io::events::bam,
                                    bam::de_dimension_timeperiod_exception>::value)
    return (new bam::dimension_timeperiod_exception(
                       data.ref_as<bam::dimension_timeperiod_exception>()));
  else if (data->type()
           == io::events::data_type<io::events::bam,
                                    bam::de_dimension_timeperiod_exclusion>::value)
    return (new bam::dimension_timeperiod_exclusion(
                       data.ref_as<bam::dimension_timeperiod_exclusion>()));
  else if (data->type()
           == io::events::data_type<io::events::bam,
                                    bam::de_dimension_ba_timeperiod_relation>::value)
    return (new bam::dimension_ba_timeperiod_relation(
                       data.ref_as<bam::dimension_ba_timeperiod_relation>()));
  return (misc::shared_ptr<io::data>());
}

/**
 *  Process a dimension truncate signal and write it to the db.
 *
 *  @param[in] e The event.
 */
void reporting_stream::_process_dimension_truncate_signal(
    misc::shared_ptr<io::data> const& e) {
  dimension_truncate_table_signal const& dtts
      = e.ref_as<dimension_truncate_table_signal const>();

  if (dtts.update_started) {
    logging::debug(logging::low)
      << "BAM-BI: processing table truncation signal";

<<<<<<< HEAD
    _update_status("Waiting for the availability thread.");
    // We lock the availabilities thread during all the update procedure
    // to prevent it waking up on truncated dimensions.
    std::auto_ptr<QMutexLocker> lock(_availabilities->lock());
    _update_status("");

    for (std::vector<misc::shared_ptr<database_query> >::iterator
=======
    for (std::vector<misc::shared_ptr<QSqlQuery> >::iterator
>>>>>>> 54c521a7
           it(_dimension_truncate_tables.begin()),
           end(_dimension_truncate_tables.end());
         it != end;
         ++it)
      (*it)->run_statement(
               "BAM-BI: could not truncate some dimension table");

    _timeperiods.clear();
  }
}

/**
 *  Process a dimension KPI and write it to the db.
 *
 *  @param[in] e The event.
 */
void reporting_stream::_process_dimension_kpi(
    misc::shared_ptr<io::data> const& e) {
  bam::dimension_kpi_event const& dk =
      e.ref_as<bam::dimension_kpi_event const>();
  QString kpi_name;
  if (!dk.service_description.isEmpty())
    kpi_name = dk.service_description;
  else if (!dk.kpi_ba_name.isEmpty())
    kpi_name = dk.kpi_ba_name;
  else if (!dk.boolean_name.isEmpty())
    kpi_name = dk.boolean_name;
  else if (!dk.meta_service_name.isEmpty())
    kpi_name = dk.meta_service_name;
  logging::debug(logging::low)
    << "BAM-BI: processing declaration of KPI "
    << dk.kpi_id << " ('" << kpi_name << "')";
  _dimension_kpi_insert.bind_value(":kpi_id", dk.kpi_id);
  _dimension_kpi_insert.bind_value(":kpi_name", kpi_name);
  _dimension_kpi_insert.bind_value(":ba_id", dk.ba_id);
  _dimension_kpi_insert.bind_value(":ba_name", dk.ba_name);
  _dimension_kpi_insert.bind_value(":host_id", dk.host_id);
  _dimension_kpi_insert.bind_value(":host_name", dk.host_name);
  _dimension_kpi_insert.bind_value(":service_id", dk.service_id);
  _dimension_kpi_insert.bind_value(
                          ":service_description",
                          dk.service_description);
  _dimension_kpi_insert.bind_value(
                          ":kpi_ba_id",
                          (dk.kpi_ba_id != 0
                           ? dk.kpi_ba_id
                           : QVariant(QVariant::UInt)));
  _dimension_kpi_insert.bind_value(":kpi_ba_name", dk.kpi_ba_name);
  _dimension_kpi_insert.bind_value(
                          ":meta_service_id",
                          dk.meta_service_id);
  _dimension_kpi_insert.bind_value(
                          ":meta_service_name",
                          dk.meta_service_name);
  _dimension_kpi_insert.bind_value(
                          ":impact_warning",
                          dk.impact_warning);
  _dimension_kpi_insert.bind_value(
                          ":impact_critical",
                          dk.impact_critical);
  _dimension_kpi_insert.bind_value(
                          ":impact_unknown",
                          dk.impact_unknown);
  _dimension_kpi_insert.bind_value(":boolean_id", dk.boolean_id);
  _dimension_kpi_insert.bind_value(":boolean_name", dk.boolean_name);
  try { _dimension_kpi_insert.run_statement(); }
  catch (std::exception const& e) {
    throw (exceptions::msg() << "BAM-BI: could not insert dimension of KPI "
           << dk.kpi_id << ": " << e.what());
  }
}

/**
 *  Process a dimension timeperiod and store it in the DB and in the
 *  timeperiod cache.
 *
 *  @param[in] e  The event.
 */
void reporting_stream::_process_dimension_timeperiod(
                         misc::shared_ptr<io::data> const& e) {
  bam::dimension_timeperiod const& tp =
      e.ref_as<bam::dimension_timeperiod const>();
  logging::debug(logging::low)
    << "BAM-BI: processing declaration of timeperiod "
    << tp.id << " ('" << tp.name << "')";
  database_query& q(_dimension_timeperiod_insert);
  q.bind_value(":timeperiod_id", tp.id);
  q.bind_value(":name", tp.name);
  q.bind_value(":sunday", tp.sunday);
  q.bind_value(":monday", tp.monday);
  q.bind_value(":tuesday", tp.tuesday);
  q.bind_value(":wednesday", tp.wednesday);
  q.bind_value(":thursday", tp.thursday);
  q.bind_value(":friday", tp.friday);
  q.bind_value(":saturday", tp.saturday);
  try { q.run_statement(); }
  catch (std::exception const& e) {
    throw (exceptions::msg() << "BAM-BI: could not insert timeperiod "
           << tp.id << " ('" << tp.name << "'): " << e.what());
  }
  _apply(tp);
  return ;
}

/**
 *  Process a timeperiod exception and store it in the DB and in the
 *  timeperiod cache.
 *
 *  @param[in] e  The event.
 */
void reporting_stream::_process_dimension_timeperiod_exception(
                         misc::shared_ptr<io::data> const& e) {
  bam::dimension_timeperiod_exception const& tpe =
    e.ref_as<bam::dimension_timeperiod_exception const>();
  logging::debug(logging::low)
    << "BAM-BI: processing exception of timeperiod " << tpe.timeperiod_id;
  database_query& q(_dimension_timeperiod_exception_insert);
  q.bind_value(":timeperiod_id", tpe.timeperiod_id);
  q.bind_value(":daterange", tpe.daterange);
  q.bind_value(":timerange", tpe.timerange);
  try { q.run_statement(); }
  catch (std::exception const& e) {
    throw (exceptions::msg()
           << "BAM-BI: could not insert exception of timeperiod "
           << tpe.timeperiod_id << ": " << e.what());
  }
  _apply(tpe);
  return ;
}

/**
 *  Process a timeperiod exclusion and store it in the DB and in the
 *  timeperiod cache.
 *
 *  @param[in] e  The event.
 */
void reporting_stream::_process_dimension_timeperiod_exclusion(
                         misc::shared_ptr<io::data> const& e) {
  bam::dimension_timeperiod_exclusion const& tpe =
    e.ref_as<bam::dimension_timeperiod_exclusion const>();
  logging::debug(logging::low)
    << "BAM-BI: processing exclusion of timeperiod "
    << tpe.excluded_timeperiod_id << " by timeperiod "
    << tpe.timeperiod_id;
  database_query& q(_dimension_timeperiod_exclusion_insert);
  q.bind_value(":timeperiod_id", tpe.timeperiod_id);
  q.bind_value(":excluded_timeperiod_id", tpe.excluded_timeperiod_id);
  try { q.run_statement(); }
  catch (std::exception const& e) {
    throw (exceptions::msg()
           << "BAM-BI: could not insert exclusion of timeperiod "
           << tpe.excluded_timeperiod_id << " by timeperiod "
           << tpe.timeperiod_id << ": " << e.what());
  }
  _apply(tpe);
  return ;
}

/**
 *  Process a dimension ba timeperiod relation and store it in
 *  a relation cache.
 *
 *  @param[in] e  The event.
 */
void reporting_stream::_process_dimension_ba_timeperiod_relation(
        misc::shared_ptr<io::data> const& e) {
  bam::dimension_ba_timeperiod_relation const& r =
     e.ref_as<bam::dimension_ba_timeperiod_relation const>();
  logging::debug(logging::low)
    << "BAM-BI: processing relation of BA " << r.ba_id
    << " to timeperiod " << r.timeperiod_id;
  database_query& q(_dimension_ba_timeperiod_insert);
  q.bind_value(":ba_id", r.ba_id);
  q.bind_value(":timeperiod_id", r.timeperiod_id);
  q.bind_value(":is_default", r.is_default);
  try { q.run_statement(); }
  catch (std::exception const& e) {
    throw (exceptions::msg()
           << "BAM-BI: could not insert relation of BA "
           << r.ba_id << " to timeperiod " << r.timeperiod_id << ": "
<<<<<<< HEAD
           << e.what());
  }
  _timeperiod_relations.insert(std::make_pair(
                                      r.ba_id,
                                      std::make_pair(
                                             r.timeperiod_id,
                                             r.is_default)));
=======
           << q.lastError().text());
  _timeperiods.add_relation(
                 r.ba_id,
                 r.timeperiod_id,
                 r.is_default);
>>>>>>> 54c521a7
}

/**
 *  @brief Compute and write the duration events associated with a ba event.
 *
 *  The event durations are computed from the associated timeperiods of the BA.
 *
 *  @param[in] ev       The ba_event generating the durations.
 *  @param[in] visitor  A visitor stream.
 */
void reporting_stream::_compute_event_durations(
                         misc::shared_ptr<ba_event> const& ev,
                         io::stream* visitor) {
  if (ev.isNull() || !visitor)
    return ;

  logging::info(logging::medium)
<<<<<<< HEAD
    << "BAM-BI: computing durations of event started at "
    << ev->start_time << " of BA " << ev->ba_id;
=======
    << "BAM-BI: computing event durations for BA " << ev->ba_id
    << ", event started at: " << ev->start_time
    << ", ended at: " << ev->end_time;
>>>>>>> 54c521a7

  // Find the timeperiods associated with this ba.
  std::vector<std::pair<time::timeperiod::ptr, bool> >
    timeperiods = _timeperiods.get_timeperiods_by_ba_id(ev->ba_id);

  if (timeperiods.empty())
    return ;

  for (std::vector<std::pair<time::timeperiod::ptr, bool> >::const_iterator
         it(timeperiods.begin()),
         end(timeperiods.end());
       it != end;
       ++it) {
    time::timeperiod::ptr tp = it->first;
    bool is_default = it->second;

    misc::shared_ptr<ba_duration_event> dur_ev(new ba_duration_event);
    dur_ev->ba_id = ev->ba_id;
    dur_ev->real_start_time = ev->start_time;
    dur_ev->start_time = tp->get_next_valid(ev->start_time);
    dur_ev->end_time = ev->end_time;
    dur_ev->duration = dur_ev->end_time - dur_ev->start_time;
    dur_ev->sla_duration = tp->duration_intersect(dur_ev->start_time,
                                                  dur_ev->end_time);
    dur_ev->timeperiod_id = tp->get_id();
    dur_ev->timeperiod_is_default = is_default;
    visitor->write(dur_ev.staticCast<io::data>());
  }
}

/**
 *  Process a rebuild signal: Delete the obsolete data in the db and rebuild
 *  ba duration events.
 *
 *  @param[in] e  The event.
 */
void reporting_stream::_process_rebuild(misc::shared_ptr<io::data> const& e) {
  rebuild const& r = e.ref_as<rebuild const>();
  if (r.bas_to_rebuild.isEmpty())
    return ;
  logging::debug(logging::low)
    << "BAM-BI: processing rebuild signal";

<<<<<<< HEAD
  // Delete obsolete ba events durations.
  {
    std::string query;
    query.append("DELETE a"
                 "  FROM mod_bam_reporting_ba_events_durations as a"
                 "    INNER JOIN mod_bam_reporting_ba_events as b"
                 "      ON a.ba_event_id = b.ba_event_id"
                 "  WHERE b.ba_id IN (");
    query.append(r.bas_to_rebuild.toStdString());
    query.append(")");
    database_query q(_db);
    try { q.run_query(query); }
    catch (std::exception const& e) {
      throw (exceptions::msg()
             << "BAM-BI: could not delete BA durations "
             << r.bas_to_rebuild << ": " << e.what());
    }
  }

  // Get the ba events.
  std::vector<misc::shared_ptr<ba_event> > ba_events;
  {
    std::string query = "SELECT ba_id, start_time, end_time, "
                        "       status, in_downtime boolean"
                        "  FROM mod_bam_reporting_ba_events"
                        "  WHERE end_time != 0"
                        "    AND ba_id IN (";
    query.append(r.bas_to_rebuild.toStdString());
    query.append(")");
    database_query q(_db);
    try { q.run_query(query); }
    catch (std::exception const& e) {
      throw (exceptions::msg()
             << "BAM-BI: could not get BA events of "
             << r.bas_to_rebuild << " :" << e.what());
    }
    while (q.next()) {
      misc::shared_ptr<ba_event> baev(new ba_event);
      baev->ba_id = q.value(0).toInt();
      baev->start_time = q.value(1).toInt();
      baev->end_time = q.value(2).toInt();
      baev->status = q.value(3).toInt();
      baev->in_downtime = q.value(4).toBool();
      ba_events.push_back(baev);
      logging::debug(logging::low)
        << "BAM-BI: got ba events of " << baev->ba_id;
=======
  _update_status("rebuilding");

  // We block the availability thread to prevent it waking up on truncated event durations.
  try {
    std::auto_ptr<QMutexLocker> lock(_availabilities->lock());

    // Delete obsolete ba events durations.
    {
      QString query;
      query.append("DELETE a"
                   "  FROM mod_bam_reporting_ba_events_durations as a"
                   "    INNER JOIN mod_bam_reporting_ba_events as b"
                   "      ON a.ba_event_id = b.ba_event_id"
                   "  WHERE b.ba_id IN (");
      query.append(r.bas_to_rebuild);
      query.append(")");
      QSqlQuery q(*_db);
      if (!q.exec(query))
        throw (exceptions::msg()
               << "BAM-BI: could not delete BA durations "
               << r.bas_to_rebuild << " :" << q.lastError().text());
>>>>>>> 54c521a7
    }

    // Get the ba events.
    std::vector<misc::shared_ptr<ba_event> > ba_events;
    {
      QString query = "SELECT ba_id, start_time, end_time, "
                      "status, in_downtime boolean"
                      "  FROM mod_bam_reporting_ba_events"
                      "  WHERE end_time IS NOT NULL"
                      "    AND ba_id IN (";
      query.append(r.bas_to_rebuild);
      query.append(")");
      QSqlQuery q(*_db);
      if (!q.exec(query))
        throw (exceptions::msg()
               << "BAM-BI: could not get BA events of "
               << r.bas_to_rebuild << " :" << q.lastError().text());
      while (q.next()) {
        misc::shared_ptr<ba_event> baev(new ba_event);
        baev->ba_id = q.value(0).toInt();
        baev->start_time = q.value(1).toInt();
        baev->end_time = q.value(2).toInt();
        baev->status = q.value(3).toInt();
        baev->in_downtime = q.value(4).toBool();
        ba_events.push_back(baev);
        logging::debug(logging::low)
          << "BAM-BI: got ba events of " << baev->ba_id;
      }
    }

    logging::info(logging::medium)
      << "BAM-BI: will now rebuild the event durations";

    // Generate new ba events durations for each ba events.
    {
      for (std::vector<misc::shared_ptr<ba_event> >::const_iterator
             it(ba_events.begin()),
             end(ba_events.end());
          it != end;
          ++it)
        _compute_event_durations(*it, this);
    }
  } catch(...) {
    _update_status("");
    throw ;
  }

  logging::info(logging::medium)
    << "BAM-BI: event durations rebuild finished, "
       " will rebuild availabilities now";

  // Ask for the availabilities thread to recompute the availabilities.
  _availabilities->rebuild_availabilities(r.bas_to_rebuild);
}

/**
 *  Update status of endpoint.
 *
 *  @param[in] status New status.
 */
void reporting_stream::_update_status(std::string const& status) {
  QMutexLocker lock(&_statusm);
  _status = status;
  return ;
}<|MERGE_RESOLUTION|>--- conflicted
+++ resolved
@@ -21,9 +21,6 @@
 #include <cstdlib>
 #include <sstream>
 #include <QMutexLocker>
-#include <QSqlError>
-#include <QSqlQuery>
-#include <QSqlRecord>
 #include <QVariant>
 #include "com/centreon/broker/bam/ba_event.hh"
 #include "com/centreon/broker/bam/ba_duration_event.hh"
@@ -88,10 +85,12 @@
       queries_per_transaction,
       check_replication),
     _ba_event_insert(_db),
+    _ba_full_event_insert(_db),
     _ba_event_update(_db),
     _ba_event_delete(_db),
     _ba_duration_event_insert(_db),
     _kpi_event_insert(_db),
+    _kpi_full_event_insert(_db),
     _kpi_event_update(_db),
     _kpi_event_delete(_db),
     _kpi_event_link(_db),
@@ -132,21 +131,6 @@
  *  Destructor.
  */
 reporting_stream::~reporting_stream() {
-<<<<<<< HEAD
-  // Release any lock.
-  _availabilities_lock.reset();
-=======
-  // Connection ID.
-  QString bam_id;
-  bam_id.setNum((qulonglong)this, 16);
-
-  {
-    QMutexLocker lock(&misc::global_lock);
-    // Reset statements.
-    _clear_qsql();
-  }
->>>>>>> 54c521a7
-
   // Terminate the availabilities thread.
   _availabilities->terminate();
   _availabilities->wait();
@@ -282,10 +266,12 @@
   : io::stream(other),
     _db("", "", 0, "", "", ""),
     _ba_event_insert(_db),
+    _ba_full_event_insert(_db),
     _ba_event_update(_db),
     _ba_event_delete(_db),
     _ba_duration_event_insert(_db),
     _kpi_event_insert(_db),
+    _kpi_full_event_insert(_db),
     _kpi_event_update(_db),
     _kpi_event_delete(_db),
     _kpi_event_link(_db),
@@ -379,84 +365,6 @@
 }
 
 /**
-<<<<<<< HEAD
-=======
- *  Check that replication is OK.
- */
-void reporting_stream::_check_replication() {
-  // Check that replication is OK.
-  logging::debug(logging::medium)
-    << "BAM-BI: checking replication status of reporting database '"
-    << _db->databaseName() << "' on host '" << _db->hostName()
-    << ":" << _db->port() << "'";
-  QSqlQuery q(*_db);
-  if (!q.exec("SHOW SLAVE STATUS"))
-    logging::info(logging::medium)
-      << "BAM-BI: could not check replication status of reporting database '"
-      << _db->databaseName() << "' on host '" << _db->hostName()
-      << ":" << _db->port() << "': " << q.lastError().text();
-  else {
-    if (!q.next())
-      logging::info(logging::medium)
-        << "BAM-BI: reporting database '" << _db->databaseName()
-        << "' on host '" << _db->hostName() << ":" << _db->port()
-        << "' is not under replication";
-    else {
-      QSqlRecord record(q.record());
-      unsigned int i(0);
-      for (QString field(record.fieldName(i));
-           !field.isEmpty();
-           field = record.fieldName(++i))
-        if (((field == "Slave_IO_Running")
-             && (q.value(i).toString() != "Yes"))
-            || ((field == "Slave_SQL_Running")
-                && (q.value(i).toString() != "Yes"))
-            || ((field == "Seconds_Behind_Master")
-                && (q.value(i).toInt() != 0)))
-          throw (broker::exceptions::msg()
-                 << "BAM-BI: replication of reporting database '"
-                 << _db->databaseName() << "' on host '"
-                 << _db->hostName() << ":" << _db->port()
-                 << "' is not complete: " << field
-                 << "=" << q.value(i).toString());
-      logging::info(logging::medium)
-        << "storage: replication of reporting database '"
-        << _db->databaseName() << "' on host '" << _db->hostName()
-        << ":" << _db->port() << "' is complete, connection granted";
-    }
-  }
-  return ;
-}
-
-/**
- *  Clear QtSql objects.
- */
-void reporting_stream::_clear_qsql() {
-  _ba_event_insert.reset();
-  _ba_full_event_insert.reset();
-  _ba_event_update.reset();
-  _ba_event_delete.reset();
-  _ba_duration_event_insert.reset();
-  _kpi_event_insert.reset();
-  _kpi_full_event_insert.reset();
-  _kpi_event_update.reset();
-  _kpi_event_delete.reset();
-  _kpi_event_link.reset();
-  _dimension_ba_bv_relation_insert.reset();
-  _dimension_ba_insert.reset();
-  _dimension_bv_insert.reset();
-  _dimension_timeperiod_insert.reset();
-  _dimension_timeperiod_exception_insert.reset();
-  _dimension_timeperiod_exclusion_insert.reset();
-  _dimension_ba_timeperiod_insert.reset();
-  _dimension_truncate_tables.clear();
-  _dimension_kpi_insert.reset();
-  _db.reset();
-  return ;
-}
-
-/**
->>>>>>> 54c521a7
  *  Load last BA/KPI events from DB.
  */
 void reporting_stream::_load_last_events() {
@@ -636,7 +544,6 @@
 
   // Load BA/timeperiods relations.
   {
-<<<<<<< HEAD
     std::string query(
       "SELECT ba_id, timeperiod_id, is_default"
       "  FROM mod_bam_reporting_relations_ba_timeperiods");
@@ -645,27 +552,10 @@
         query,
         "BAM-BI: could not load BA/timeperiods relations");
     while (q.next())
-      _timeperiod_relations.insert(std::make_pair(
-                                          q.value(0).toUInt(),
-                                          std::make_pair(
-                                                 q.value(1).toUInt(),
-                                                 q.value(2).toBool())));
-=======
-    QString query(
-              "SELECT ba_id, timeperiod_id, is_default"
-              "  FROM mod_bam_reporting_relations_ba_timeperiods");
-    QSqlQuery q(*_db);
-    if (!q.exec(query))
-      throw (exceptions::msg()
-             << "BAM-BI: could not load BA/timeperiods relations: "
-             << q.lastError().text());
-    while (q.next()) {
       _timeperiods.add_relation(
         q.value(0).toUInt(),
         q.value(1).toUInt(),
         q.value(2).toBool());
-    }
->>>>>>> 54c521a7
   }
 
   return ;
@@ -689,16 +579,14 @@
 
   // BA full event insertion.
   {
-    QString query;
+    std::string query;
     query = "INSERT INTO mod_bam_reporting_ba_events (ba_id, "
             "            first_level, start_time, end_time, status, in_downtime)"
             "  VALUES (:ba_id, :first_level,"
             "          :start_time, :end_time, :status, :in_downtime)";
-    _ba_full_event_insert.reset(new QSqlQuery(*_db));
-    if (!_ba_full_event_insert->prepare(query))
-      throw (exceptions::msg()
-             << "BAM-BI: could not prepare BA full event insertion query: "
-             << _ba_full_event_insert->lastError().text());
+    _ba_full_event_insert.prepare(
+      query,
+      "BAM-BI: could not prepare BA full event insertion query");
   }
 
   // BA event update.
@@ -753,17 +641,15 @@
 
   // KPI full event insertion.
   {
-    QString query;
+    std::string query;
     query = "INSERT INTO mod_bam_reporting_kpi_events (kpi_id,"
             "            start_time, end_time, status, in_downtime,"
             "            impact_level, first_output, first_perfdata)"
             "  VALUES (:kpi_id, :start_time, :end_time, :status,"
             "          :in_downtime, :impact_level, :output, :perfdata)";
-    _kpi_full_event_insert.reset(new QSqlQuery(*_db));
-    if (!_kpi_full_event_insert->prepare(query))
-      throw (exceptions::msg()
-             << "BAM-BI: could not prepare KPI full event insertion query: "
-             << _kpi_full_event_insert->lastError().text());
+    _kpi_full_event_insert.prepare(
+      query,
+      "BAM-BI: could not prepare KPI full event insertion query");
   }
 
   // KPI event update.
@@ -1003,21 +889,24 @@
 
     // If nothing was updated (can happen when there is a gap between
     // the events for some reasons, then insert a new event in the database.
-    if (_ba_event_update->numRowsAffected() == 0) {
-      _ba_full_event_insert->bindValue(":ba_id", be.ba_id);
-      _ba_full_event_insert->bindValue(":first_level", be.first_level);
-      _ba_full_event_insert->bindValue(
+    if (_ba_event_update.num_rows_affected() == 0) {
+      _ba_full_event_insert.bind_value(":ba_id", be.ba_id);
+      _ba_full_event_insert.bind_value(":first_level", be.first_level);
+      _ba_full_event_insert.bind_value(
         ":start_time",
         static_cast<qlonglong>(be.start_time.get_time_t()));
-      _ba_full_event_insert->bindValue(
+      _ba_full_event_insert.bind_value(
         ":end_time",
         static_cast<qlonglong>(be.end_time.get_time_t()));
-      _ba_full_event_insert->bindValue(":status", be.status);
-      _ba_full_event_insert->bindValue(":in_downtime", be.in_downtime);
-      if (!_ba_full_event_insert->exec())
+      _ba_full_event_insert.bind_value(":status", be.status);
+      _ba_full_event_insert.bind_value(":in_downtime", be.in_downtime);
+      try { _ba_full_event_insert.run_statement(); }
+      catch (std::exception const& e) {
         throw (exceptions::msg()
                << "BAM-BI: could not insert event of BA "
-               << be.ba_id << " starting at " << be.start_time);
+               << be.ba_id << " starting at " << be.start_time
+               << ": " << e.what());
+      }
     }
 
     // Compute the associated event durations.
@@ -1176,33 +1065,31 @@
              << e.what());
     }
 
-<<<<<<< HEAD
-    _kpi_event_link.bind_value(
-=======
     // If nothing was updated (can happen when there is a gap between
     // the events for some reasons, then insert a new event in the database.
-    if (_kpi_event_update->numRowsAffected() == 0) {
-      _kpi_full_event_insert->bindValue(":kpi_id", ke.kpi_id);
-      _kpi_full_event_insert->bindValue(
+    if (_kpi_event_update.num_rows_affected() == 0) {
+      _kpi_full_event_insert.bind_value(":kpi_id", ke.kpi_id);
+      _kpi_full_event_insert.bind_value(
         ":start_time",
         static_cast<qlonglong>(ke.start_time.get_time_t()));
-      _kpi_full_event_insert->bindValue(
+      _kpi_full_event_insert.bind_value(
         ":end_time",
         static_cast<qlonglong>(ke.end_time.get_time_t()));
-      _kpi_full_event_insert->bindValue(":status", ke.status);
-      _kpi_full_event_insert->bindValue(":in_downtime", ke.in_downtime);
-      _kpi_full_event_insert->bindValue(":impact_level", ke.impact_level);
-      _kpi_full_event_insert->bindValue(":output", ke.output);
-      _kpi_full_event_insert->bindValue(":perfdata", ke.perfdata);
-      if (!_kpi_full_event_insert->exec())
+      _kpi_full_event_insert.bind_value(":status", ke.status);
+      _kpi_full_event_insert.bind_value(":in_downtime", ke.in_downtime);
+      _kpi_full_event_insert.bind_value(":impact_level", ke.impact_level);
+      _kpi_full_event_insert.bind_value(":output", ke.output);
+      _kpi_full_event_insert.bind_value(":perfdata", ke.perfdata);
+      try { _kpi_full_event_insert.run_statement(); }
+      catch (std::exception const& e) {
         throw (exceptions::msg()
                << "BAM-BI: could not insert event of KPI "
                << ke.kpi_id << " starting at " << ke.start_time << ": "
-               << _kpi_full_event_insert->lastError().text());
-    }
-
-    _kpi_event_link->bindValue(
->>>>>>> 54c521a7
+               << e.what());
+      }
+    }
+
+    _kpi_event_link.bind_value(
       ":start_time",
       static_cast<qlonglong>(ke.start_time.get_time_t()));
     _kpi_event_link.bind_value(":kpi_id", ke.kpi_id);
@@ -1356,7 +1243,7 @@
 void reporting_stream::_process_dimension(
         misc::shared_ptr<io::data> const& e) {
   // Cache the event until the end of the dimensions dump.
-    _dimension_data_cache.push_back(_dimension_copy(e));
+  _dimension_data_cache.push_back(_dimension_copy(e));
 
   // If this is a dimension truncate table signal, it's either the beginning
   // or the end of the dimensions dump.
@@ -1370,23 +1257,13 @@
       // Lock the availability thread.
       std::auto_ptr<QMutexLocker> lock(_availabilities->lock());
 
-      // Commit the dimensions to the database.
-      if (!_db->transaction())
-        throw (exceptions::msg()
-               << "BAM-BI: could not create a transaction for "
-                  "the dimensions dump: "
-               << _db->lastError().text());
+      // XXX : dimension event acknowledgement might not work !!!
       for (std::vector<misc::shared_ptr<io::data> >::const_iterator
              it(_dimension_data_cache.begin()),
              end(_dimension_data_cache.end());
            it != end;
            ++it)
         _dimension_dispatch(*it);
-      if (!_db->commit())
-        throw (exceptions::msg()
-               << "BAM-BI: could not commit a transaction for "
-                  "the dimensions dump: "
-               << _db->lastError().text());
       _dimension_data_cache.clear();
     }
     else
@@ -1512,17 +1389,7 @@
     logging::debug(logging::low)
       << "BAM-BI: processing table truncation signal";
 
-<<<<<<< HEAD
-    _update_status("Waiting for the availability thread.");
-    // We lock the availabilities thread during all the update procedure
-    // to prevent it waking up on truncated dimensions.
-    std::auto_ptr<QMutexLocker> lock(_availabilities->lock());
-    _update_status("");
-
     for (std::vector<misc::shared_ptr<database_query> >::iterator
-=======
-    for (std::vector<misc::shared_ptr<QSqlQuery> >::iterator
->>>>>>> 54c521a7
            it(_dimension_truncate_tables.begin()),
            end(_dimension_truncate_tables.end());
          it != end;
@@ -1703,21 +1570,12 @@
     throw (exceptions::msg()
            << "BAM-BI: could not insert relation of BA "
            << r.ba_id << " to timeperiod " << r.timeperiod_id << ": "
-<<<<<<< HEAD
            << e.what());
   }
-  _timeperiod_relations.insert(std::make_pair(
-                                      r.ba_id,
-                                      std::make_pair(
-                                             r.timeperiod_id,
-                                             r.is_default)));
-=======
-           << q.lastError().text());
   _timeperiods.add_relation(
                  r.ba_id,
                  r.timeperiod_id,
                  r.is_default);
->>>>>>> 54c521a7
 }
 
 /**
@@ -1735,14 +1593,9 @@
     return ;
 
   logging::info(logging::medium)
-<<<<<<< HEAD
     << "BAM-BI: computing durations of event started at "
-    << ev->start_time << " of BA " << ev->ba_id;
-=======
-    << "BAM-BI: computing event durations for BA " << ev->ba_id
-    << ", event started at: " << ev->start_time
-    << ", ended at: " << ev->end_time;
->>>>>>> 54c521a7
+    << ev->start_time << " and ended at " << ev->end_time
+    << " on BA " << ev->ba_id;
 
   // Find the timeperiods associated with this ba.
   std::vector<std::pair<time::timeperiod::ptr, bool> >
@@ -1786,93 +1639,52 @@
   logging::debug(logging::low)
     << "BAM-BI: processing rebuild signal";
 
-<<<<<<< HEAD
-  // Delete obsolete ba events durations.
-  {
-    std::string query;
-    query.append("DELETE a"
-                 "  FROM mod_bam_reporting_ba_events_durations as a"
-                 "    INNER JOIN mod_bam_reporting_ba_events as b"
-                 "      ON a.ba_event_id = b.ba_event_id"
-                 "  WHERE b.ba_id IN (");
-    query.append(r.bas_to_rebuild.toStdString());
-    query.append(")");
-    database_query q(_db);
-    try { q.run_query(query); }
-    catch (std::exception const& e) {
-      throw (exceptions::msg()
-             << "BAM-BI: could not delete BA durations "
-             << r.bas_to_rebuild << ": " << e.what());
-    }
-  }
-
-  // Get the ba events.
-  std::vector<misc::shared_ptr<ba_event> > ba_events;
-  {
-    std::string query = "SELECT ba_id, start_time, end_time, "
-                        "       status, in_downtime boolean"
-                        "  FROM mod_bam_reporting_ba_events"
-                        "  WHERE end_time != 0"
-                        "    AND ba_id IN (";
-    query.append(r.bas_to_rebuild.toStdString());
-    query.append(")");
-    database_query q(_db);
-    try { q.run_query(query); }
-    catch (std::exception const& e) {
-      throw (exceptions::msg()
-             << "BAM-BI: could not get BA events of "
-             << r.bas_to_rebuild << " :" << e.what());
-    }
-    while (q.next()) {
-      misc::shared_ptr<ba_event> baev(new ba_event);
-      baev->ba_id = q.value(0).toInt();
-      baev->start_time = q.value(1).toInt();
-      baev->end_time = q.value(2).toInt();
-      baev->status = q.value(3).toInt();
-      baev->in_downtime = q.value(4).toBool();
-      ba_events.push_back(baev);
-      logging::debug(logging::low)
-        << "BAM-BI: got ba events of " << baev->ba_id;
-=======
   _update_status("rebuilding");
 
-  // We block the availability thread to prevent it waking up on truncated event durations.
+  // We block the availability thread to prevent it waking
+  // up on truncated event durations.
   try {
     std::auto_ptr<QMutexLocker> lock(_availabilities->lock());
 
     // Delete obsolete ba events durations.
     {
-      QString query;
-      query.append("DELETE a"
-                   "  FROM mod_bam_reporting_ba_events_durations as a"
-                   "    INNER JOIN mod_bam_reporting_ba_events as b"
-                   "      ON a.ba_event_id = b.ba_event_id"
-                   "  WHERE b.ba_id IN (");
-      query.append(r.bas_to_rebuild);
+      std::string query;
+      query.append(
+        "DELETE a"
+        "  FROM mod_bam_reporting_ba_events_durations as a"
+        "    INNER JOIN mod_bam_reporting_ba_events as b"
+        "      ON a.ba_event_id = b.ba_event_id"
+        "  WHERE b.ba_id IN (");
+      query.append(r.bas_to_rebuild.toStdString());
       query.append(")");
-      QSqlQuery q(*_db);
-      if (!q.exec(query))
+      database_query q(_db);
+      try { q.run_query(query); }
+      catch (std::exception const& e) {
         throw (exceptions::msg()
                << "BAM-BI: could not delete BA durations "
-               << r.bas_to_rebuild << " :" << q.lastError().text());
->>>>>>> 54c521a7
+               << r.bas_to_rebuild << ": " << e.what());
+      }
     }
 
     // Get the ba events.
     std::vector<misc::shared_ptr<ba_event> > ba_events;
     {
-      QString query = "SELECT ba_id, start_time, end_time, "
-                      "status, in_downtime boolean"
-                      "  FROM mod_bam_reporting_ba_events"
-                      "  WHERE end_time IS NOT NULL"
-                      "    AND ba_id IN (";
-      query.append(r.bas_to_rebuild);
+      std::string query;
+      query.append(
+              "SELECT ba_id, start_time, end_time, "
+              "       status, in_downtime boolean"
+              "  FROM mod_bam_reporting_ba_events"
+              "  WHERE end_time != 0"
+              "    AND ba_id IN (");
+      query.append(r.bas_to_rebuild.toStdString());
       query.append(")");
-      QSqlQuery q(*_db);
-      if (!q.exec(query))
+      database_query q(_db);
+      try { q.run_query(query); }
+      catch (std::exception const& e) {
         throw (exceptions::msg()
                << "BAM-BI: could not get BA events of "
-               << r.bas_to_rebuild << " :" << q.lastError().text());
+               << r.bas_to_rebuild << " :" << e.what());
+      }
       while (q.next()) {
         misc::shared_ptr<ba_event> baev(new ba_event);
         baev->ba_id = q.value(0).toInt();
@@ -1882,7 +1694,7 @@
         baev->in_downtime = q.value(4).toBool();
         ba_events.push_back(baev);
         logging::debug(logging::low)
-          << "BAM-BI: got ba events of " << baev->ba_id;
+          << "BAM-BI: got events of BA " << baev->ba_id;
       }
     }
 
