#!/bin/sh

set -e
set -x

. `dirname $0`/../../common.sh

#
# This script will generate sources from the local clone of the project
# repository. These sources will then be pushed to the internal
# repository (srvi-repo) and used in downstream jobs, thanks to the
# property file generated at the end of the script.
#

# Project.
PROJECT=centreon-license-manager
tar czf "$PROJECT-git.tar.gz" "$PROJECT"

curl -o centreon-translations.php 'https://raw.githubusercontent.com/centreon/centreon/master/bin/centreon-translations.php'

# Get version.
cd "$PROJECT"
VERSION=`grep mod_release www/modules/$PROJECT/conf.php | cut -d '"' -f 4`
export VERSION="$VERSION"

# Get release.
COMMIT=`git log -1 HEAD --pretty=format:%h`
now=`date +%s`
if [ "$BUILD" '=' 'RELEASE' ] ; then
  export RELEASE="$BUILD_NUMBER"
else
  export RELEASE="$now.$COMMIT"
fi

# Get committer.
COMMITTER=`git show --format='%cN <%cE>' HEAD | head -n 1`

# Create source tarball.
rm -rf "../$PROJECT-$VERSION"
mkdir "../$PROJECT-$VERSION"
git archive HEAD | tar -C "../$PROJECT-$VERSION" -x

# Generate lang file.
for i in "../$PROJECT-$VERSION/www/modules/centreon-license-manager/locale"/*.UTF-8 ; do
  lang=`basename $i | cut -d _ -f 1`
  msgfmt "$i/LC_MESSAGES/messages.po" -o "$i/LC_MESSAGES/messages.mo"
  php ../centreon-translations.php $lang "$i/LC_MESSAGES/messages.po" "$i/LC_MESSAGES/messages.ser"
  rm -f "$i/LC_MESSAGES/messages.po"
done

#setting the good node version
sudo npm cache clean -f
sudo npm install -g n
sudo n 14

# Build frontend
cd "../$PROJECT-$VERSION/www/modules/centreon-license-manager/frontend/hooks"
<<<<<<< HEAD
npm ci
npm run build
cd "../hooks/administration/extensions/manager/button"
=======
>>>>>>> 252684b4
npm ci
npm run build
cd ..
tar czf ../../../../../hooks.tar.gz hooks
rm -rf hooks
cd ../../../../..
tar czf "$PROJECT-$VERSION.tar.gz" "$PROJECT-$VERSION"

# Send it to srvi-repo.
curl -F "file=@$PROJECT-$VERSION.tar.gz" -F "version=72" 'http://encode.int.centreon.com/api/index.php' -o "$PROJECT-$VERSION-php72.tar.gz"
put_internal_source "lm" "$PROJECT-$VERSION-$RELEASE" "$PROJECT-$VERSION.tar.gz"
put_internal_source "lm" "$PROJECT-$VERSION-$RELEASE" "$PROJECT-$VERSION-php72.tar.gz"
put_internal_source "lm" "$PROJECT-$VERSION-$RELEASE" hooks.tar.gz
put_internal_source "lm" "$PROJECT-$VERSION-$RELEASE" "$PROJECT-git.tar.gz"

# Generate properties files for downstream jobs.
cat > source.properties << EOF
PROJECT=$PROJECT
VERSION=$VERSION
RELEASE=$RELEASE
COMMIT=$COMMIT
COMMITTER=$COMMITTER
EOF

# Generate summary report.
rm -rf summary
cp -r `dirname $0`/../../common/build-artifacts summary
cp `dirname $0`/jobData.json summary/
generate_summary<|MERGE_RESOLUTION|>--- conflicted
+++ resolved
@@ -55,12 +55,9 @@
 
 # Build frontend
 cd "../$PROJECT-$VERSION/www/modules/centreon-license-manager/frontend/hooks"
-<<<<<<< HEAD
 npm ci
 npm run build
 cd "../hooks/administration/extensions/manager/button"
-=======
->>>>>>> 252684b4
 npm ci
 npm run build
 cd ..
