/*
** Copyright 1999-2008 Ethan Galstad
** Copyright 2011      Merethis
**
** This file is part of Centreon Scheduler.
**
** Centreon Scheduler is free software: you can redistribute it and/or
** modify it under the terms of the GNU General Public License version 2
** as published by the Free Software Foundation.
**
** Centreon Scheduler is distributed in the hope that it will be useful,
** but WITHOUT ANY WARRANTY; without even the implied warranty of
** MERCHANTABILITY or FITNESS FOR A PARTICULAR PURPOSE. See the GNU
** General Public License for more details.
**
** You should have received a copy of the GNU General Public License
** along with Centreon Scheduler. If not, see
** <http://www.gnu.org/licenses/>.
*/

#include "../include/config.h"
#include "../include/common.h"
#include "../include/objects.h"
#include "../include/macros.h"
#include "../include/nagios.h"
#include "../include/broker.h"
#include "../include/nebmods.h"
#include "../include/nebmodules.h"


extern char	*log_file;
extern char     *command_file;
extern char     *temp_file;
extern char     *temp_path;
extern char     *check_result_path;
extern char	*log_archive_path;
extern char     *auth_file;
extern char	*p1_file;

<<<<<<< HEAD
extern char     *nagios_user;
extern char     *nagios_group;

=======
extern char     *macro_x[MACRO_X_COUNT];
>>>>>>> 54c0a5ad
extern char     *macro_user[MAX_USER_MACROS];

extern char     *global_host_event_handler;
extern char     *global_service_event_handler;
extern command  *global_host_event_handler_ptr;
extern command  *global_service_event_handler_ptr;

extern char     *ocsp_command;
extern char     *ochp_command;
extern command  *ocsp_command_ptr;
extern command  *ochp_command_ptr;

extern char     *illegal_object_chars;
extern char     *illegal_output_chars;

extern int      use_regexp_matches;
extern int      use_true_regexp_matching;

extern int	use_syslog;
extern int      log_notifications;
extern int      log_service_retries;
extern int      log_host_retries;
extern int      log_event_handlers;
extern int      log_external_commands;
extern int      log_passive_checks;

extern int      service_check_timeout;
extern int      host_check_timeout;
extern int      event_handler_timeout;
extern int      notification_timeout;
extern int      ocsp_timeout;
extern int      ochp_timeout;

extern int      log_initial_states;

extern int      verify_config;
extern int      verify_object_relationships;
extern int      verify_circular_paths;
extern int      test_scheduling;
extern int      precache_objects;
extern int      use_precached_objects;

extern double   sleep_time;
extern int      interval_length;
extern int      service_inter_check_delay_method;
extern int      host_inter_check_delay_method;
extern int      service_interleave_factor_method;
extern int      max_host_check_spread;
extern int      max_service_check_spread;

extern sched_info scheduling_info;

extern int      max_child_process_time;

extern int      max_parallel_service_checks;

extern int      command_check_interval;
extern int      check_reaper_interval;
extern int      max_check_reaper_time;
extern int      service_freshness_check_interval;
extern int      host_freshness_check_interval;
extern int      auto_rescheduling_interval;
extern int      auto_rescheduling_window;

extern int      check_external_commands;
extern int      check_orphaned_services;
extern int      check_orphaned_hosts;
extern int      check_service_freshness;
extern int      check_host_freshness;
extern int      auto_reschedule_checks;

extern int      additional_freshness_latency;

extern int      use_aggressive_host_checking;
extern unsigned long cached_host_check_horizon;
extern unsigned long cached_service_check_horizon;
extern int      enable_predictive_host_dependency_checks;
extern int      enable_predictive_service_dependency_checks;

extern int      soft_state_dependencies;

extern int      retain_state_information;
extern int      retention_update_interval;
extern int      use_retained_program_state;
extern int      use_retained_scheduling_info;
extern int      retention_scheduling_horizon;
extern unsigned long retained_host_attribute_mask;
extern unsigned long retained_service_attribute_mask;
extern unsigned long retained_contact_host_attribute_mask;
extern unsigned long retained_contact_service_attribute_mask;
extern unsigned long retained_process_host_attribute_mask;
extern unsigned long retained_process_service_attribute_mask;

extern int      log_rotation_method;

extern int      enable_notifications;
extern int      execute_service_checks;
extern int      accept_passive_service_checks;
extern int      execute_host_checks;
extern int      accept_passive_host_checks;
extern int      enable_event_handlers;
extern int      obsess_over_services;
extern int      obsess_over_hosts;
extern int      enable_failure_prediction;

extern int      translate_passive_host_checks;
extern int      passive_host_checks_are_soft;

extern int      aggregate_status_updates;
extern int      status_update_interval;

extern int      time_change_threshold;

extern unsigned long event_broker_options;

extern int      process_performance_data;

extern int      enable_flap_detection;

extern double   low_service_flap_threshold;
extern double   high_service_flap_threshold;
extern double   low_host_flap_threshold;
extern double   high_host_flap_threshold;

extern int      use_large_installation_tweaks;
extern int      enable_environment_macros;
extern int      free_child_process_memory;
extern int      child_processes_fork_twice;

extern int      enable_embedded_perl;
extern int      use_embedded_perl_implicitly;

extern int      date_format;
extern char     *use_timezone;

extern contact		*contact_list;
extern contactgroup	*contactgroup_list;
extern host             *host_list;
extern hostgroup	*hostgroup_list;
extern service          *service_list;
extern servicegroup     *servicegroup_list;
extern notification     *notification_list;
extern command          *command_list;
extern timeperiod       *timeperiod_list;
extern serviceescalation *serviceescalation_list;
extern servicedependency *servicedependency_list;
extern hostdependency   *hostdependency_list;
extern hostescalation   *hostescalation_list;

extern host		**host_hashlist;
extern service		**service_hashlist;

extern int              external_command_buffer_slots;

extern unsigned long    max_check_result_file_age;

extern char             *debug_file;
extern int              debug_level;
extern int              debug_verbosity;
extern unsigned long    max_debug_file_size;

extern int              allow_empty_hostgroup_assignment;



/******************************************************************/
/************** CONFIGURATION INPUT FUNCTIONS *********************/
/******************************************************************/

/* read all configuration data */
int read_all_object_data(char *main_config_file){
	int result=OK;
	int options=0;
	int cache=FALSE;
	int precache=FALSE;

	options=READ_ALL_OBJECT_DATA;

	/* cache object definitions if we're up and running */
	if(verify_config==FALSE && test_scheduling==FALSE)
		cache=TRUE;

	/* precache object definitions */
	if(precache_objects==TRUE && (verify_config==TRUE || test_scheduling==TRUE))
		precache=TRUE;

	/* read in all host configuration data from external sources */
	result=read_object_config_data(main_config_file,options,cache,precache);
	if(result!=OK)
		return ERROR;

	return OK;
        }


/* process the main configuration file */
int read_main_config_file(char *main_config_file)
{
	char *input=NULL;
	char *variable=NULL;
	char *value=NULL;
	char *error_message=NULL;
	char *temp_ptr=NULL;
	mmapfile *thefile=NULL;
	int current_line=0;
	int error=FALSE;
	int command_check_interval_is_seconds=FALSE;
	char *modptr=NULL;
	char *argptr=NULL;
	DIR *tmpdir=NULL;
<<<<<<< HEAD
	nagios_macros *mac;

	mac = get_global_macros();

=======
	int ret = 0;
>>>>>>> 54c0a5ad

	/* open the config file for reading */
	if((thefile=mmap_fopen(main_config_file))==NULL){
		logit(NSLOG_CONFIG_ERROR,TRUE,"Error: Cannot open main configuration file '%s' for reading!",main_config_file);
		return ERROR;
		}

	/* save the main config file macro */
	my_free(mac->x[MACRO_MAINCONFIGFILE]);
	if((mac->x[MACRO_MAINCONFIGFILE]=(char *)strdup(main_config_file)))
		strip(mac->x[MACRO_MAINCONFIGFILE]);

	/* process all lines in the config file */
	while(1){

		/* free memory */
		my_free(input);
		my_free(variable);
		my_free(value);

		/* read the next line */
		if((input=mmap_fgets_multiline(thefile))==NULL)
			break;

		current_line=thefile->current_line;

		strip(input);

		/* skip blank lines and comments */
		if(input[0]=='\x0' || input[0]=='#')
			continue;

		/* get the variable name */
		if((temp_ptr=my_strtok(input,"="))==NULL){
			ret=asprintf(&error_message,"NULL variable");
			error=TRUE;
			break;
			}
		if((variable=(char *)strdup(temp_ptr))==NULL){
			ret=asprintf(&error_message,"malloc() error");
			error=TRUE;
			break;
		        }

		/* get the value */
		if((temp_ptr=my_strtok(NULL,"\n"))==NULL){
			ret=asprintf(&error_message,"NULL value");
			error=TRUE;
			break;
			}
		if((value=(char *)strdup(temp_ptr))==NULL){
			ret=asprintf(&error_message,"malloc() error");
			error=TRUE;
			break;
		        }
		strip(variable);
		strip(value);

		/* process the variable/value */

		if(!strcmp(variable,"resource_file")){

			/* save the macro */
			my_free(mac->x[MACRO_RESOURCEFILE]);
			mac->x[MACRO_RESOURCEFILE]=(char *)strdup(value);

			/* process the resource file */
			read_resource_file(value);
		        }

		else if(!strcmp(variable,"log_file")){

			if(strlen(value)>MAX_FILENAME_LENGTH-1){
				ret=asprintf(&error_message,"Log file is too long");
				error=TRUE;
				break;
				}

			my_free(log_file);
			log_file=(char *)strdup(value);

			/* save the macro */
			my_free(mac->x[MACRO_LOGFILE]);
			mac->x[MACRO_LOGFILE]=(char *)strdup(log_file);
			}

		else if(!strcmp(variable,"debug_level"))
			debug_level=atoi(value);

		else if(!strcmp(variable,"debug_verbosity"))
			debug_verbosity=atoi(value);

		else if(!strcmp(variable,"debug_file")){

			if(strlen(value)>MAX_FILENAME_LENGTH-1){
				ret=asprintf(&error_message,"Debug log file is too long");
				error=TRUE;
				break;
				}

			my_free(debug_file);
			debug_file=(char *)strdup(value);
			}

		else if(!strcmp(variable,"max_debug_file_size"))
			max_debug_file_size=strtoul(value,NULL,0);

		else if(!strcmp(variable,"command_file")){

			if(strlen(value)>MAX_FILENAME_LENGTH-1){
				ret=asprintf(&error_message,"Command file is too long");
				error=TRUE;
				break;
				}

			my_free(command_file);
			command_file=(char *)strdup(value);

			/* save the macro */
			my_free(mac->x[MACRO_COMMANDFILE]);
			mac->x[MACRO_COMMANDFILE]=(char *)strdup(value);
			}

		else if(!strcmp(variable,"temp_file")){

			if(strlen(value)>MAX_FILENAME_LENGTH-1){
				ret=asprintf(&error_message,"Temp file is too long");
				error=TRUE;
				break;
				}

			my_free(temp_file);
			temp_file=(char *)strdup(value);

			/* save the macro */
			my_free(mac->x[MACRO_TEMPFILE]);
			mac->x[MACRO_TEMPFILE]=(char *)strdup(temp_file);
			}

		else if(!strcmp(variable,"temp_path")){

			if(strlen(value)>MAX_FILENAME_LENGTH-1){
				ret=asprintf(&error_message,"Temp path is too long");
				error=TRUE;
				break;
				}

			if((tmpdir=opendir((char *)value))==NULL){
				ret=asprintf(&error_message,"Temp path is not a valid directory");
				error=TRUE;
				break;
				}
			closedir(tmpdir);

			my_free(temp_path);
			if((temp_path=(char *)strdup(value))){
				strip(temp_path);
				/* make sure we don't have a trailing slash */
				if(temp_path[strlen(temp_path)-1]=='/')
					temp_path[strlen(temp_path)-1]='\x0';
			        }

			/* save the macro */
			my_free(mac->x[MACRO_TEMPPATH]);
			mac->x[MACRO_TEMPPATH]=(char *)strdup(temp_path);
			}

		else if(!strcmp(variable,"check_result_path")){

			if(strlen(value)>MAX_FILENAME_LENGTH-1){
				ret=asprintf(&error_message,"Check result path is too long");
				error=TRUE;
				break;
				}

			if((tmpdir=opendir((char *)value))==NULL){
				ret=asprintf(&error_message,"Check result path is not a valid directory");
				error=TRUE;
				break;
				}
			closedir(tmpdir);

			my_free(temp_path);
			if((temp_path=(char *)strdup(value))){
				strip(temp_path);
				/* make sure we don't have a trailing slash */
				if(temp_path[strlen(temp_path)-1]=='/')
					temp_path[strlen(temp_path)-1]='\x0';
			        }

			my_free(check_result_path);
			check_result_path=(char *)strdup(temp_path);
			}

		else if(!strcmp(variable,"max_check_result_file_age"))
			max_check_result_file_age=strtoul(value,NULL,0);

		else if(!strcmp(variable,"global_host_event_handler")){
			my_free(global_host_event_handler);
			global_host_event_handler=(char *)strdup(value);
		        }

		else if(!strcmp(variable,"global_service_event_handler")){
			my_free(global_service_event_handler);
			global_service_event_handler=(char *)strdup(value);
		        }

		else if(!strcmp(variable,"ocsp_command")){
			my_free(ocsp_command);
			ocsp_command=(char *)strdup(value);
		        }

		else if(!strcmp(variable,"ochp_command")){
			my_free(ochp_command);
			ochp_command=(char *)strdup(value);
		        }

		else if(!strcmp(variable,"admin_email")){

			/* save the macro */
			my_free(mac->x[MACRO_ADMINEMAIL]);
			mac->x[MACRO_ADMINEMAIL]=(char *)strdup(value);
		        }

		else if(!strcmp(variable,"admin_pager")){

			/* save the macro */
			my_free(mac->x[MACRO_ADMINPAGER]);
			mac->x[MACRO_ADMINPAGER]=(char *)strdup(value);
		        }

		else if(!strcmp(variable,"use_syslog")){

			if(strlen(value)!=1||value[0]<'0'||value[0]>'1'){
				ret=asprintf(&error_message,"Illegal value for use_syslog");
				error=TRUE;
				break;
				}

			use_syslog=(atoi(value)>0)?TRUE:FALSE;
			}

		else if(!strcmp(variable,"log_notifications")){

			if(strlen(value)!=1||value[0]<'0'||value[0]>'1'){
				ret=asprintf(&error_message,"Illegal value for log_notifications");
				error=TRUE;
				break;
			        }

			log_notifications=(atoi(value)>0)?TRUE:FALSE;
		        }

		else if(!strcmp(variable,"log_service_retries")){

			if(strlen(value)!=1||value[0]<'0'||value[0]>'1'){
				ret=asprintf(&error_message,"Illegal value for log_service_retries");
				error=TRUE;
				break;
			        }

			log_service_retries=(atoi(value)>0)?TRUE:FALSE;
		        }

		else if(!strcmp(variable,"log_host_retries")){

			if(strlen(value)!=1||value[0]<'0'||value[0]>'1'){
				ret=asprintf(&error_message,"Illegal value for log_host_retries");
				error=TRUE;
				break;
			        }

			log_host_retries=(atoi(value)>0)?TRUE:FALSE;
		        }

		else if(!strcmp(variable,"log_event_handlers")){

			if(strlen(value)!=1||value[0]<'0'||value[0]>'1'){
				ret=asprintf(&error_message,"Illegal value for log_event_handlers");
				error=TRUE;
				break;
			        }

			log_event_handlers=(atoi(value)>0)?TRUE:FALSE;
		        }

		else if(!strcmp(variable,"log_external_commands")){

			if(strlen(value)!=1||value[0]<'0'||value[0]>'1'){
				ret=asprintf(&error_message,"Illegal value for log_external_commands");
				error=TRUE;
				break;
			        }

			log_external_commands=(atoi(value)>0)?TRUE:FALSE;
		        }

		else if(!strcmp(variable,"log_passive_checks")){

			if(strlen(value)!=1||value[0]<'0'||value[0]>'1'){
				ret=asprintf(&error_message,"Illegal value for log_passive_checks");
				error=TRUE;
				break;
			        }

			log_passive_checks=(atoi(value)>0)?TRUE:FALSE;
		        }

		else if(!strcmp(variable,"log_initial_states")){

			if(strlen(value)!=1||value[0]<'0'||value[0]>'1'){
				ret=asprintf(&error_message,"Illegal value for log_initial_states");
				error=TRUE;
				break;
			        }

			log_initial_states=(atoi(value)>0)?TRUE:FALSE;
		        }

		else if(!strcmp(variable,"retain_state_information")){

			if(strlen(value)!=1||value[0]<'0'||value[0]>'1'){
				ret=asprintf(&error_message,"Illegal value for retain_state_information");
				error=TRUE;
				break;
			        }

			retain_state_information=(atoi(value)>0)?TRUE:FALSE;
		        }

		else if(!strcmp(variable,"retention_update_interval")){

			retention_update_interval=atoi(value);
			if(retention_update_interval<0){
				ret=asprintf(&error_message,"Illegal value for retention_update_interval");
				error=TRUE;
				break;
			        }
		        }

		else if(!strcmp(variable,"use_retained_program_state")){

			if(strlen(value)!=1||value[0]<'0'||value[0]>'1'){
				ret=asprintf(&error_message,"Illegal value for use_retained_program_state");
				error=TRUE;
				break;
			        }

			use_retained_program_state=(atoi(value)>0)?TRUE:FALSE;
		        }

		else if(!strcmp(variable,"use_retained_scheduling_info")){

			if(strlen(value)!=1||value[0]<'0'||value[0]>'1'){
				ret=asprintf(&error_message,"Illegal value for use_retained_scheduling_info");
				error=TRUE;
				break;
			        }

			use_retained_scheduling_info=(atoi(value)>0)?TRUE:FALSE;
		        }

		else if(!strcmp(variable,"retention_scheduling_horizon")){

			retention_scheduling_horizon=atoi(value);

			if(retention_scheduling_horizon<=0){
				ret=asprintf(&error_message,"Illegal value for retention_scheduling_horizon");
				error=TRUE;
				break;
			        }
		        }

		else if(!strcmp(variable,"additional_freshness_latency"))
			additional_freshness_latency=atoi(value);

		else if(!strcmp(variable,"retained_host_attribute_mask"))
			retained_host_attribute_mask=strtoul(value,NULL,0);

		else if(!strcmp(variable,"retained_service_attribute_mask"))
			retained_service_attribute_mask=strtoul(value,NULL,0);

		else if(!strcmp(variable,"retained_process_host_attribute_mask"))
			retained_process_host_attribute_mask=strtoul(value,NULL,0);

		else if(!strcmp(variable,"retained_process_service_attribute_mask"))
			retained_process_service_attribute_mask=strtoul(value,NULL,0);

		else if(!strcmp(variable,"retained_contact_host_attribute_mask"))
			retained_contact_host_attribute_mask=strtoul(value,NULL,0);

		else if(!strcmp(variable,"retained_contact_service_attribute_mask"))
			retained_contact_service_attribute_mask=strtoul(value,NULL,0);

		else if(!strcmp(variable,"obsess_over_services")){

			if(strlen(value)!=1||value[0]<'0'||value[0]>'1'){
				ret=asprintf(&error_message,"Illegal value for obsess_over_services");
				error=TRUE;
				break;
			        }

			obsess_over_services=(atoi(value)>0)?TRUE:FALSE;
		        }

		else if(!strcmp(variable,"obsess_over_hosts")){

			if(strlen(value)!=1||value[0]<'0'||value[0]>'1'){
				ret=asprintf(&error_message,"Illegal value for obsess_over_hosts");
				error=TRUE;
				break;
			        }

			obsess_over_hosts=(atoi(value)>0)?TRUE:FALSE;
		        }

		else if(!strcmp(variable,"translate_passive_host_checks")){

			if(strlen(value)!=1||value[0]<'0'||value[0]>'1'){
				ret=asprintf(&error_message,"Illegal value for translate_passive_host_checks");
				error=TRUE;
				break;
			        }

			translate_passive_host_checks=(atoi(value)>0)?TRUE:FALSE;
		        }

		else if(!strcmp(variable,"passive_host_checks_are_soft"))
			passive_host_checks_are_soft=(atoi(value)>0)?TRUE:FALSE;

		else if(!strcmp(variable,"service_check_timeout")){

			service_check_timeout=atoi(value);

			if(service_check_timeout<=0){
				ret=asprintf(&error_message,"Illegal value for service_check_timeout");
				error=TRUE;
				break;
			        }
		        }

		else if(!strcmp(variable,"host_check_timeout")){

			host_check_timeout=atoi(value);

			if(host_check_timeout<=0){
				ret=asprintf(&error_message,"Illegal value for host_check_timeout");
				error=TRUE;
				break;
			        }
		        }

		else if(!strcmp(variable,"event_handler_timeout")){

			event_handler_timeout=atoi(value);

			if(event_handler_timeout<=0){
				ret=asprintf(&error_message,"Illegal value for event_handler_timeout");
				error=TRUE;
				break;
			        }
		        }

		else if(!strcmp(variable,"notification_timeout")){

			notification_timeout=atoi(value);

			if(notification_timeout<=0){
				ret=asprintf(&error_message,"Illegal value for notification_timeout");
				error=TRUE;
				break;
			        }
		        }

		else if(!strcmp(variable,"ocsp_timeout")){

			ocsp_timeout=atoi(value);

			if(ocsp_timeout<=0){
				ret=asprintf(&error_message,"Illegal value for ocsp_timeout");
				error=TRUE;
				break;
			        }
		        }

		else if(!strcmp(variable,"ochp_timeout")){

			ochp_timeout=atoi(value);

			if(ochp_timeout<=0){
				ret=asprintf(&error_message,"Illegal value for ochp_timeout");
				error=TRUE;
				break;
			        }
		        }

		else if(!strcmp(variable,"use_agressive_host_checking") || !strcmp(variable,"use_aggressive_host_checking")){

			if(strlen(value)!=1||value[0]<'0'||value[0]>'1'){
				ret=asprintf(&error_message,"Illegal value for use_aggressive_host_checking");
				error=TRUE;
				break;
			        }

			use_aggressive_host_checking=(atoi(value)>0)?TRUE:FALSE;
		        }

		else if(!strcmp(variable,"cached_host_check_horizon"))
			cached_host_check_horizon=strtoul(value,NULL,0);

		else if(!strcmp(variable,"enable_predictive_host_dependency_checks"))
			enable_predictive_host_dependency_checks=(atoi(value)>0)?TRUE:FALSE;

		else if(!strcmp(variable,"cached_service_check_horizon"))
			cached_service_check_horizon=strtoul(value,NULL,0);

		else if(!strcmp(variable,"enable_predictive_service_dependency_checks"))
			enable_predictive_service_dependency_checks=(atoi(value)>0)?TRUE:FALSE;

		else if(!strcmp(variable,"soft_state_dependencies")){
			if(strlen(value)!=1||value[0]<'0'||value[0]>'1'){
				ret=asprintf(&error_message,"Illegal value for soft_state_dependencies");
				error=TRUE;
				break;
			        }

			soft_state_dependencies=(atoi(value)>0)?TRUE:FALSE;
		        }

		else if(!strcmp(variable,"log_rotation_method")){
			if(!strcmp(value,"n"))
				log_rotation_method=LOG_ROTATION_NONE;
			else if(!strcmp(value,"h"))
				log_rotation_method=LOG_ROTATION_HOURLY;
			else if(!strcmp(value,"d"))
				log_rotation_method=LOG_ROTATION_DAILY;
			else if(!strcmp(value,"w"))
				log_rotation_method=LOG_ROTATION_WEEKLY;
			else if(!strcmp(value,"m"))
				log_rotation_method=LOG_ROTATION_MONTHLY;
			else{
				ret=asprintf(&error_message,"Illegal value for log_rotation_method");
				error=TRUE;
				break;
			        }
		        }

		else if(!strcmp(variable,"log_archive_path")){

			if(strlen(value)>MAX_FILENAME_LENGTH-1){
				ret=asprintf(&error_message,"Log archive path too long");
				error=TRUE;
				break;
				}

			my_free(log_archive_path);
			log_archive_path=(char *)strdup(value);
			}

		else if(!strcmp(variable,"enable_event_handlers"))
			enable_event_handlers=(atoi(value)>0)?TRUE:FALSE;

		else if(!strcmp(variable,"enable_notifications"))
			enable_notifications=(atoi(value)>0)?TRUE:FALSE;

		else if(!strcmp(variable,"execute_service_checks"))
			execute_service_checks=(atoi(value)>0)?TRUE:FALSE;

		else if(!strcmp(variable,"accept_passive_service_checks"))
			accept_passive_service_checks=(atoi(value)>0)?TRUE:FALSE;

		else if(!strcmp(variable,"execute_host_checks"))
			execute_host_checks=(atoi(value)>0)?TRUE:FALSE;

		else if(!strcmp(variable,"accept_passive_host_checks"))
			accept_passive_host_checks=(atoi(value)>0)?TRUE:FALSE;

		else if(!strcmp(variable,"service_inter_check_delay_method")){
			if(!strcmp(value,"n"))
				service_inter_check_delay_method=ICD_NONE;
			else if(!strcmp(value,"d"))
				service_inter_check_delay_method=ICD_DUMB;
			else if(!strcmp(value,"s"))
				service_inter_check_delay_method=ICD_SMART;
			else{
				service_inter_check_delay_method=ICD_USER;
				scheduling_info.service_inter_check_delay=strtod(value,NULL);
				if(scheduling_info.service_inter_check_delay<=0.0){
					ret=asprintf(&error_message,"Illegal value for service_inter_check_delay_method");
					error=TRUE;
					break;
				        }
			        }
		        }

		else if(!strcmp(variable,"max_service_check_spread")){
			strip(value);
			max_service_check_spread=atoi(value);
			if(max_service_check_spread<1){
				ret=asprintf(&error_message,"Illegal value for max_service_check_spread");
				error=TRUE;
				break;
			        }
		        }

		else if(!strcmp(variable,"host_inter_check_delay_method")){

			if(!strcmp(value,"n"))
				host_inter_check_delay_method=ICD_NONE;
			else if(!strcmp(value,"d"))
				host_inter_check_delay_method=ICD_DUMB;
			else if(!strcmp(value,"s"))
				host_inter_check_delay_method=ICD_SMART;
			else{
				host_inter_check_delay_method=ICD_USER;
				scheduling_info.host_inter_check_delay=strtod(value,NULL);
				if(scheduling_info.host_inter_check_delay<=0.0){
					ret=asprintf(&error_message,"Illegal value for host_inter_check_delay_method");
					error=TRUE;
					break;
				        }
			        }
		        }

		else if(!strcmp(variable,"max_host_check_spread")){

			max_host_check_spread=atoi(value);
			if(max_host_check_spread<1){
				ret=asprintf(&error_message,"Illegal value for max_host_check_spread");
				error=TRUE;
				break;
			        }
		        }

		else if(!strcmp(variable,"service_interleave_factor")){
			if(!strcmp(value,"s"))
				service_interleave_factor_method=ILF_SMART;
			else{
				service_interleave_factor_method=ILF_USER;
				scheduling_info.service_interleave_factor=atoi(value);
				if(scheduling_info.service_interleave_factor<1)
					scheduling_info.service_interleave_factor=1;
			        }
		        }

		else if(!strcmp(variable,"max_concurrent_checks")){

			max_parallel_service_checks=atoi(value);
			if(max_parallel_service_checks<0){
				ret=asprintf(&error_message,"Illegal value for max_concurrent_checks");
				error=TRUE;
				break;
			        }
		        }

		else if(!strcmp(variable,"check_result_reaper_frequency") || !strcmp(variable,"service_reaper_frequency")){

			check_reaper_interval=atoi(value);
			if(check_reaper_interval<1){
				ret=asprintf(&error_message,"Illegal value for check_result_reaper_frequency");
				error=TRUE;
				break;
			        }
		        }

		else if(!strcmp(variable,"max_check_result_reaper_time")){

			max_check_reaper_time=atoi(value);
			if(max_check_reaper_time<1){
				ret=asprintf(&error_message,"Illegal value for max_check_result_reaper_time");
				error=TRUE;
				break;
			        }
		        }

		else if(!strcmp(variable,"sleep_time")){

			sleep_time=atof(value);
			if(sleep_time<=0.0){
				ret=asprintf(&error_message,"Illegal value for sleep_time");
				error=TRUE;
				break;
			        }
		        }

		else if(!strcmp(variable,"interval_length")){

			interval_length=atoi(value);
			if(interval_length<1){
				ret=asprintf(&error_message,"Illegal value for interval_length");
				error=TRUE;
				break;
			        }
		        }

		else if(!strcmp(variable,"check_external_commands")){

			if(strlen(value)!=1||value[0]<'0'||value[0]>'1'){
				ret=asprintf(&error_message,"Illegal value for check_external_commands");
				error=TRUE;
				break;
			        }

			check_external_commands=(atoi(value)>0)?TRUE:FALSE;
		        }

		else if(!strcmp(variable,"command_check_interval")){

			command_check_interval_is_seconds=(strstr(value,"s"))?TRUE:FALSE;
			command_check_interval=atoi(value);
			if(command_check_interval<-1 || command_check_interval==0){
				ret=asprintf(&error_message,"Illegal value for command_check_interval");
				error=TRUE;
				break;
			        }
		        }

		else if(!strcmp(variable,"check_for_orphaned_services")){

			if(strlen(value)!=1||value[0]<'0'||value[0]>'1'){
				ret=asprintf(&error_message,"Illegal value for check_for_orphaned_services");
				error=TRUE;
				break;
			        }

			check_orphaned_services=(atoi(value)>0)?TRUE:FALSE;
		        }

		else if(!strcmp(variable,"check_for_orphaned_hosts")){

			if(strlen(value)!=1||value[0]<'0'||value[0]>'1'){
				ret=asprintf(&error_message,"Illegal value for check_for_orphaned_hosts");
				error=TRUE;
				break;
			        }

			check_orphaned_hosts=(atoi(value)>0)?TRUE:FALSE;
		        }

		else if(!strcmp(variable,"check_service_freshness")){

			if(strlen(value)!=1||value[0]<'0'||value[0]>'1'){
				ret=asprintf(&error_message,"Illegal value for check_service_freshness");
				error=TRUE;
				break;
			        }

			check_service_freshness=(atoi(value)>0)?TRUE:FALSE;
		        }

		else if(!strcmp(variable,"check_host_freshness")){

			if(strlen(value)!=1||value[0]<'0'||value[0]>'1'){
				ret=asprintf(&error_message,"Illegal value for check_host_freshness");
				error=TRUE;
				break;
			        }

			check_host_freshness=(atoi(value)>0)?TRUE:FALSE;
		        }

		else if(!strcmp(variable,"service_freshness_check_interval") || !strcmp(variable,"freshness_check_interval")){

			service_freshness_check_interval=atoi(value);
			if(service_freshness_check_interval<=0){
				ret=asprintf(&error_message,"Illegal value for service_freshness_check_interval");
				error=TRUE;
				break;
			        }
		        }

		else if(!strcmp(variable,"host_freshness_check_interval")){

			host_freshness_check_interval=atoi(value);
			if(host_freshness_check_interval<=0){
				ret=asprintf(&error_message,"Illegal value for host_freshness_check_interval");
				error=TRUE;
				break;
			        }
		        }
		else if(!strcmp(variable,"auto_reschedule_checks")){

			if(strlen(value)!=1||value[0]<'0'||value[0]>'1'){
				ret=asprintf(&error_message,"Illegal value for auto_reschedule_checks");
				error=TRUE;
				break;
			        }

			auto_reschedule_checks=(atoi(value)>0)?TRUE:FALSE;
		        }

		else if(!strcmp(variable,"auto_rescheduling_interval")){

			auto_rescheduling_interval=atoi(value);
			if(auto_rescheduling_interval<=0){
				ret=asprintf(&error_message,"Illegal value for auto_rescheduling_interval");
				error=TRUE;
				break;
			        }
		        }

		else if(!strcmp(variable,"auto_rescheduling_window")){

			auto_rescheduling_window=atoi(value);
			if(auto_rescheduling_window<=0){
				ret=asprintf(&error_message,"Illegal value for auto_rescheduling_window");
				error=TRUE;
				break;
			        }
		        }

		else if(!strcmp(variable,"aggregate_status_updates")){

			/* DEPRECATED - ALL UPDATED ARE AGGREGATED AS OF NAGIOS 3.X */
			/*aggregate_status_updates=(atoi(value)>0)?TRUE:FALSE;*/

			logit(NSLOG_CONFIG_WARNING,TRUE,"Warning: aggregate_status_updates directive ignored.  All status file updates are now aggregated.");
		        }

		else if(!strcmp(variable,"status_update_interval")){

			status_update_interval=atoi(value);
			if(status_update_interval<=1){
				ret=asprintf(&error_message,"Illegal value for status_update_interval");
				error=TRUE;
				break;
			        }
		        }

		else if(!strcmp(variable,"time_change_threshold")){

			time_change_threshold=atoi(value);

			if(time_change_threshold<=5){
				ret=asprintf(&error_message,"Illegal value for time_change_threshold");
				error=TRUE;
				break;
			        }
		        }

		else if(!strcmp(variable,"process_performance_data"))
			process_performance_data=(atoi(value)>0)?TRUE:FALSE;

		else if(!strcmp(variable,"enable_flap_detection"))
			enable_flap_detection=(atoi(value)>0)?TRUE:FALSE;

		else if(!strcmp(variable,"enable_failure_prediction"))
			enable_failure_prediction=(atoi(value)>0)?TRUE:FALSE;

		else if(!strcmp(variable,"low_service_flap_threshold")){

			low_service_flap_threshold=strtod(value,NULL);
			if(low_service_flap_threshold<=0.0 || low_service_flap_threshold>=100.0){
				ret=asprintf(&error_message,"Illegal value for low_service_flap_threshold");
				error=TRUE;
				break;
			        }
		        }

		else if(!strcmp(variable,"high_service_flap_threshold")){

			high_service_flap_threshold=strtod(value,NULL);
			if(high_service_flap_threshold<=0.0 ||  high_service_flap_threshold>100.0){
				ret=asprintf(&error_message,"Illegal value for high_service_flap_threshold");
				error=TRUE;
				break;
			        }
		        }

		else if(!strcmp(variable,"low_host_flap_threshold")){

			low_host_flap_threshold=strtod(value,NULL);
			if(low_host_flap_threshold<=0.0 || low_host_flap_threshold>=100.0){
				ret=asprintf(&error_message,"Illegal value for low_host_flap_threshold");
				error=TRUE;
				break;
			        }
		        }

		else if(!strcmp(variable,"high_host_flap_threshold")){

			high_host_flap_threshold=strtod(value,NULL);
			if(high_host_flap_threshold<=0.0 || high_host_flap_threshold>100.0){
				ret=asprintf(&error_message,"Illegal value for high_host_flap_threshold");
				error=TRUE;
				break;
			        }
		        }

		else if(!strcmp(variable,"date_format")){

			if(!strcmp(value,"euro"))
				date_format=DATE_FORMAT_EURO;
			else if(!strcmp(value,"iso8601"))
				date_format=DATE_FORMAT_ISO8601;
			else if(!strcmp(value,"strict-iso8601"))
				date_format=DATE_FORMAT_STRICT_ISO8601;
			else
				date_format=DATE_FORMAT_US;
		        }

		else if(!strcmp(variable,"use_timezone")){
			my_free(use_timezone);
			use_timezone=(char *)strdup(value);
			}

		else if(!strcmp(variable,"p1_file")){

			if(strlen(value)>MAX_FILENAME_LENGTH-1){
				ret=asprintf(&error_message,"P1 file is too long");
				error=TRUE;
				break;
				}

			my_free(p1_file);
			p1_file=(char *)strdup(value);
			}

		else if(!strcmp(variable,"event_broker_options")){

			if(!strcmp(value,"-1"))
				event_broker_options=BROKER_EVERYTHING;
			else
				event_broker_options=strtoul(value,NULL,0);
		        }

		else if(!strcmp(variable,"illegal_object_name_chars"))
			illegal_object_chars=(char *)strdup(value);

		else if(!strcmp(variable,"illegal_macro_output_chars"))
			illegal_output_chars=(char *)strdup(value);


		else if(!strcmp(variable,"broker_module")){
			modptr=strtok(value," \n");
			argptr=strtok(NULL,"\n");
#ifdef USE_EVENT_BROKER
                        neb_add_module(modptr,argptr,TRUE);
#endif
		        }

		else if(!strcmp(variable,"use_regexp_matching"))
			use_regexp_matches=(atoi(value)>0)?TRUE:FALSE;

		else if(!strcmp(variable,"use_true_regexp_matching"))
			use_true_regexp_matching=(atoi(value)>0)?TRUE:FALSE;

		else if(!strcmp(variable,"use_large_installation_tweaks")){

			if(strlen(value)!=1||value[0]<'0'||value[0]>'1'){
				ret=asprintf(&error_message,"Illegal value for use_large_installation_tweaks ");
				error=TRUE;
				break;
			        }

			use_large_installation_tweaks=(atoi(value)>0)?TRUE:FALSE;
		        }

		else if(!strcmp(variable,"enable_environment_macros"))
			enable_environment_macros=(atoi(value)>0)?TRUE:FALSE;

		else if(!strcmp(variable,"free_child_process_memory"))
			free_child_process_memory=(atoi(value)>0)?TRUE:FALSE;

		else if(!strcmp(variable,"child_processes_fork_twice"))
			child_processes_fork_twice=(atoi(value)>0)?TRUE:FALSE;

		else if(!strcmp(variable,"enable_embedded_perl")){

			if(strlen(value)!=1||value[0]<'0'||value[0]>'1'){
				ret=asprintf(&error_message,"Illegal value for enable_embedded_perl");
				error=TRUE;
				break;
			        }

			enable_embedded_perl=(atoi(value)>0)?TRUE:FALSE;
		        }

		else if(!strcmp(variable,"use_embedded_perl_implicitly")){

			if(strlen(value)!=1||value[0]<'0'||value[0]>'1'){
				ret=asprintf(&error_message,"Illegal value for use_embedded_perl_implicitly");
				error=TRUE;
				break;
			        }

			use_embedded_perl_implicitly=(atoi(value)>0)?TRUE:FALSE;
		        }

		else if(!strcmp(variable,"external_command_buffer_slots"))
			external_command_buffer_slots=atoi(value);

		/*** AUTH_FILE VARIABLE USED BY EMBEDDED PERL INTERPRETER ***/
		else if(!strcmp(variable,"auth_file")){

			if(strlen(value)>MAX_FILENAME_LENGTH-1){
				ret=asprintf(&error_message,"Auth file is too long");
				error=TRUE;
				break;
			        }

			my_free(auth_file);
			auth_file=(char *)strdup(value);
		        }

		/* warn about old variables */
		else if(!strcmp(variable,"bare_update_check"))
			logit(NSLOG_CONFIG_WARNING,TRUE,"Warning: bare_update_check variable ignored. Centreon Scheduler does not check for updates.");

		else if(!strcmp(variable,"check_for_updates"))
			logit(NSLOG_CONFIG_WARNING,TRUE,"Warning: check_for_updates variable ignored. Centreon Scheduler does not check for updates.");

		else if(!strcmp(variable,"comment_file") || !strcmp(variable,"xcddefault_comment_file"))
			logit(NSLOG_CONFIG_WARNING,TRUE,"Warning: comment_file variable ignored. Comments are now stored in the status and retention files.");

		else if(!strcmp(variable,"daemon_dumps_core"))
			logit(NSLOG_CONFIG_WARNING,TRUE,"Warning: daemon_dumps_core variable ignored. Core dumping has to be handled by Centreon Scheduler user.");

		else if(!strcmp(variable,"downtime_file") || !strcmp(variable,"xdddefault_downtime_file"))
			logit(NSLOG_CONFIG_WARNING,TRUE,"Warning: downtime_file variable ignored. Downtime entries are now stored in the status and retention files.");

		else if(!strcmp(variable,"lock_file"))
			logit(NSLOG_CONFIG_WARNING,TRUE,"Warning: lock_file variable ignored. Priviledge drop should be handled by startup script.");

		else if(!strcmp(variable,"nagios_user"))
			logit(NSLOG_CONFIG_WARNING,TRUE,"Warning: nagios_user varible ignored. Priviledge drop should be handled by startup script.");

		else if(!strcmp(variable,"nagios_group"))
			logit(NSLOG_CONFIG_WARNING,TRUE,"Warning: nagios_group variable ignored. Priviledge drop should be handled by startup script.");

		/* skip external data directives */
		else if(strstr(input,"x")==input)
			continue;

		/* ignore external variables */
		else if(!strcmp(variable,"status_file"))
			continue;
		else if(!strcmp(variable,"perfdata_timeout"))
			continue;
		else if(strstr(variable,"host_perfdata")==variable)
			continue;
		else if(strstr(variable,"service_perfdata")==variable)
			continue;
		else if(strstr(input,"cfg_file=")==input || strstr(input,"cfg_dir=")==input)
			continue;
		else if(strstr(input,"state_retention_file=")==input)
			continue;
		else if(strstr(input,"object_cache_file=")==input)
			continue;
		else if(strstr(input,"precached_object_file=")==input)
			continue;
		else if(!strcmp(variable,"allow_empty_hostgroup_assignment")){
			allow_empty_hostgroup_assignment=(atoi(value)>0)?TRUE:FALSE;
                    }

		/* we don't know what this variable is... */
		else{
			ret=asprintf(&error_message,"UNKNOWN VARIABLE");
			error=TRUE;
			break;
			}

		}

	/* adjust timezone values */
	if(use_timezone!=NULL)
		set_environment_var("TZ",use_timezone,1);
	tzset();

	/* adjust command check interval */
	if(command_check_interval_is_seconds==FALSE && command_check_interval!=-1)
		command_check_interval*=interval_length;

	/* adjust tweaks */
	if(free_child_process_memory==-1)
		free_child_process_memory=(use_large_installation_tweaks==TRUE)?FALSE:TRUE;
	if(child_processes_fork_twice==-1)
		child_processes_fork_twice=(use_large_installation_tweaks==TRUE)?FALSE:TRUE;


	/* handle errors */
	if(error==TRUE){
		if(ret==-1)
			logit(NSLOG_RUNTIME_ERROR,FALSE,"Error: due to asprintf.\n");
		else
			logit(NSLOG_CONFIG_ERROR,TRUE,"Error in configuration file '%s' - Line %d (%s)",main_config_file,current_line,(error_message==NULL)?"NULL":error_message);
		return ERROR;
	        }

	/* free leftover memory and close the file */
	my_free(input);
	mmap_fclose(thefile);

	/* free memory */
	my_free(error_message);
	my_free(input);
	my_free(variable);
	my_free(value);

	/* make sure a log file has been specified */
	strip(log_file);
	if(!strcmp(log_file,"")){
		if(!FALSE)
			printf("Error: Log file is not specified anywhere in main config file '%s'!\n",main_config_file);
		return ERROR;
		}

	return OK;
	}



/* processes macros in resource file */
int read_resource_file(char *resource_file){
	char *input=NULL;
	char *variable=NULL;
	char *value=NULL;
	char *temp_ptr=NULL;
	mmapfile *thefile=NULL;
	int current_line=1;
	int error=FALSE;
	int user_index=0;

	if((thefile=mmap_fopen(resource_file))==NULL){
		logit(NSLOG_CONFIG_ERROR,TRUE,"Error: Cannot open resource file '%s' for reading!",resource_file);
		return ERROR;
		}

	/* process all lines in the resource file */
	while(1){

		/* free memory */
		my_free(input);
		my_free(variable);
		my_free(value);

		/* read the next line */
		if((input=mmap_fgets_multiline(thefile))==NULL)
			break;

		current_line=thefile->current_line;

		/* skip blank lines and comments */
		if(input[0]=='#' || input[0]=='\x0' || input[0]=='\n' || input[0]=='\r')
			continue;

		strip(input);

		/* get the variable name */
		if((temp_ptr=my_strtok(input,"="))==NULL){
			logit(NSLOG_CONFIG_ERROR,TRUE,"Error: NULL variable - Line %d of resource file '%s'",current_line,resource_file);
			error=TRUE;
			break;
			}
		if((variable=(char *)strdup(temp_ptr))==NULL){
			error=TRUE;
			break;
		        }

		/* get the value */
		if((temp_ptr=my_strtok(NULL,"\n"))==NULL){
			logit(NSLOG_CONFIG_ERROR,TRUE,"Error: NULL variable value - Line %d of resource file '%s'",current_line,resource_file);
			error=TRUE;
			break;
			}
		if((value=(char *)strdup(temp_ptr))==NULL){
			error=TRUE;
			break;
		        }

		/* what should we do with the variable/value pair? */

		/* check for macro declarations */
		if(variable[0]=='$' && variable[strlen(variable)-1]=='$'){
			
			/* $USERx$ macro declarations */
			if(strstr(variable,"$USER")==variable  && strlen(variable)>5){
				user_index=atoi(variable+5)-1;
				if(user_index>=0 && user_index<MAX_USER_MACROS){
					my_free(macro_user[user_index]);
					macro_user[user_index]=(char *)strdup(value);
				        }
			        }
		        }
	        }

	/* free leftover memory and close the file */
	my_free(input);
	mmap_fclose(thefile);

	/* free memory */
	my_free(variable);
	my_free(value);

	if(error==TRUE)
		return ERROR;

	return OK;
        }






/****************************************************************/
/**************** CONFIG VERIFICATION FUNCTIONS *****************/
/****************************************************************/

/* do a pre-flight check to make sure object relationships, etc. make sense */
int pre_flight_check(void){
	host *temp_host=NULL;
	char *buf=NULL;
	service *temp_service=NULL;
	command *temp_command=NULL;
	char *temp_command_name="";
	int warnings=0;
	int errors=0;
	struct timeval tv[4];
	double runtime[4];
	int temp_path_fd=-1;


	if(test_scheduling==TRUE)
		gettimeofday(&tv[0],NULL);

	/********************************************/
	/* check object relationships               */
	/********************************************/
	pre_flight_object_check(&warnings,&errors);
	if(test_scheduling==TRUE)
		gettimeofday(&tv[1],NULL);

 
	/********************************************/
	/* check for circular paths between hosts   */
	/********************************************/
	pre_flight_circular_check(&warnings,&errors);
	if(test_scheduling==TRUE)
		gettimeofday(&tv[2],NULL);

 
	/********************************************/
	/* check global event handler commands...   */
	/********************************************/
	if(verify_config==TRUE)
		printf("Checking global event handlers...\n");
	if(global_host_event_handler!=NULL){

		/* check the event handler command */
		buf=(char *)strdup(global_host_event_handler);

		/* get the command name, leave any arguments behind */
		temp_command_name=my_strtok(buf,"!");

		temp_command=find_command(temp_command_name);
		if(temp_command==NULL){
			logit(NSLOG_VERIFICATION_ERROR,TRUE,"Error: Global host event handler command '%s' is not defined anywhere!",temp_command_name);
			errors++;
		        }

		/* save the pointer to the command for later */
		global_host_event_handler_ptr=temp_command;

		my_free(buf);
	        }
	if(global_service_event_handler!=NULL){

		/* check the event handler command */
		buf=(char *)strdup(global_service_event_handler);

		/* get the command name, leave any arguments behind */
		temp_command_name=my_strtok(buf,"!");

		temp_command=find_command(temp_command_name);
		if(temp_command==NULL){
			logit(NSLOG_VERIFICATION_ERROR,TRUE,"Error: Global service event handler command '%s' is not defined anywhere!",temp_command_name);
			errors++;
		        }

		/* save the pointer to the command for later */
		global_service_event_handler_ptr=temp_command;

		my_free(buf);
	        }


	/**************************************************/
	/* check obsessive processor commands...          */
	/**************************************************/
	if(verify_config==TRUE)
		printf("Checking obsessive compulsive processor commands...\n");
	if(ocsp_command!=NULL){

		buf=(char *)strdup(ocsp_command);

		/* get the command name, leave any arguments behind */
		temp_command_name=my_strtok(buf,"!");

	        temp_command=find_command(temp_command_name);
		if(temp_command==NULL){
			logit(NSLOG_VERIFICATION_ERROR,TRUE,"Error: Obsessive compulsive service processor command '%s' is not defined anywhere!",temp_command_name);
			errors++;
		        }

		/* save the pointer to the command for later */
		ocsp_command_ptr=temp_command;

		my_free(buf);
	        }
	if(ochp_command!=NULL){

		buf=(char *)strdup(ochp_command);

		/* get the command name, leave any arguments behind */
		temp_command_name=my_strtok(buf,"!");

	        temp_command=find_command(temp_command_name);
		if(temp_command==NULL){
			logit(NSLOG_VERIFICATION_ERROR,TRUE,"Error: Obsessive compulsive host processor command '%s' is not defined anywhere!",temp_command_name);
			errors++;
		        }

		/* save the pointer to the command for later */
		ochp_command_ptr=temp_command;

		my_free(buf);
	        }


	/**************************************************/
	/* check various settings...                      */
	/**************************************************/
	if(verify_config==TRUE)
		printf("Checking misc settings...\n");

	/* check if we can write to temp_path */
       	if(asprintf(&buf,"%s/nagiosXXXXXX",temp_path)==-1){
		logit(NSLOG_RUNTIME_ERROR,FALSE,"Error: due to asprintf.\n");
		return ERROR;
		}
       	if((temp_path_fd=mkstemp(buf))==-1){
		logit(NSLOG_VERIFICATION_ERROR,TRUE,"\tError: Unable to write to temp_path ('%s') - %s\n",temp_path,strerror(errno));
		errors++;
		}
	else{
		close(temp_path_fd);
		remove(buf);
		}
	my_free(buf);

	/* check if we can write to check_result_path */
       	if(asprintf(&buf,"%s/nagiosXXXXXX",check_result_path)==-1){
		logit(NSLOG_RUNTIME_ERROR,FALSE,"Error: due to asprintf.\n");
		return ERROR;
		}
       	if((temp_path_fd=mkstemp(buf))==-1){
		logit(NSLOG_VERIFICATION_WARNING,TRUE,"\tError: Unable to write to check_result_path ('%s') - %s\n",check_result_path,strerror(errno));
		errors++;
		}
	else{
		close(temp_path_fd);
		remove(buf);
		}
	my_free(buf);

	/* warn if user didn't specify any illegal macro output chars */
	if(illegal_output_chars==NULL){
		logit(NSLOG_VERIFICATION_WARNING,TRUE,"%s","Warning: Nothing specified for illegal_macro_output_chars variable!\n");
		warnings++;
	        }

	/* count number of services associated with each host (we need this for flap detection)... */
	for(temp_service=service_list;temp_service!=NULL;temp_service=temp_service->next){
		if((temp_host=find_host(temp_service->host_name))){
			temp_host->total_services++;
			temp_host->total_service_check_interval+=temp_service->check_interval;
		        }
	        }

	if(verify_config==TRUE){
		printf("\n");
		printf("Total Warnings: %d\n",warnings);
		printf("Total Errors:   %d\n",errors);
	        }

	if(test_scheduling==TRUE)
		gettimeofday(&tv[3],NULL);

	if(test_scheduling==TRUE){

		if(verify_object_relationships==TRUE)
			runtime[0]=(double)((double)(tv[1].tv_sec-tv[0].tv_sec)+(double)((tv[1].tv_usec-tv[0].tv_usec)/1000.0)/1000.0);
		else
			runtime[0]=0.0;
		if(verify_circular_paths==TRUE)
			runtime[1]=(double)((double)(tv[2].tv_sec-tv[1].tv_sec)+(double)((tv[2].tv_usec-tv[1].tv_usec)/1000.0)/1000.0);
		else
			runtime[1]=0.0;
		runtime[2]=(double)((double)(tv[3].tv_sec-tv[2].tv_sec)+(double)((tv[3].tv_usec-tv[2].tv_usec)/1000.0)/1000.0);
		runtime[3]=runtime[0]+runtime[1]+runtime[2];

		printf("Timing information on configuration verification is listed below.\n\n");

		printf("CONFIG VERIFICATION TIMES          (* = Potential for speedup with -x option)\n");
		printf("----------------------------------\n");
		printf("Object Relationships: %.6f sec\n",runtime[0]);
		printf("Circular Paths:       %.6f sec  *\n",runtime[1]);
		printf("Misc:                 %.6f sec\n",runtime[2]);
		printf("                      ============\n");
		printf("TOTAL:                %.6f sec  * = %.6f sec (%.1f%%) estimated savings\n",runtime[3],runtime[1],(runtime[1]/runtime[3])*100.0);
		printf("\n\n");
	        }

	return (errors>0)?ERROR:OK;
	}



/* do a pre-flight check to make sure object relationships make sense */
int pre_flight_object_check(int *w, int *e){
	contact *temp_contact=NULL;
	commandsmember *temp_commandsmember=NULL;
	contactgroup *temp_contactgroup=NULL;
	contactsmember *temp_contactsmember=NULL;
	contactgroupsmember *temp_contactgroupsmember=NULL;
	host *temp_host=NULL;
	host *temp_host2=NULL;
	hostsmember *temp_hostsmember=NULL;
	hostgroup *temp_hostgroup=NULL;
	servicegroup *temp_servicegroup=NULL;
	servicesmember *temp_servicesmember=NULL;
	service *temp_service=NULL;
	service *temp_service2=NULL;
	command *temp_command=NULL;
	timeperiod *temp_timeperiod=NULL;
	timeperiod *temp_timeperiod2=NULL;
	timeperiodexclusion *temp_timeperiodexclusion=NULL;
	serviceescalation *temp_se=NULL;
	hostescalation *temp_he=NULL;
	servicedependency *temp_sd=NULL;
	hostdependency *temp_hd=NULL;
	char *buf=NULL;
	char *temp_command_name="";
	int found=FALSE;
	int total_objects=0;
	int warnings=0;
	int errors=0;


#ifdef TEST
	void *ptr=NULL;
	char *buf1="";
	char *buf2="";
	buf1="temptraxe1";
	buf2="Probe 2";
	for(temp_se=get_first_serviceescalation_by_service(buf1,buf2,&ptr);temp_se!=NULL;temp_se=get_next_serviceescalation_by_service(buf1,buf2,&ptr)){
		printf("FOUND ESCALATION FOR SVC '%s'/'%s': %d-%d/%.3f, PTR=%p\n",buf1,buf2,temp_se->first_notification,temp_se->last_notification,temp_se->notification_interval,ptr);
		}
	for(temp_he=get_first_hostescalation_by_host(buf1,&ptr);temp_he!=NULL;temp_he=get_next_hostescalation_by_host(buf1,&ptr)){
		printf("FOUND ESCALATION FOR HOST '%s': %d-%d/%d, PTR=%p\n",buf1,temp_he->first_notification,temp_he->last_notification,temp_he->notification_interval,ptr);
		}
#endif

	/* bail out if we aren't supposed to verify object relationships */
	if(verify_object_relationships==FALSE)
		return OK;


	/*****************************************/
	/* check each service...                 */
	/*****************************************/
	if(verify_config==TRUE)
		printf("Checking services...\n");
	if(get_service_count()==0){
		logit(NSLOG_VERIFICATION_ERROR,TRUE,"Error: There are no services defined!");
		errors++;
	        }
	total_objects=0;
	for(temp_service=service_list;temp_service!=NULL;temp_service=temp_service->next){

		total_objects++;
		found=FALSE;

		/* check for a valid host */
		temp_host=find_host(temp_service->host_name);

		/* we couldn't find an associated host! */
		if(!temp_host){
			logit(NSLOG_VERIFICATION_ERROR,TRUE,"Error: Host '%s' specified in service '%s' not defined anywhere!",temp_service->host_name,temp_service->description);
			errors++;
			}

		/* save the host pointer for later */
		temp_service->host_ptr=temp_host;

		/* add a reverse link from the host to the service for faster lookups later */
		add_service_link_to_host(temp_host,temp_service);

		/* check the event handler command */
		if(temp_service->event_handler!=NULL){

			/* check the event handler command */
			buf=(char *)strdup(temp_service->event_handler);

			/* get the command name, leave any arguments behind */
			temp_command_name=my_strtok(buf,"!");

			temp_command=find_command(temp_command_name);
			if(temp_command==NULL){
				logit(NSLOG_VERIFICATION_ERROR,TRUE,"Error: Event handler command '%s' specified in service '%s' for host '%s' not defined anywhere",temp_command_name,temp_service->description,temp_service->host_name);
				errors++;
			        }

			my_free(buf);

			/* save the pointer to the event handler for later */
			temp_service->event_handler_ptr=temp_command;
		        }

		/* check the service check_command */
		buf=(char *)strdup(temp_service->service_check_command);

		/* get the command name, leave any arguments behind */
		temp_command_name=my_strtok(buf,"!");

		temp_command=find_command(temp_command_name);
		if(temp_command==NULL){
			logit(NSLOG_VERIFICATION_ERROR,TRUE,"Error: Service check command '%s' specified in service '%s' for host '%s' not defined anywhere!",temp_command_name,temp_service->description,temp_service->host_name);
			errors++;
		        }

		my_free(buf);

		/* save the pointer to the check command for later */
		temp_service->check_command_ptr=temp_command;

		/* check for sane recovery options */
		if(temp_service->notify_on_recovery==TRUE && temp_service->notify_on_warning==FALSE && temp_service->notify_on_critical==FALSE){
			logit(NSLOG_VERIFICATION_WARNING,TRUE,"Warning: Recovery notification option in service '%s' for host '%s' doesn't make any sense - specify warning and/or critical options as well",temp_service->description,temp_service->host_name);
			warnings++;
		        }

		/* reset the found flag */
		found=FALSE;

		/* check for valid contacts */
		for(temp_contactsmember=temp_service->contacts;temp_contactsmember!=NULL;temp_contactsmember=temp_contactsmember->next){

			temp_contact=find_contact(temp_contactsmember->contact_name);

			if(temp_contact==NULL){
				logit(NSLOG_VERIFICATION_ERROR,TRUE,"Error: Contact '%s' specified in service '%s' for host '%s' is not defined anywhere!",temp_contactsmember->contact_name,temp_service->description,temp_service->host_name);
				errors++;
			        }

			/* save the contact pointer for later */
			temp_contactsmember->contact_ptr=temp_contact;
			}

		/* check all contact groupss */
		for(temp_contactgroupsmember=temp_service->contact_groups;temp_contactgroupsmember!=NULL;temp_contactgroupsmember=temp_contactgroupsmember->next){

			temp_contactgroup=find_contactgroup(temp_contactgroupsmember->group_name);

			if(temp_contactgroup==NULL){
				logit(NSLOG_VERIFICATION_ERROR,TRUE,"Error: Contact group '%s' specified in service '%s' for host '%s' is not defined anywhere!",temp_contactgroupsmember->group_name,temp_service->description,temp_service->host_name);
				errors++;
			        }

			/* save the contact group pointer for later */
			temp_contactgroupsmember->group_ptr=temp_contactgroup;
			}

		/* check to see if there is at least one contact/group */
		if(temp_service->contacts==NULL && temp_service->contact_groups==NULL){
			logit(NSLOG_VERIFICATION_WARNING,TRUE,"Warning: Service '%s' on host '%s' has no default contacts or contactgroups defined!",temp_service->description,temp_service->host_name);
			warnings++;
		        }

		/* verify service check timeperiod */
		if(temp_service->check_period==NULL){
			logit(NSLOG_VERIFICATION_WARNING,TRUE,"Warning: Service '%s' on host '%s' has no check time period defined!",temp_service->description,temp_service->host_name);
			warnings++;
		        }
		else{
		        temp_timeperiod=find_timeperiod(temp_service->check_period);
			if(temp_timeperiod==NULL){
				logit(NSLOG_VERIFICATION_ERROR,TRUE,"Error: Check period '%s' specified for service '%s' on host '%s' is not defined anywhere!",temp_service->check_period,temp_service->description,temp_service->host_name);
				errors++;
			        }

			/* save the pointer to the check timeperiod for later */
			temp_service->check_period_ptr=temp_timeperiod;
		        }

		/* check service notification timeperiod */
		if(temp_service->notification_period==NULL){
			logit(NSLOG_VERIFICATION_WARNING,TRUE,"Warning: Service '%s' on host '%s' has no notification time period defined!",temp_service->description,temp_service->host_name);
			warnings++;
		        }

		else{
		        temp_timeperiod=find_timeperiod(temp_service->notification_period);
			if(temp_timeperiod==NULL){
				logit(NSLOG_VERIFICATION_ERROR,TRUE,"Error: Notification period '%s' specified for service '%s' on host '%s' is not defined anywhere!",temp_service->notification_period,temp_service->description,temp_service->host_name);
				errors++;
			        }

			/* save the pointer to the notification timeperiod for later */
			temp_service->notification_period_ptr=temp_timeperiod;
		        }

		/* see if the notification interval is less than the check interval */
		if(temp_service->notification_interval<temp_service->check_interval && temp_service->notification_interval!=0){
			logit(NSLOG_VERIFICATION_WARNING,TRUE,"Warning: Service '%s' on host '%s'  has a notification interval less than its check interval!  Notifications are only re-sent after checks are made, so the effective notification interval will be that of the check interval.",temp_service->description,temp_service->host_name);
			warnings++;
		        }

		/* check for illegal characters in service description */
		if(use_precached_objects==FALSE){
			if(contains_illegal_object_chars(temp_service->description)==TRUE){
				logit(NSLOG_VERIFICATION_ERROR,TRUE,"Error: The description string for service '%s' on host '%s' contains one or more illegal characters.",temp_service->description,temp_service->host_name);
				errors++;
				}
			}
	        }

	if(verify_config==TRUE)
		printf("\tChecked %d services.\n",total_objects);



	/*****************************************/
	/* check all hosts...                    */
	/*****************************************/
	if(verify_config==TRUE)
		printf("Checking hosts...\n");

	if(get_host_count()==0){
		logit(NSLOG_VERIFICATION_ERROR,TRUE,"Error: There are no hosts defined!");
		errors++;
	        }

	total_objects=0;
	for(temp_host=host_list;temp_host!=NULL;temp_host=temp_host->next){

		total_objects++;
		found=FALSE;

		/* make sure each host has at least one service associated with it */
		/* 02/21/08 NOTE: this is extremely inefficient */
		if(use_precached_objects==FALSE && use_large_installation_tweaks==FALSE){

			for(temp_service=service_list;temp_service!=NULL;temp_service=temp_service->next){
				if(!strcmp(temp_service->host_name,temp_host->name)){
					found=TRUE;
					break;
					}
				}

			/* we couldn't find a service associated with this host! */
			if(found==FALSE){
				logit(NSLOG_VERIFICATION_WARNING,TRUE,"Warning: Host '%s' has no services associated with it!",temp_host->name);
				warnings++;
				}

			found=FALSE;
			}

		/* check the event handler command */
		if(temp_host->event_handler!=NULL){

			/* check the event handler command */
			buf=(char *)strdup(temp_host->event_handler);

			/* get the command name, leave any arguments behind */
			temp_command_name=my_strtok(buf,"!");

			temp_command=find_command(temp_command_name);
			if(temp_command==NULL){
				logit(NSLOG_VERIFICATION_ERROR,TRUE,"Error: Event handler command '%s' specified for host '%s' not defined anywhere",temp_command_name,temp_host->name);
				errors++;
			        }

			my_free(buf);

			/* save the pointer to the event handler command for later */
			temp_host->event_handler_ptr=temp_command;
		        }

		/* hosts that don't have check commands defined shouldn't ever be checked... */
		if(temp_host->host_check_command!=NULL){

			/* check the host check_command */
			buf=(char *)strdup(temp_host->host_check_command);

			/* get the command name, leave any arguments behind */
			temp_command_name=my_strtok(buf,"!");

			temp_command=find_command(temp_command_name);
			if(temp_command==NULL){
				logit(NSLOG_VERIFICATION_ERROR,TRUE,"Error: Host check command '%s' specified for host '%s' is not defined anywhere!",temp_command_name,temp_host->name);
				errors++;
		                }

			/* save the pointer to the check command for later */
			temp_host->check_command_ptr=temp_command;

			my_free(buf);
		        }

		/* check host check timeperiod */
		if(temp_host->check_period!=NULL){
		        temp_timeperiod=find_timeperiod(temp_host->check_period);
			if(temp_timeperiod==NULL){
				logit(NSLOG_VERIFICATION_ERROR,TRUE,"Error: Check period '%s' specified for host '%s' is not defined anywhere!",temp_host->check_period,temp_host->name);
				errors++;
			        }

			/* save the pointer to the check timeperiod for later */
			temp_host->check_period_ptr=temp_timeperiod;
		        }

		/* check all contacts */
		for(temp_contactsmember=temp_host->contacts;temp_contactsmember!=NULL;temp_contactsmember=temp_contactsmember->next){

			temp_contact=find_contact(temp_contactsmember->contact_name);

			if(temp_contact==NULL){
				logit(NSLOG_VERIFICATION_ERROR,TRUE,"Error: Contact '%s' specified in host '%s' is not defined anywhere!",temp_contactsmember->contact_name,temp_host->name);
				errors++;
			        }

			/* save the contact pointer for later */
			temp_contactsmember->contact_ptr=temp_contact;
			}

		/* check all contact groups */
		for(temp_contactgroupsmember=temp_host->contact_groups;temp_contactgroupsmember!=NULL;temp_contactgroupsmember=temp_contactgroupsmember->next){

			temp_contactgroup=find_contactgroup(temp_contactgroupsmember->group_name);

			if(temp_contactgroup==NULL){
				logit(NSLOG_VERIFICATION_ERROR,TRUE,"Error: Contact group '%s' specified in host '%s' is not defined anywhere!",temp_contactgroupsmember->group_name,temp_host->name);
				errors++;
			        }

			/* save the contact group pointer for later */
			temp_contactgroupsmember->group_ptr=temp_contactgroup;
			}

		/* check to see if there is at least one contact/group */
		if(temp_host->contacts==NULL && temp_host->contact_groups==NULL){
			logit(NSLOG_VERIFICATION_WARNING,TRUE,"Warning: Host '%s' has no default contacts or contactgroups defined!",temp_host->name);
			warnings++;
		        }

		/* check notification timeperiod */
		if(temp_host->notification_period!=NULL){
		        temp_timeperiod=find_timeperiod(temp_host->notification_period);
			if(temp_timeperiod==NULL){
				logit(NSLOG_VERIFICATION_ERROR,TRUE,"Error: Notification period '%s' specified for host '%s' is not defined anywhere!",temp_host->notification_period,temp_host->name);
				errors++;
			        }

			/* save the pointer to the notification timeperiod for later */
			temp_host->notification_period_ptr=temp_timeperiod;
		        }

		/* check all parent parent host */
		for(temp_hostsmember=temp_host->parent_hosts;temp_hostsmember!=NULL;temp_hostsmember=temp_hostsmember->next){

			if((temp_host2=find_host(temp_hostsmember->host_name))==NULL){
				logit(NSLOG_VERIFICATION_ERROR,TRUE,"Error: '%s' is not a valid parent for host '%s'!",temp_hostsmember->host_name,temp_host->name);
				errors++;
		                }

			/* save the parent host pointer for later */
			temp_hostsmember->host_ptr=temp_host2;

			/* add a reverse (child) link to make searches faster later on */
			add_child_link_to_host(temp_host2,temp_host);
		        }

		/* check for sane recovery options */
		if(temp_host->notify_on_recovery==TRUE && temp_host->notify_on_down==FALSE && temp_host->notify_on_unreachable==FALSE){
			logit(NSLOG_VERIFICATION_WARNING,TRUE,"Warning: Recovery notification option in host '%s' definition doesn't make any sense - specify down and/or unreachable options as well",temp_host->name);
			warnings++;
		        }

		/* check for illegal characters in host name */
		if(use_precached_objects==FALSE){
			if(contains_illegal_object_chars(temp_host->name)==TRUE){
				logit(NSLOG_VERIFICATION_ERROR,TRUE,"Error: The name of host '%s' contains one or more illegal characters.",temp_host->name);
				errors++;
				}
			}
	        }


	if(verify_config==TRUE)
		printf("\tChecked %d hosts.\n",total_objects);


	/*****************************************/
	/* check each host group...              */
	/*****************************************/
	if(verify_config==TRUE)
		printf("Checking host groups...\n");
	for(temp_hostgroup=hostgroup_list,total_objects=0;temp_hostgroup!=NULL;temp_hostgroup=temp_hostgroup->next,total_objects++){

		/* check all group members */
		for(temp_hostsmember=temp_hostgroup->members;temp_hostsmember!=NULL;temp_hostsmember=temp_hostsmember->next){

			temp_host=find_host(temp_hostsmember->host_name);
			if(temp_host==NULL){
				logit(NSLOG_VERIFICATION_ERROR,TRUE,"Error: Host '%s' specified in host group '%s' is not defined anywhere!",temp_hostsmember->host_name,temp_hostgroup->group_name);
				errors++;
			        }

			/* save a pointer to this hostgroup for faster host/group membership lookups later */
			else
				add_object_to_objectlist(&temp_host->hostgroups_ptr,(void *)temp_hostgroup);

			/* save host pointer for later */
			temp_hostsmember->host_ptr=temp_host;
		        }

		/* check for illegal characters in hostgroup name */
		if(use_precached_objects==FALSE){
			if(contains_illegal_object_chars(temp_hostgroup->group_name)==TRUE){
				logit(NSLOG_VERIFICATION_ERROR,TRUE,"Error: The name of hostgroup '%s' contains one or more illegal characters.",temp_hostgroup->group_name);
				errors++;
				}
			}
		}

	if(verify_config==TRUE)
		printf("\tChecked %d host groups.\n",total_objects);


	/*****************************************/
	/* check each service group...           */
	/*****************************************/
	if(verify_config==TRUE)
		printf("Checking service groups...\n");
	for(temp_servicegroup=servicegroup_list,total_objects=0;temp_servicegroup!=NULL;temp_servicegroup=temp_servicegroup->next,total_objects++){

		/* check all group members */
		for(temp_servicesmember=temp_servicegroup->members;temp_servicesmember!=NULL;temp_servicesmember=temp_servicesmember->next){

			temp_service=find_service(temp_servicesmember->host_name,temp_servicesmember->service_description);
			if(temp_service==NULL){
				logit(NSLOG_VERIFICATION_ERROR,TRUE,"Error: Service '%s' on host '%s' specified in service group '%s' is not defined anywhere!",temp_servicesmember->service_description,temp_servicesmember->host_name,temp_servicegroup->group_name);
				errors++;
			        }

			/* save a pointer to this servicegroup for faster service/group membership lookups later */
			else
				add_object_to_objectlist(&temp_service->servicegroups_ptr,(void *)temp_servicegroup);

			/* save service pointer for later */
			temp_servicesmember->service_ptr=temp_service;
		        }

		/* check for illegal characters in servicegroup name */
		if(use_precached_objects==FALSE){
			if(contains_illegal_object_chars(temp_servicegroup->group_name)==TRUE){
				logit(NSLOG_VERIFICATION_ERROR,TRUE,"Error: The name of servicegroup '%s' contains one or more illegal characters.",temp_servicegroup->group_name);
				errors++;
				}
			}
		}

	if(verify_config==TRUE)
		printf("\tChecked %d service groups.\n",total_objects);



	/*****************************************/
	/* check all contacts...                 */
	/*****************************************/
	if(verify_config==TRUE)
		printf("Checking contacts...\n");
	if(contact_list==NULL){
		logit(NSLOG_VERIFICATION_ERROR,TRUE,"Error: There are no contacts defined!");
		errors++;
	        }
	for(temp_contact=contact_list,total_objects=0;temp_contact!=NULL;temp_contact=temp_contact->next,total_objects++){

		/* check service notification commands */
		if(temp_contact->service_notification_commands==NULL){
			logit(NSLOG_VERIFICATION_ERROR,TRUE,"Error: Contact '%s' has no service notification commands defined!",temp_contact->name);
			errors++;
		        }
		else for(temp_commandsmember=temp_contact->service_notification_commands;temp_commandsmember!=NULL;temp_commandsmember=temp_commandsmember->next){

			/* check the host notification command */
			buf=(char *)strdup(temp_commandsmember->cmd);

			/* get the command name, leave any arguments behind */
			temp_command_name=my_strtok(buf,"!");

			temp_command=find_command(temp_command_name);
			if(temp_command==NULL){
				logit(NSLOG_VERIFICATION_ERROR,TRUE,"Error: Service notification command '%s' specified for contact '%s' is not defined anywhere!",temp_command_name,temp_contact->name);
				errors++;
			        }

			/* save pointer to the command for later */
			temp_commandsmember->command_ptr=temp_command;

			my_free(buf);
		        }

		/* check host notification commands */
		if(temp_contact->host_notification_commands==NULL){
			logit(NSLOG_VERIFICATION_ERROR,TRUE,"Error: Contact '%s' has no host notification commands defined!",temp_contact->name);
			errors++;
		        }
		else for(temp_commandsmember=temp_contact->host_notification_commands;temp_commandsmember!=NULL;temp_commandsmember=temp_commandsmember->next){

			/* check the host notification command */
			buf=(char *)strdup(temp_commandsmember->cmd);

			/* get the command name, leave any arguments behind */
			temp_command_name=my_strtok(buf,"!");

			temp_command=find_command(temp_command_name);
			if(temp_command==NULL){
				logit(NSLOG_VERIFICATION_ERROR,TRUE,"Error: Host notification command '%s' specified for contact '%s' is not defined anywhere!",temp_command_name,temp_contact->name);
				errors++;
			        }

			/* save pointer to the command for later */
			temp_commandsmember->command_ptr=temp_command;

			my_free(buf);
	                }

		/* check service notification timeperiod */
		if(temp_contact->service_notification_period==NULL){
			logit(NSLOG_VERIFICATION_WARNING,TRUE,"Warning: Contact '%s' has no service notification time period defined!",temp_contact->name);
			warnings++;
		        }

		else{
		        temp_timeperiod=find_timeperiod(temp_contact->service_notification_period);
			if(temp_timeperiod==NULL){
				logit(NSLOG_VERIFICATION_ERROR,TRUE,"Error: Service notification period '%s' specified for contact '%s' is not defined anywhere!",temp_contact->service_notification_period,temp_contact->name);
				errors++;
			        }

			/* save the pointer to the service notification timeperiod for later */
			temp_contact->service_notification_period_ptr=temp_timeperiod;
		        }

		/* check host notification timeperiod */
		if(temp_contact->host_notification_period==NULL){
			logit(NSLOG_VERIFICATION_WARNING,TRUE,"Warning: Contact '%s' has no host notification time period defined!",temp_contact->name);
			warnings++;
		        }

		else{
		        temp_timeperiod=find_timeperiod(temp_contact->host_notification_period);
			if(temp_timeperiod==NULL){
				logit(NSLOG_VERIFICATION_ERROR,TRUE,"Error: Host notification period '%s' specified for contact '%s' is not defined anywhere!",temp_contact->host_notification_period,temp_contact->name);
				errors++;
			        }

			/* save the pointer to the host notification timeperiod for later */
			temp_contact->host_notification_period_ptr=temp_timeperiod;
		        }

		/* check for sane host recovery options */
		if(temp_contact->notify_on_host_recovery==TRUE && temp_contact->notify_on_host_down==FALSE && temp_contact->notify_on_host_unreachable==FALSE){
			logit(NSLOG_VERIFICATION_WARNING,TRUE,"Warning: Host recovery notification option for contact '%s' doesn't make any sense - specify down and/or unreachable options as well",temp_contact->name);
			warnings++;
		        }

		/* check for sane service recovery options */
		if(temp_contact->notify_on_service_recovery==TRUE && temp_contact->notify_on_service_critical==FALSE && temp_contact->notify_on_service_warning==FALSE){
			logit(NSLOG_VERIFICATION_WARNING,TRUE,"Warning: Service recovery notification option for contact '%s' doesn't make any sense - specify critical and/or warning options as well",temp_contact->name);
			warnings++;
		        }

		/* check for illegal characters in contact name */
		if(use_precached_objects==FALSE){
			if(contains_illegal_object_chars(temp_contact->name)==TRUE){
				logit(NSLOG_VERIFICATION_ERROR,TRUE,"Error: The name of contact '%s' contains one or more illegal characters.",temp_contact->name);
				errors++;
				}
			}
	        }

	if(verify_config==TRUE)
		printf("\tChecked %d contacts.\n",total_objects);

 

	/*****************************************/
	/* check each contact group...           */
	/*****************************************/
	if(verify_config==TRUE)
		printf("Checking contact groups...\n");
	for(temp_contactgroup=contactgroup_list,total_objects=0;temp_contactgroup!=NULL;temp_contactgroup=temp_contactgroup->next,total_objects++){

		found=FALSE;

		/* check all the group members */
		for(temp_contactsmember=temp_contactgroup->members;temp_contactsmember!=NULL;temp_contactsmember=temp_contactsmember->next){

			temp_contact=find_contact(temp_contactsmember->contact_name);
			if(temp_contact==NULL){
				logit(NSLOG_VERIFICATION_ERROR,TRUE,"Error: Contact '%s' specified in contact group '%s' is not defined anywhere!",temp_contactsmember->contact_name,temp_contactgroup->group_name);
				errors++;
			        }

			/* save a pointer to this contactgroup for faster contact/group membership lookups later */
			else
				add_object_to_objectlist(&temp_contact->contactgroups_ptr,(void *)temp_contactgroup);

			/* save the contact pointer for later */
			temp_contactsmember->contact_ptr=temp_contact;
		        }

		/* check for illegal characters in contactgroup name */
		if(use_precached_objects==FALSE){
			if(contains_illegal_object_chars(temp_contactgroup->group_name)==TRUE){
				logit(NSLOG_VERIFICATION_ERROR,TRUE,"Error: The name of contact group '%s' contains one or more illegal characters.",temp_contactgroup->group_name);
				errors++;
				}
			}
		}

	if(verify_config==TRUE)
		printf("\tChecked %d contact groups.\n",total_objects);



	/*****************************************/
	/* check all service escalations...     */
	/*****************************************/
	if(verify_config==TRUE)
		printf("Checking service escalations...\n");

	for(temp_se=serviceescalation_list,total_objects=0;temp_se!=NULL;temp_se=temp_se->next,total_objects++){

		/* find the service */
		temp_service=find_service(temp_se->host_name,temp_se->description);
		if(temp_service==NULL){
			logit(NSLOG_VERIFICATION_ERROR,TRUE,"Error: Service '%s' on host '%s' specified in service escalation is not defined anywhere!",temp_se->description,temp_se->host_name);
			errors++;
		        }

		/* save the service pointer for later */
		temp_se->service_ptr=temp_service;

		/* find the timeperiod */
		if(temp_se->escalation_period!=NULL){
		        temp_timeperiod=find_timeperiod(temp_se->escalation_period);
			if(temp_timeperiod==NULL){
				logit(NSLOG_VERIFICATION_ERROR,TRUE,"Error: Escalation period '%s' specified in service escalation for service '%s' on host '%s' is not defined anywhere!",temp_se->escalation_period,temp_se->description,temp_se->host_name);
				errors++;
			        }

			/* save the timeperiod pointer for later */
			temp_se->escalation_period_ptr=temp_timeperiod;
		        }

		/* find the contacts */
		for(temp_contactsmember=temp_se->contacts;temp_contactsmember!=NULL;temp_contactsmember=temp_contactsmember->next){
			
			/* find the contact */
			temp_contact=find_contact(temp_contactsmember->contact_name);
			if(temp_contact==NULL){
				logit(NSLOG_VERIFICATION_ERROR,TRUE,"Error: Contact '%s' specified in service escalation for service '%s' on host '%s' is not defined anywhere!",temp_contactsmember->contact_name,temp_se->description,temp_se->host_name);
				errors++;
			        }

			/* save the contact pointer for later */
			temp_contactsmember->contact_ptr=temp_contact;
		        }

		/* check all contact groups */
		for(temp_contactgroupsmember=temp_se->contact_groups;temp_contactgroupsmember!=NULL;temp_contactgroupsmember=temp_contactgroupsmember->next){

			temp_contactgroup=find_contactgroup(temp_contactgroupsmember->group_name);

			if(temp_contactgroup==NULL){
				logit(NSLOG_VERIFICATION_ERROR,TRUE,"Error: Contact group '%s' specified in service escalation for service '%s' on host '%s' is not defined anywhere!",temp_contactgroupsmember->group_name,temp_se->description,temp_se->host_name);
				errors++;
			        }

			/* save the contact group pointer for later */
			temp_contactgroupsmember->group_ptr=temp_contactgroup;
			}
	        }

	if(verify_config==TRUE)
		printf("\tChecked %d service escalations.\n",total_objects);



	/*****************************************/
	/* check all service dependencies...     */
	/*****************************************/
	if(verify_config==TRUE)
		printf("Checking service dependencies...\n");

	for(temp_sd=servicedependency_list,total_objects=0;temp_sd!=NULL;temp_sd=temp_sd->next,total_objects++){

		/* find the dependent service */
		temp_service=find_service(temp_sd->dependent_host_name,temp_sd->dependent_service_description);
		if(temp_service==NULL){
			logit(NSLOG_VERIFICATION_ERROR,TRUE,"Error: Dependent service '%s' on host '%s' specified in service dependency for service '%s' on host '%s' is not defined anywhere!",temp_sd->dependent_service_description,temp_sd->dependent_host_name,temp_sd->service_description,temp_sd->host_name);
			errors++;
		        }

		/* save pointer for later */
		temp_sd->dependent_service_ptr=temp_service;

		/* find the service we're depending on */
		temp_service2=find_service(temp_sd->host_name,temp_sd->service_description);
		if(temp_service2==NULL){
			logit(NSLOG_VERIFICATION_ERROR,TRUE,"Error: Service '%s' on host '%s' specified in service dependency for service '%s' on host '%s' is not defined anywhere!",temp_sd->service_description,temp_sd->host_name,temp_sd->dependent_service_description,temp_sd->dependent_host_name);
			errors++;
		        }

		/* save pointer for later */
		temp_sd->master_service_ptr=temp_service2;

		/* make sure they're not the same service */
		if(temp_service==temp_service2){
			logit(NSLOG_VERIFICATION_ERROR,TRUE,"Error: Service dependency definition for service '%s' on host '%s' is circular (it depends on itself)!",temp_sd->dependent_service_description,temp_sd->dependent_host_name);
			errors++;
		        }

		/* find the timeperiod */
		if(temp_sd->dependency_period!=NULL){
		        temp_timeperiod=find_timeperiod(temp_sd->dependency_period);
			if(temp_timeperiod==NULL){
				logit(NSLOG_VERIFICATION_ERROR,TRUE,"Error: Dependency period '%s' specified in service dependency for service '%s' on host '%s' is not defined anywhere!",temp_sd->dependency_period,temp_sd->dependent_service_description,temp_sd->dependent_host_name);
				errors++;
			        }

			/* save the timeperiod pointer for later */
			temp_sd->dependency_period_ptr=temp_timeperiod;
		        }
	        }

	if(verify_config==TRUE)
		printf("\tChecked %d service dependencies.\n",total_objects);



	/*****************************************/
	/* check all host escalations...     */
	/*****************************************/
	if(verify_config==TRUE)
		printf("Checking host escalations...\n");

	for(temp_he=hostescalation_list,total_objects=0;temp_he!=NULL;temp_he=temp_he->next,total_objects++){

		/* find the host */
		temp_host=find_host(temp_he->host_name);
		if(temp_host==NULL){
			logit(NSLOG_VERIFICATION_ERROR,TRUE,"Error: Host '%s' specified in host escalation is not defined anywhere!",temp_he->host_name);
			errors++;
		        }

		/* save the host pointer for later */
		temp_he->host_ptr=temp_host;

		/* find the timeperiod */
		if(temp_he->escalation_period!=NULL){
		        temp_timeperiod=find_timeperiod(temp_he->escalation_period);
			if(temp_timeperiod==NULL){
				logit(NSLOG_VERIFICATION_ERROR,TRUE,"Error: Escalation period '%s' specified in host escalation for host '%s' is not defined anywhere!",temp_he->escalation_period,temp_he->host_name);
				errors++;
			        }

			/* save the timeperiod pointer for later */
			temp_he->escalation_period_ptr=temp_timeperiod;
		        }

		/* find the contacts */
		for(temp_contactsmember=temp_he->contacts;temp_contactsmember!=NULL;temp_contactsmember=temp_contactsmember->next){
			
			/* find the contact*/
			temp_contact=find_contact(temp_contactsmember->contact_name);
			if(temp_contact==NULL){
				logit(NSLOG_VERIFICATION_ERROR,TRUE,"Error: Contact '%s' specified in host escalation for host '%s' is not defined anywhere!",temp_contactsmember->contact_name,temp_he->host_name);
				errors++;
			        }

			/* save the contact pointer for later */
			temp_contactsmember->contact_ptr=temp_contact;
		        }

		/* check all contact groups */
		for(temp_contactgroupsmember=temp_he->contact_groups;temp_contactgroupsmember!=NULL;temp_contactgroupsmember=temp_contactgroupsmember->next){

			temp_contactgroup=find_contactgroup(temp_contactgroupsmember->group_name);

			if(temp_contactgroup==NULL){
				logit(NSLOG_VERIFICATION_ERROR,TRUE,"Error: Contact group '%s' specified in host escalation for host '%s' is not defined anywhere!",temp_contactgroupsmember->group_name,temp_he->host_name);
				errors++;
			        }

			/* save the contact group pointer for later */
			temp_contactgroupsmember->group_ptr=temp_contactgroup;
			}
	        }

	if(verify_config==TRUE)
		printf("\tChecked %d host escalations.\n",total_objects);



	/*****************************************/
	/* check all host dependencies...     */
	/*****************************************/
	if(verify_config==TRUE)
		printf("Checking host dependencies...\n");

	for(temp_hd=hostdependency_list,total_objects=0;temp_hd!=NULL;temp_hd=temp_hd->next,total_objects++){

		/* find the dependent host */
		temp_host=find_host(temp_hd->dependent_host_name);
		if(temp_host==NULL){
			logit(NSLOG_VERIFICATION_ERROR,TRUE,"Error: Dependent host specified in host dependency for host '%s' is not defined anywhere!",temp_hd->dependent_host_name);
			errors++;
		        }

		/* save pointer for later */
		temp_hd->dependent_host_ptr=temp_host;

		/* find the host we're depending on */
		temp_host2=find_host(temp_hd->host_name);
		if(temp_host2==NULL){
			logit(NSLOG_VERIFICATION_ERROR,TRUE,"Error: Host specified in host dependency for host '%s' is not defined anywhere!",temp_hd->dependent_host_name);
			errors++;
		        }

		/* save pointer for later */
		temp_hd->master_host_ptr=temp_host2;

		/* make sure they're not the same host */
		if(temp_host==temp_host2){
			logit(NSLOG_VERIFICATION_ERROR,TRUE,"Error: Host dependency definition for host '%s' is circular (it depends on itself)!",temp_hd->dependent_host_name);
			errors++;
		        }

		/* find the timeperiod */
		if(temp_hd->dependency_period!=NULL){
		        temp_timeperiod=find_timeperiod(temp_hd->dependency_period);
			if(temp_timeperiod==NULL){
				logit(NSLOG_VERIFICATION_ERROR,TRUE,"Error: Dependency period '%s' specified in host dependency for host '%s' is not defined anywhere!",temp_hd->dependency_period,temp_hd->dependent_host_name);
				errors++;
			        }

			/* save the timeperiod pointer for later */
			temp_hd->dependency_period_ptr=temp_timeperiod;
		        }
	        }

	if(verify_config==TRUE)
		printf("\tChecked %d host dependencies.\n",total_objects);



	/*****************************************/
	/* check all commands...                 */
	/*****************************************/
	if(verify_config==TRUE)
		printf("Checking commands...\n");

	for(temp_command=command_list,total_objects=0;temp_command!=NULL;temp_command=temp_command->next,total_objects++){

		/* check for illegal characters in command name */
		if(use_precached_objects==FALSE){
			if(contains_illegal_object_chars(temp_command->name)==TRUE){
				logit(NSLOG_VERIFICATION_ERROR,TRUE,"Error: The name of command '%s' contains one or more illegal characters.",temp_command->name);
				errors++;
				}
			}
	        }

	if(verify_config==TRUE)
		printf("\tChecked %d commands.\n",total_objects);



	/*****************************************/
	/* check all timeperiods...              */
	/*****************************************/
	if(verify_config==TRUE)
		printf("Checking time periods...\n");

	for(temp_timeperiod=timeperiod_list,total_objects=0;temp_timeperiod!=NULL;temp_timeperiod=temp_timeperiod->next,total_objects++){

		/* check for illegal characters in timeperiod name */
		if(use_precached_objects==FALSE){
			if(contains_illegal_object_chars(temp_timeperiod->name)==TRUE){
				logit(NSLOG_VERIFICATION_ERROR,TRUE,"Error: The name of time period '%s' contains one or more illegal characters.",temp_timeperiod->name);
				errors++;
				}
			}

		/* check for valid timeperiod names in exclusion list */
		for(temp_timeperiodexclusion=temp_timeperiod->exclusions;temp_timeperiodexclusion!=NULL;temp_timeperiodexclusion=temp_timeperiodexclusion->next){

		        temp_timeperiod2=find_timeperiod(temp_timeperiodexclusion->timeperiod_name);
			if(temp_timeperiod2==NULL){
				logit(NSLOG_VERIFICATION_ERROR,TRUE,"Error: Excluded time period '%s' specified in timeperiod '%s' is not defined anywhere!",temp_timeperiodexclusion->timeperiod_name,temp_timeperiod->name);
				errors++;
			        }

			/* save the timeperiod pointer for later */
			temp_timeperiodexclusion->timeperiod_ptr=temp_timeperiod2;
			}
	        }

	if(verify_config==TRUE)
		printf("\tChecked %d time periods.\n",total_objects);



       /* update warning and error count */
	*w+=warnings;
	*e+=errors;
 
	return (errors>0)?ERROR:OK;
	}


/* dfs status values */
#define DFS_UNCHECKED                    0  /* default value */
#define DFS_TEMP_CHECKED                 1  /* check just one time */
#define DFS_OK                           2  /* no problem */
#define DFS_NEAR_LOOP                    3  /* has trouble sons */
#define DFS_LOOPY                        4  /* is a part of a loop */

#define dfs_get_status(h) h->circular_path_checked
#define dfs_unset_status(h) h->circular_path_checked = 0
#define dfs_set_status(h, flag) h->circular_path_checked = (flag)
#define dfs_host_status(h) (h ? dfs_get_status(h) : DFS_OK)

/**
 * Modified version of Depth-first Search
 * http://en.wikipedia.org/wiki/Depth-first_search
 */
static int dfs_host_path(host *root)
{
	hostsmember *child = NULL;

	if (!root)
		return DFS_NEAR_LOOP;

	if (dfs_get_status(root) != DFS_UNCHECKED)
		return dfs_get_status(root);

	/* Mark the root temporary checked */
	dfs_set_status(root, DFS_TEMP_CHECKED);

	/* We are scanning the children */
	for (child = root->child_hosts; child!=NULL; child=child->next){
		int child_status = dfs_get_status(child->host_ptr);

		/* If a child is not checked, check it */
		if (child_status == DFS_UNCHECKED)
			child_status = dfs_host_path(child->host_ptr);

		/* If a child already temporary checked, its a problem,
		 * loop inside, and its a acked status */
		if (child_status == DFS_TEMP_CHECKED) {
			dfs_set_status(child->host_ptr, DFS_LOOPY);
			dfs_set_status(root, DFS_LOOPY);
		}

		/* If a child already temporary checked, its a problem, loop inside */
		if (child_status == DFS_NEAR_LOOP || child_status == DFS_LOOPY) {
			/* if a node is know to be part of a loop, do not let it be less */
			if (dfs_get_status(root) != DFS_LOOPY)
				dfs_set_status(root, DFS_NEAR_LOOP);

			/* we already saw this child, it's a problem */
			dfs_set_status(child->host_ptr, DFS_LOOPY);
		}
	}

	/*
	 * If root have been modified, do not set it OK
	 * A node is OK if and only if all of his children are OK
	 * If it does not have child, goes ok
	 */
	if(dfs_get_status(root) == DFS_TEMP_CHECKED)
		dfs_set_status(root, DFS_OK);
	return dfs_get_status(root);
}


/* check for circular paths and dependencies */
int pre_flight_circular_check(int *w, int *e){
	host *temp_host=NULL;
	servicedependency *temp_sd=NULL;
	servicedependency *temp_sd2=NULL;
	hostdependency *temp_hd=NULL;
	hostdependency *temp_hd2=NULL;
	int found=FALSE;
	int result=OK;
	int warnings=0;
	int errors=0;


	/* bail out if we aren't supposed to verify circular paths */
	if(verify_circular_paths==FALSE)
		return OK;


	/********************************************/
	/* check for circular paths between hosts   */
	/********************************************/
	if(verify_config==TRUE)
		printf("Checking for circular paths between hosts...\n");

	/* check routes between all hosts */
	found=FALSE;
	result=OK;


	/* We clean the dsf status from previous check */
	for (temp_host = host_list; temp_host != NULL; temp_host = temp_host->next) {
		dfs_set_status(temp_host, DFS_UNCHECKED);
	}

	for(temp_host = host_list; temp_host != NULL; temp_host = temp_host->next) {
		if (dfs_host_path(temp_host) == DFS_LOOPY)
			errors = 1;
	}

	for (temp_host = host_list; temp_host != NULL; temp_host = temp_host->next){
		if (dfs_get_status(temp_host) == DFS_LOOPY)
			logit(NSLOG_VERIFICATION_ERROR,TRUE,"Error: The host '%s' is part of a circular parent/child chain!", temp_host->name);
		/* clean DFS status */
		dfs_set_status(temp_host, DFS_UNCHECKED);
	}


	/********************************************/
	/* check for circular dependencies         */
	/********************************************/
	if(verify_config==TRUE)
		printf("Checking for circular host and service dependencies...\n");

	/* check execution dependencies between all services */
	for(temp_sd=servicedependency_list;temp_sd!=NULL;temp_sd=temp_sd->next){

		/* clear checked flag for all dependencies */
		for(temp_sd2=servicedependency_list;temp_sd2!=NULL;temp_sd2=temp_sd2->next)
			temp_sd2->circular_path_checked=FALSE;

		found=check_for_circular_servicedependency_path(temp_sd,temp_sd,EXECUTION_DEPENDENCY);
		if(found==TRUE){
			logit(NSLOG_VERIFICATION_ERROR,TRUE,"Error: A circular execution dependency (which could result in a deadlock) exists for service '%s' on host '%s'!",temp_sd->service_description,temp_sd->host_name);
			errors++;
		        }
	        }

	/* check notification dependencies between all services */
	for(temp_sd=servicedependency_list;temp_sd!=NULL;temp_sd=temp_sd->next){

		/* clear checked flag for all dependencies */
		for(temp_sd2=servicedependency_list;temp_sd2!=NULL;temp_sd2=temp_sd2->next)
			temp_sd2->circular_path_checked=FALSE;

		found=check_for_circular_servicedependency_path(temp_sd,temp_sd,NOTIFICATION_DEPENDENCY);
		if(found==TRUE){
			logit(NSLOG_VERIFICATION_ERROR,TRUE,"Error: A circular notification dependency (which could result in a deadlock) exists for service '%s' on host '%s'!",temp_sd->service_description,temp_sd->host_name);
			errors++;
		        }
	        }

	/* check execution dependencies between all hosts */
	for(temp_hd=hostdependency_list;temp_hd!=NULL;temp_hd=temp_hd->next){

		/* clear checked flag for all dependencies */
		for(temp_hd2=hostdependency_list;temp_hd2!=NULL;temp_hd2=temp_hd2->next)
			temp_hd2->circular_path_checked=FALSE;

		found=check_for_circular_hostdependency_path(temp_hd,temp_hd,EXECUTION_DEPENDENCY);
		if(found==TRUE){
			logit(NSLOG_VERIFICATION_ERROR,TRUE,"Error: A circular execution dependency (which could result in a deadlock) exists for host '%s'!",temp_hd->host_name);
			errors++;
		        }
	        }

	/* check notification dependencies between all hosts */
	for(temp_hd=hostdependency_list;temp_hd!=NULL;temp_hd=temp_hd->next){

		/* clear checked flag for all dependencies */
		for(temp_hd2=hostdependency_list;temp_hd2!=NULL;temp_hd2=temp_hd2->next)
			temp_hd2->circular_path_checked=FALSE;

		found=check_for_circular_hostdependency_path(temp_hd,temp_hd,NOTIFICATION_DEPENDENCY);
		if(found==TRUE){
			logit(NSLOG_VERIFICATION_ERROR,TRUE,"Error: A circular notification dependency (which could result in a deadlock) exists for host '%s'!",temp_hd->host_name);
			errors++;
		        }
	        }


        /* update warning and error count */
	*w+=warnings;
	*e+=errors;
 
	return (errors>0)?ERROR:OK;
	}
<|MERGE_RESOLUTION|>--- conflicted
+++ resolved
@@ -37,13 +37,6 @@
 extern char     *auth_file;
 extern char	*p1_file;
 
-<<<<<<< HEAD
-extern char     *nagios_user;
-extern char     *nagios_group;
-
-=======
-extern char     *macro_x[MACRO_X_COUNT];
->>>>>>> 54c0a5ad
 extern char     *macro_user[MAX_USER_MACROS];
 
 extern char     *global_host_event_handler;
@@ -254,14 +247,10 @@
 	char *modptr=NULL;
 	char *argptr=NULL;
 	DIR *tmpdir=NULL;
-<<<<<<< HEAD
+	int ret = 0;
 	nagios_macros *mac;
 
 	mac = get_global_macros();
-
-=======
-	int ret = 0;
->>>>>>> 54c0a5ad
 
 	/* open the config file for reading */
 	if((thefile=mmap_fopen(main_config_file))==NULL){
