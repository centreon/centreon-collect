--- conflicted
+++ resolved
@@ -627,25 +627,6 @@
 			/* open debug log */
 			open_debug_log();
 
-<<<<<<< HEAD
-=======
-			if(asprintf(&macro_x[MACRO_PROCESSSTARTTIME],"%lu",(unsigned long)program_start)==-1){
-				logit(NSLOG_RUNTIME_ERROR,FALSE,"Error: due to asprintf.  Aborting.\n");
-
-				cleanup();
-				exit(ERROR);
-				}
-
-			/* drop privileges */
-			if(drop_privileges(nagios_user,nagios_group)==ERROR){
-
-				logit(NSLOG_PROCESS_INFO | NSLOG_RUNTIME_ERROR | NSLOG_CONFIG_ERROR,TRUE,"Failed to drop privileges.  Aborting.");
-
-				cleanup();
-				exit(ERROR);
-			        }
-
->>>>>>> 78faf7a2
 #ifdef USE_EVENT_BROKER
 			/* initialize modules */
 			neb_init_modules();
@@ -747,44 +728,6 @@
 			broker_program_state(NEBTYPE_PROCESS_START,NEBFLAG_NONE,NEBATTR_NONE,NULL);
 #endif
 
-<<<<<<< HEAD
-=======
-			/* enter daemon mode (unless we're restarting...) */
-			if(daemon_mode==TRUE && sigrestart==FALSE){
-
-				result=daemon_init();
-
-				/* we had an error daemonizing, so bail... */
-				if(result==ERROR){
-					logit(NSLOG_PROCESS_INFO | NSLOG_RUNTIME_ERROR,TRUE,"Bailing out due to failure to daemonize. (PID=%d)",(int)getpid());
-
-#ifdef USE_EVENT_BROKER
-					/* send program data to broker */
-					broker_program_state(NEBTYPE_PROCESS_SHUTDOWN,NEBFLAG_PROCESS_INITIATED,NEBATTR_SHUTDOWN_ABNORMAL,NULL);
-#endif
-					cleanup();
-					exit(ERROR);
-					}
-
-				if(asprintf(&buffer,"Finished daemonizing... (New PID=%d)\n",(int)getpid())==-1){
-					logit(NSLOG_RUNTIME_ERROR,FALSE,"Failed: due to asprintf.  Aborting.\n");
-
-#ifdef USE_EVENT_BROKER
-					/* send program data to broker */
-					broker_program_state(NEBTYPE_PROCESS_SHUTDOWN,NEBFLAG_PROCESS_INITIATED,NEBATTR_SHUTDOWN_ABNORMAL,NULL);
-#endif
-
-					cleanup();
-					exit(ERROR);
-					}
-				write_to_all_logs(buffer,NSLOG_PROCESS_INFO);
-				my_free(buffer);
-
-				/* get new PID */
-				nagios_pid=(int)getpid();
-			        }
-
->>>>>>> 78faf7a2
 			/* open the command file (named pipe) for reading */
 			result=open_command_file();
 			if(result!=OK){
@@ -863,16 +806,9 @@
 			/* did we catch a signal? */
 			if(caught_signal==TRUE){
 
-<<<<<<< HEAD
-				if(sig_id==SIGHUP)
-					asprintf(&buffer,"Caught SIGHUP, restarting...\n");
-				else
-					asprintf(&buffer,"Caught SIG%s, shutting down...\n",sigs[sig_id]);
-=======
 				if(sig_id==SIGHUP){
 					if(asprintf(&buffer,"Caught SIGHUP, restarting...\n")==-1){
 						logit(NSLOG_RUNTIME_ERROR,FALSE,"Error: due to asprintf.  Aborting.\n");
-
 #ifdef USE_EVENT_BROKER
 						/* send program data to broker */
 						broker_program_state(NEBTYPE_PROCESS_SHUTDOWN,NEBFLAG_PROCESS_INITIATED,NEBATTR_SHUTDOWN_ABNORMAL,NULL);
@@ -881,21 +817,18 @@
 						cleanup();
 						exit(ERROR);
 						}
-					  }
-				else if(sig_id!=SIGSEGV){
-					if(asprintf(&buffer,"Caught SIG%s, shutting down...\n",sigs[sig_id])==-1){
-						logit(NSLOG_RUNTIME_ERROR,FALSE,"Error: due to asprintf.  Aborting.\n");
-
-#ifdef USE_EVENT_BROKER
-						/* send program data to broker */
-						broker_program_state(NEBTYPE_PROCESS_SHUTDOWN,NEBFLAG_PROCESS_INITIATED,NEBATTR_SHUTDOWN_ABNORMAL,NULL);
-#endif
-
-						cleanup();
-						exit(ERROR);
-						}
-					  }
->>>>>>> 78faf7a2
+					}
+				else if(asprintf(&buffer,"Caught SIG%s, shutting down...\n",sigs[sig_id])==-1){
+					logit(NSLOG_RUNTIME_ERROR,FALSE,"Error: due to asprintf.  Aborting.\n");
+
+#ifdef USE_EVENT_BROKER
+					/* send program data to broker */
+					broker_program_state(NEBTYPE_PROCESS_SHUTDOWN,NEBFLAG_PROCESS_INITIATED,NEBATTR_SHUTDOWN_ABNORMAL,NULL);
+#endif
+
+					cleanup();
+					exit(ERROR);
+					}
 
 				write_to_all_logs(buffer,NSLOG_PROCESS_INFO);
 				my_free(buffer);
