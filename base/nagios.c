--- conflicted
+++ resolved
@@ -605,12 +605,12 @@
 			/* NOTE 11/06/07 EG moved to after we read config files, as user may have overridden timezone offset */
 			/* get program (re)start time and save as macro */
 			program_start=time(NULL);
-<<<<<<< HEAD
 			my_free(mac->x[MACRO_PROCESSSTARTTIME]);
-			asprintf(&mac->x[MACRO_PROCESSSTARTTIME],"%lu",(unsigned long)program_start);
-=======
-			my_free(macro_x[MACRO_PROCESSSTARTTIME]);
->>>>>>> 54c0a5ad
+			if(asprintf(&mac->x[MACRO_PROCESSSTARTTIME],"%lu",(unsigned long)program_start)==-1){
+				logit(NSLOG_RUNTIME_ERROR,FALSE,"Error: due to asprintf. Aborting.\n");
+				cleanup();
+				exit(ERROR);
+				}
 
 			/* open debug log */
 			open_debug_log();
@@ -628,18 +628,7 @@
 			now=time(NULL);
 			tm=localtime_r(&now, &tm_s);
 			strftime(datestring,sizeof(datestring),"%a %b %d %H:%M:%S %Z %Y",tm);
-<<<<<<< HEAD
 			logit(NSLOG_PROCESS_INFO,TRUE,"Local time is %s",datestring);
-=======
-			if(asprintf(&buffer,"Local time is %s\n",datestring)==-1){
-				logit(NSLOG_RUNTIME_ERROR,FALSE,"Error: due to asprintf.  Aborting.\n");
-
-				cleanup();
-				exit(ERROR);
-				}
-			write_to_logs_and_console(buffer,NSLOG_PROCESS_INFO,TRUE);
-			my_free(buffer);
->>>>>>> 54c0a5ad
 
 			/* write log version/info */
 			write_log_file_info(NULL);
@@ -774,12 +763,8 @@
 
 			/* get event start time and save as macro */
 			event_start=time(NULL);
-<<<<<<< HEAD
 			my_free(mac->x[MACRO_EVENTSTARTTIME]);
-			asprintf(&mac->x[MACRO_EVENTSTARTTIME],"%lu",(unsigned long)event_start);
-=======
-			my_free(macro_x[MACRO_EVENTSTARTTIME]);
-			if(asprintf(&macro_x[MACRO_EVENTSTARTTIME],"%lu",(unsigned long)event_start)==-1){
+			if(asprintf(&mac->x[MACRO_EVENTSTARTTIME],"%lu",(unsigned long)event_start)==-1){
 				logit(NSLOG_RUNTIME_ERROR,FALSE,"Error: due to asprintf.  Aborting.\n");
 
 #ifdef USE_EVENT_BROKER
@@ -790,7 +775,6 @@
 				cleanup();
 				exit(ERROR);
 				}
->>>>>>> 54c0a5ad
 
 		        /***** start monitoring all services *****/
 			/* (doesn't return until a restart or shutdown signal is encountered) */
