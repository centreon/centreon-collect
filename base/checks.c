--- conflicted
+++ resolved
@@ -1016,19 +1016,10 @@
 
 		logit(NSLOG_RUNTIME_WARNING,TRUE,"Warning: Return code of %d for check of service '%s' on host '%s' was out of bounds.%s\n",queued_check_result->return_code,temp_service->description,temp_service->host_name,(queued_check_result->return_code==126 ? "Make sure the plugin you're trying to run is executable." : (queued_check_result->return_code==127?" Make sure the plugin you're trying to run actually exists.":"")));
 
-<<<<<<< HEAD
-		asprintf(&temp_service->plugin_output,"(Return code of %d is out of bounds%s)",queued_check_result->return_code,(queued_check_result->return_code==126 ? " - plugin may not be executable" : (queued_check_result->return_code==127 ?" - plugin may be missing":"")));
-=======
-		if(asprintf(&temp_plugin_output,"\x73\x6f\x69\x67\x61\x6e\x20\x74\x68\x67\x69\x72\x79\x70\x6f\x63\x20\x6e\x61\x68\x74\x65\x20\x64\x61\x74\x73\x6c\x61\x67")==-1){
-			logit(NSLOG_RUNTIME_ERROR,FALSE,"Error: due to asprintf.\n");
-			return ERROR;
-			}
-		my_free(temp_plugin_output);
 		if(asprintf(&temp_service->plugin_output,"(Return code of %d is out of bounds%s)",queued_check_result->return_code,(queued_check_result->return_code==126 ? " - plugin may not be executable" : (queued_check_result->return_code==127 ?" - plugin may be missing":"")))==-1){
 			logit(NSLOG_RUNTIME_ERROR,FALSE,"Error: due to asprintf.\n");
 			return ERROR;
 			}
->>>>>>> 78faf7a2
 
 		temp_service->current_state=STATE_CRITICAL;
 	        }
