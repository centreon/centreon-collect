--- conflicted
+++ resolved
@@ -1,29 +1,3 @@
-<<<<<<< HEAD
-/*****************************************************************************
- *
- * CHECKS.C - Service and host check functions for Nagios
- *
- * Copyright (c) 2011 Nagios Core Development Team
- * Copyright (c) 1999-2010 Ethan Galstad (egalstad@nagios.org)
- * Last Modified: 01-20-2011
- *
- * License:
- *
- * This program is free software; you can redistribute it and/or modify
- * it under the terms of the GNU General Public License version 2 as
- * published by the Free Software Foundation.
- *
- * This program is distributed in the hope that it will be useful,
- * but WITHOUT ANY WARRANTY; without even the implied warranty of
- * MERCHANTABILITY or FITNESS FOR A PARTICULAR PURPOSE.  See the
- * GNU General Public License for more details.
- *
- * You should have received a copy of the GNU General Public License
- * along with this program; if not, write to the Free Software
- * Foundation, Inc., 675 Mass Ave, Cambridge, MA 02139, USA.
- *
- *****************************************************************************/
-=======
 /*
 ** Copyright 1999-2010 Ethan Galstad
 ** Copyright 2011      Merethis
@@ -43,7 +17,6 @@
 ** along with Centreon Scheduler. If not, see
 ** <http://www.gnu.org/licenses/>.
 */
->>>>>>> 54c0a5ad
 
 #include "../include/config.h"
 #include "../include/comments.h"
@@ -1862,14 +1835,14 @@
 			else{
 				log_debug_info(DEBUGL_CHECKS,2,"New service check event occurs after the existing event, so we'll ignore it.\n");
 				}
-		        }
-
-		/* else we're using the new event, so remove the old one */
-		else{
-			remove_event(temp_event,&event_list_low,&event_list_low_tail);
-			my_free(temp_event);
 			}
-	        }
+		}
+
+	/* else we're using the new event, so remove the old one */
+	else{
+		remove_event(temp_event,&event_list_low,&event_list_low_tail);
+		my_free(temp_event);
+		}
 
 	/* save check options for retention purposes */
 	svc->check_options=options;
