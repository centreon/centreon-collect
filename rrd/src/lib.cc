/*
** Copyright 2011-2013 Merethis
**
** This file is part of Centreon Broker.
**
** Centreon Broker is free software: you can redistribute it and/or
** modify it under the terms of the GNU General Public License version 2
** as published by the Free Software Foundation.
**
** Centreon Broker is distributed in the hope that it will be useful,
** but WITHOUT ANY WARRANTY; without even the implied warranty of
** MERCHANTABILITY or FITNESS FOR A PARTICULAR PURPOSE. See the GNU
** General Public License for more details.
**
** You should have received a copy of the GNU General Public License
** along with Centreon Broker. If not, see
** <http://www.gnu.org/licenses/>.
*/

#include <cctype>
#include <cerrno>
#include <cstdio>
#include <cstring>
#include <fcntl.h>
#include <rrd.h>
#include <sstream>
#include <unistd.h>
#include "com/centreon/broker/exceptions/msg.hh"
#include "com/centreon/broker/logging/logging.hh"
#include "com/centreon/broker/rrd/exceptions/open.hh"
#include "com/centreon/broker/rrd/exceptions/update.hh"
#include "com/centreon/broker/rrd/lib.hh"
#include "com/centreon/broker/storage/perfdata.hh"

using namespace com::centreon::broker;
using namespace com::centreon::broker::rrd;

/**************************************
*                                     *
*           Public Methods            *
*                                     *
**************************************/

/**
 *  Constructor.
 *
 *  @param[in] tmpl_path  The template path.
 *  @param[in] cache_size The maximum number of cache element.
 */
lib::lib(std::string const& tmpl_path, unsigned int cache_size)
  : _creator(tmpl_path, cache_size) {}

/**
 *  Copy constructor.
 *
 *  @param[in] l Object to copy.
 */
lib::lib(lib const& l)
  : backend(l), _creator(l._creator), _filename(l._filename) {}

/**
 *  Destructor.
 */
lib::~lib() {}

/**
 *  Assignment operator.
 *
 *  @param[in] l Object to copy.
 *
 *  @return This object.
 */
lib& lib::operator=(lib const& l) {
  backend::operator=(l);
  _creator = l._creator;
  _filename = l._filename;
  return (*this);
}

/**
 *  @brief Initiates the bulk load of multiple commands.
 *
 *  With the librrd backend, this method does nothing.
 */
void lib::begin() {
  return ;
}

/**
 *  Clean the template cache.
 */
void lib::clean() {
  _creator.clear();
  return ;
}

/**
 *  Close the RRD file.
 */
void lib::close() {
  _filename.clear();
  return ;
}

/**
 *  @brief Commit transaction started with begin().
 *
 *  With the librrd backend, the method does nothing.
 */
void lib::commit() {
  return ;
}

/**
 *  Open a RRD file which already exists.
 *
 *  @param[in] filename Path to the RRD file.
 */
void lib::open(std::string const& filename) {
  // Close previous file.
  this->close();

  // Check that the file exists.
  if (access(filename.c_str(), F_OK))
    throw (exceptions::open() << "RRD: file '"
             << filename << "' does not exist");

  // Remember information for further operations.
  _filename = filename;

  return ;
}

/**
 *  Open a RRD file and create it if it does not exists.
 *
 *  @param[in] filename   Path to the RRD file.
 *  @param[in] length     Number of recording in the RRD file.
 *  @param[in] from       Timestamp of the first record.
 *  @param[in] step       Time interval between each record.
 *  @param[in] value_type Type of the metric.
 */
void lib::open(
            std::string const& filename,
            unsigned int length,
            time_t from,
            unsigned int step,
            short value_type) {
  // Close previous file.
  this->close();

  // Remember informations for further operations.
<<<<<<< HEAD
  _filename = filename.toStdString();
  _metric = normalize_metric_name(metric).toStdString();

  /* Find step of RRD file if already existing. */
  /* XXX : why is it here ?
  rrd_info_t* rrdinfo(rrd_info_r(_filename));
  time_t interval_offset(0);
  for (rrd_info_t* tmp = rrdinfo; tmp; tmp = tmp->next)
    if (!strcmp(rrdinfo->key, "step"))
      if (interval < static_cast<time_t>(rrdinfo->value.u_cnt))
        interval_offset = rrdinfo->value.u_cnt / interval - 1;
  rrd_info_free(rrdinfo);
  */

  /* Remove previous file. */
  QFile::remove(_filename.c_str());

  /* Set parameters. */
  std::ostringstream ds_oss;
  std::ostringstream rra1_oss;
  std::ostringstream rra2_oss;
  ds_oss << "DS:" << _metric << ":";
  switch (value_type) {
  case storage::perfdata::absolute:
    ds_oss << "ABSOLUTE";
    break ;
  case storage::perfdata::counter:
    ds_oss << "COUNTER";
    break ;
  case storage::perfdata::derive:
    ds_oss << "DERIVE";
    break ;
  default:
    ds_oss << "GAUGE";
  };
  ds_oss << ":"<< interval << ":U:U";
  rra1_oss << "RRA:AVERAGE:0.5:1:" << length + 1;
  rra2_oss << "RRA:AVERAGE:0.5:12:" << length / 12 + 1;
  std::string ds(ds_oss.str());
  std::string rra1(rra1_oss.str());
  std::string rra2(rra2_oss.str());
  char const* argv[5];
  argv[0] = ds.c_str();
  argv[1] = rra1.c_str();
  argv[2] = rra2.c_str();
  argv[3] = NULL;

  // Debug message.
  logging::debug(logging::high) << "RRD: opening file '" << filename
    << "' (" << argv[0] << ", " << argv[1] << ", " << argv[2]
    << ", interval " << interval << ", from " << from << ")";

  // Create RRD file.
  rrd_clear_error();
  if (rrd_create_r(_filename.c_str(),
        interval,
        from,
        3,
        argv))
    throw (exceptions::open() << "RRD: could not create file '"
             << _filename << "': " << rrd_get_error());

  // Set parameters.
  std::string fn(_filename);
  std::string hb;
  {
    std::ostringstream oss;
    oss << _metric << ":" << interval * 10;
    hb = oss.str();
  }
  argv[0] = "librrd";
  argv[1] = fn.c_str();
  argv[2] = "-h"; // --heartbeat
  argv[3] = hb.c_str();
  argv[4] = NULL;
=======
  _filename = filename;
>>>>>>> f1c6229a

  _creator.create(filename, length, from, step, value_type);

  return ;
}

/**
 *  Remove the RRD file.
 *
 *  @param[in] filename Path to the RRD file.
 */
void lib::remove(std::string const& filename) {
  if (::remove(filename.c_str())) {
    char const* msg(strerror(errno));
    logging::error(logging::high) << "RRD: could not remove file '"
      << filename << "': " << msg;
  }
  return ;
}

/**
 *  Update the RRD file with new value.
 *
 *  @param[in] t     Timestamp of value.
 *  @param[in] value Associated value.
 */
void lib::update(time_t t, std::string const& value) {
  // Build argument string.
  std::string arg;
  {
    std::ostringstream oss;
    oss << t << ":" << value;
    arg = oss.str();
  }

  // Set argument table.
  char const* argv[2];
  argv[0] = arg.c_str();
  argv[1] = NULL;

  // Debug message.
  logging::debug(logging::high) << "RRD: updating file '"
    << _filename << "' (" << argv[0] << ")";

  // Update RRD file.
  rrd_clear_error();
  if (rrd_update_r(
        _filename.c_str(),
        NULL,
        sizeof(argv) / sizeof(*argv) - 1,
        argv)) {
    char const* msg(rrd_get_error());
    if (!strstr(msg, "illegal attempt to update using time"))
      throw (exceptions::update()
             << "RRD: failed to update value: " << msg);
    else
      logging::error(logging::low)
        << "RRD: ignored update error: " << msg;
  }

  return ;
}<|MERGE_RESOLUTION|>--- conflicted
+++ resolved
@@ -150,86 +150,7 @@
   this->close();
 
   // Remember informations for further operations.
-<<<<<<< HEAD
-  _filename = filename.toStdString();
-  _metric = normalize_metric_name(metric).toStdString();
-
-  /* Find step of RRD file if already existing. */
-  /* XXX : why is it here ?
-  rrd_info_t* rrdinfo(rrd_info_r(_filename));
-  time_t interval_offset(0);
-  for (rrd_info_t* tmp = rrdinfo; tmp; tmp = tmp->next)
-    if (!strcmp(rrdinfo->key, "step"))
-      if (interval < static_cast<time_t>(rrdinfo->value.u_cnt))
-        interval_offset = rrdinfo->value.u_cnt / interval - 1;
-  rrd_info_free(rrdinfo);
-  */
-
-  /* Remove previous file. */
-  QFile::remove(_filename.c_str());
-
-  /* Set parameters. */
-  std::ostringstream ds_oss;
-  std::ostringstream rra1_oss;
-  std::ostringstream rra2_oss;
-  ds_oss << "DS:" << _metric << ":";
-  switch (value_type) {
-  case storage::perfdata::absolute:
-    ds_oss << "ABSOLUTE";
-    break ;
-  case storage::perfdata::counter:
-    ds_oss << "COUNTER";
-    break ;
-  case storage::perfdata::derive:
-    ds_oss << "DERIVE";
-    break ;
-  default:
-    ds_oss << "GAUGE";
-  };
-  ds_oss << ":"<< interval << ":U:U";
-  rra1_oss << "RRA:AVERAGE:0.5:1:" << length + 1;
-  rra2_oss << "RRA:AVERAGE:0.5:12:" << length / 12 + 1;
-  std::string ds(ds_oss.str());
-  std::string rra1(rra1_oss.str());
-  std::string rra2(rra2_oss.str());
-  char const* argv[5];
-  argv[0] = ds.c_str();
-  argv[1] = rra1.c_str();
-  argv[2] = rra2.c_str();
-  argv[3] = NULL;
-
-  // Debug message.
-  logging::debug(logging::high) << "RRD: opening file '" << filename
-    << "' (" << argv[0] << ", " << argv[1] << ", " << argv[2]
-    << ", interval " << interval << ", from " << from << ")";
-
-  // Create RRD file.
-  rrd_clear_error();
-  if (rrd_create_r(_filename.c_str(),
-        interval,
-        from,
-        3,
-        argv))
-    throw (exceptions::open() << "RRD: could not create file '"
-             << _filename << "': " << rrd_get_error());
-
-  // Set parameters.
-  std::string fn(_filename);
-  std::string hb;
-  {
-    std::ostringstream oss;
-    oss << _metric << ":" << interval * 10;
-    hb = oss.str();
-  }
-  argv[0] = "librrd";
-  argv[1] = fn.c_str();
-  argv[2] = "-h"; // --heartbeat
-  argv[3] = hb.c_str();
-  argv[4] = NULL;
-=======
   _filename = filename;
->>>>>>> f1c6229a
-
   _creator.create(filename, length, from, step, value_type);
 
   return ;
