--- conflicted
+++ resolved
@@ -65,10 +65,7 @@
                           bool negociate,
                           QString const& extensions,
                           time_t timeout,
-<<<<<<< HEAD
-=======
                           bool one_peer_retention_mode = false,
->>>>>>> f1c6229a
                           bool coarse = false);
                         acceptor(acceptor const& right);
                         ~acceptor();
