--- conflicted
+++ resolved
@@ -196,7 +196,7 @@
  *
  *  @return True is the check start correctly.
  */
-bool checker::run(host* hst,
+void checker::run(host* hst,
 		  int check_options,
 		  double latency,
 		  bool scheduled_check,
@@ -258,7 +258,7 @@
   }
   // host check was override by neb_module.
   if (res == NEBERROR_CALLBACKOVERRIDE) {
-    return (true);
+    return;
   }
 
   logger(dbg_functions, basic) << "Checking host '" << hst->name << "'...";
@@ -381,12 +381,7 @@
   // cleanup.
   clear_volatile_macros_r(&macros);
 
-<<<<<<< HEAD
-  logger(dbg_functions, basic) << "end " << Q_FUNC_INFO;;
-  return (id);
-=======
   logger(dbg_functions, basic) << "end " << Q_FUNC_INFO;
->>>>>>> 7e832f05
 }
 
 /**
@@ -402,7 +397,7 @@
  *
  *  @return True is the check start correctly.
  */
-bool checker::run(service* svc,
+void checker::run(service* svc,
 		  int check_options,
 		  double latency,
 		  bool scheduled_check,
@@ -461,7 +456,7 @@
 
   // service check was override by neb_module.
   if (res == NEBERROR_CALLBACKOVERRIDE) {
-    return (true);
+    return;
   }
 
   logger(dbg_checks, basic)
@@ -548,7 +543,7 @@
   // service check was override by neb_module.
   if (res == NEBERROR_CALLBACKOVERRIDE) {
     clear_volatile_macros_r(&macros);
-    return (true);
+    return;
   }
 
   // update statistics.
@@ -577,7 +572,6 @@
   clear_volatile_macros_r(&macros);
 
   logger(dbg_functions, basic) << "end " << Q_FUNC_INFO;
-  return (id);
 }
 
 /**
@@ -764,15 +758,10 @@
     return;
   }
 
-<<<<<<< HEAD
   logger(dbg_checks, basic)
     << "command id (" << res.get_command_id() << ") executed.";
-
-  check_result result;
-  result = it.value();
-=======
   check_result result = it.value();
->>>>>>> 7e832f05
+
   _list_id.erase(it);
   _mut_id.unlock();
 
