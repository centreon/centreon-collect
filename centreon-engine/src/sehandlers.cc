--- conflicted
+++ resolved
@@ -326,14 +326,8 @@
     std::ostringstream oss;
     oss << "GLOBAL SERVICE EVENT HANDLER: " << svc->host_name << ';'
 	<< svc->description << ";$SERVICESTATE$;$SERVICESTATETYPE$;$SERVICEATTEMPT$;"
-<<<<<<< HEAD
-	<< qPrintable(config.get_global_service_event_handler()) << std::endl;
+        << config.get_global_service_event_handler().c_str() << std::endl;
     process_macros_r(mac, oss.str().c_str(), &processed_logentry, macro_options);
-=======
-	<< config.get_global_service_event_handler().c_str() << std::endl;
-    char const* raw_logentry(oss.str().c_str());
-    process_macros_r(mac, raw_logentry, &processed_logentry, macro_options);
->>>>>>> bbe091ea
     logger(log_event_handler, basic) << processed_logentry;
   }
 
@@ -665,14 +659,8 @@
     std::ostringstream oss;
     oss << "GLOBAL HOST EVENT HANDLER: " << hst->name
 	<< "$HOSTSTATE$;$HOSTSTATETYPE$;$HOSTATTEMPT$;"
-<<<<<<< HEAD
-	<< qPrintable(config.get_global_host_event_handler()) << std::endl;
+	<< config.get_global_host_event_handler().c_str() << std::endl;
     process_macros_r(mac, oss.str().c_str(), &processed_logentry, macro_options);
-=======
-	<< config.get_global_host_event_handler().c_str() << std::endl;
-    char const* raw_logentry(oss.str().c_str());
-    process_macros_r(mac, raw_logentry, &processed_logentry, macro_options);
->>>>>>> bbe091ea
     logger(log_event_handler, basic) << processed_logentry;
   }
 
