--- conflicted
+++ resolved
@@ -29,7 +29,6 @@
 
 extern "C" {
 
-<<<<<<< HEAD
 /**************************************
 *                                     *
 *      Object Creation Functions      *
@@ -2966,8 +2965,6 @@
 *                                     *
 **************************************/
 
-=======
->>>>>>> 3c74182e
 /**
  *  Read all host configuration data from external source.
  *
