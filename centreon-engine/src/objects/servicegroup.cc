/*
** Copyright 2011-2012 Merethis
**
** This file is part of Centreon Engine.
**
** Centreon Engine is free software: you can redistribute it and/or
** modify it under the terms of the GNU General Public License version 2
** as published by the Free Software Foundation.
**
** Centreon Engine is distributed in the hope that it will be useful,
** but WITHOUT ANY WARRANTY; without even the implied warranty of
** MERCHANTABILITY or FITNESS FOR A PARTICULAR PURPOSE. See the GNU
** General Public License for more details.
**
** You should have received a copy of the GNU General Public License
** along with Centreon Engine. If not, see
** <http://www.gnu.org/licenses/>.
*/

#include "com/centreon/engine/broker.hh"
#include "com/centreon/engine/error.hh"
#include "com/centreon/engine/globals.hh"
#include "com/centreon/engine/logging/logger.hh"
#include "com/centreon/engine/objects/servicegroup.hh"
#include "com/centreon/engine/objects/servicesmember.hh"
#include "com/centreon/engine/objects/utils.hh"
#include "com/centreon/engine/skiplist.hh"

using namespace com::centreon::engine;
using namespace com::centreon::engine::logging;
using namespace com::centreon::engine::objects::utils;

/**
 *  Wrapper C
 *
 *  @see com::centreon::engine::objects::link
 */
bool link_servicegroup(servicegroup* obj,
                       service** members,
                       servicegroup** groups) {
  try {
    objects::link(obj,
                  tab2qvec(members),
                  tab2qvec(groups));
  }
  catch (std::exception const& e) {
    logger(log_runtime_error, basic) << e.what();
    return (false);
  }
  catch (...) {
    logger(log_runtime_error, basic) << Q_FUNC_INFO << " unknow exception.";
    return (false);
  }
  return (true);
}

/**
 *  Wrapper C
 *
 *  @see com::centreon::engine::objects::release
 */
void release_servicegroup(servicegroup const* obj) {
  try {
    objects::release(obj);
  }
  catch (std::exception const& e) {
    logger(log_runtime_error, basic) << e.what();
  }
  catch (...) {
    logger(log_runtime_error, basic) << Q_FUNC_INFO << " unknow exception.";
  }
}

/**
 *  Link a servicegroup with services and groups into the engine.
 *
 *  @param[in,out] obj     Object to link with correct group_name.
 *  @param[in]     members The table with services member name.
 *  @param[in]     groups  The table with service groups member name.
 */
<<<<<<< HEAD
void objects::link(
                servicegroup* obj,
                QVector<service*> const& members,
                QVector<servicegroup*> const& groups) {
  // Check object contents.
  if (!obj)
    throw (engine_error() << "servicegroup is a NULL pointer");
  if (!obj->group_name)
    throw (engine_error() << "servicegroup invalid group name");

  // Broker timestamp.
  timeval tv(get_broker_timestamp(NULL));

  // Add all services into the servicegroup.
  for (QVector<service*>::const_iterator
         it(members.begin()),
         end(members.end());
=======
void objects::link(servicegroup* obj,
                   std::vector<service*> const& members,
                   std::vector<servicegroup*> const& groups) {
  // check object contents.
  if (obj == NULL)
    throw (engine_error() << "servicegroup is a NULL pointer.");
  if (obj->group_name == NULL)
    throw (engine_error() << "servicegroup invalid group name.");

  // add all services into the servicegroup.
  for (std::vector<service*>::const_iterator it = members.begin(),
  	 end = members.end();
>>>>>>> bbe091ea
       it != end;
       ++it) {
    if (!*it)
      throw (engine_error() << "servicegroup '" << obj->group_name
             << "' invalid member");

    // Create a new servicegroupsmember and add it
    // into the servicegroup list.
    servicesmember* member(add_service_to_servicegroup(
                             obj,
                             (*it)->host_name,
                             (*it)->description));

    // Add service to the servicesmember.
    member->service_ptr = *it;

    // Link service group to service.
    add_object_to_objectlist(&(*it)->servicegroups_ptr, obj);

    // Notify event broker of new member.
    broker_group_member(
      NEBTYPE_SERVICEGROUPMEMBER_ADD,
      NEBFLAG_NONE,
      NEBATTR_NONE,
      obj,
      *it,
      &tv);
  }

<<<<<<< HEAD
  // Add the content of other servicegroups into this servicegroup.
  QVector<service*> other_members;
  for (QVector<servicegroup*>::const_iterator
         it(groups.begin()),
         end(groups.end());
=======
  // add the content of other servicegroups into this servicegroup.
  for (std::vector<servicegroup*>::const_iterator it = groups.begin(),
	 end = groups.end();
>>>>>>> bbe091ea
       it != end;
       ++it) {
    if (!*it)
      throw (engine_error() << "servicegroup '" << obj->group_name
             << "' invalid group member");
    // Browse members.
    for (servicesmember* mbr((*it)->members);
         mbr;
         mbr = mbr->next)
      other_members.push_back(mbr->service_ptr);
  }

  // Recursive call.
  if (!other_members.isEmpty())
    objects::link(obj, other_members, QVector<servicegroup*>());

  return ;
}

/**
 *  Cleanup memory of servicegroup.
 *
 *  @param[in] obj The servicegroup to cleanup memory.
 */
void objects::release(servicegroup const* obj) {
  if (obj == NULL)
    return;

  servicesmember const* member = obj->members;
  while ((member = release(member)));

  skiplist_delete(object_skiplists[SERVICEGROUP_SKIPLIST], obj);
  remove_object_list(obj, &servicegroup_list, &servicegroup_list_tail);

  delete[] obj->group_name;
  delete[] obj->alias;
  delete[] obj->notes;
  delete[] obj->notes_url;
  delete[] obj->action_url;
  delete obj;
}<|MERGE_RESOLUTION|>--- conflicted
+++ resolved
@@ -39,9 +39,10 @@
                        service** members,
                        servicegroup** groups) {
   try {
-    objects::link(obj,
-                  tab2qvec(members),
-                  tab2qvec(groups));
+    objects::link(
+               obj,
+               tab2vec(members),
+               tab2vec(groups));
   }
   catch (std::exception const& e) {
     logger(log_runtime_error, basic) << e.what();
@@ -78,11 +79,10 @@
  *  @param[in]     members The table with services member name.
  *  @param[in]     groups  The table with service groups member name.
  */
-<<<<<<< HEAD
 void objects::link(
                 servicegroup* obj,
-                QVector<service*> const& members,
-                QVector<servicegroup*> const& groups) {
+                std::vector<service*> const& members,
+                std::vector<servicegroup*> const& groups) {
   // Check object contents.
   if (!obj)
     throw (engine_error() << "servicegroup is a NULL pointer");
@@ -93,23 +93,9 @@
   timeval tv(get_broker_timestamp(NULL));
 
   // Add all services into the servicegroup.
-  for (QVector<service*>::const_iterator
+  for (std::vector<service*>::const_iterator
          it(members.begin()),
          end(members.end());
-=======
-void objects::link(servicegroup* obj,
-                   std::vector<service*> const& members,
-                   std::vector<servicegroup*> const& groups) {
-  // check object contents.
-  if (obj == NULL)
-    throw (engine_error() << "servicegroup is a NULL pointer.");
-  if (obj->group_name == NULL)
-    throw (engine_error() << "servicegroup invalid group name.");
-
-  // add all services into the servicegroup.
-  for (std::vector<service*>::const_iterator it = members.begin(),
-  	 end = members.end();
->>>>>>> bbe091ea
        it != end;
        ++it) {
     if (!*it)
@@ -139,17 +125,11 @@
       &tv);
   }
 
-<<<<<<< HEAD
   // Add the content of other servicegroups into this servicegroup.
-  QVector<service*> other_members;
-  for (QVector<servicegroup*>::const_iterator
+  std::vector<service*> other_members;
+  for (std::vector<servicegroup*>::const_iterator
          it(groups.begin()),
          end(groups.end());
-=======
-  // add the content of other servicegroups into this servicegroup.
-  for (std::vector<servicegroup*>::const_iterator it = groups.begin(),
-	 end = groups.end();
->>>>>>> bbe091ea
        it != end;
        ++it) {
     if (!*it)
@@ -163,8 +143,8 @@
   }
 
   // Recursive call.
-  if (!other_members.isEmpty())
-    objects::link(obj, other_members, QVector<servicegroup*>());
+  if (!other_members.empty())
+    objects::link(obj, other_members, std::vector<servicegroup*>());
 
   return ;
 }
