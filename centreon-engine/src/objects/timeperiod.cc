--- conflicted
+++ resolved
@@ -17,6 +17,7 @@
 ** <http://www.gnu.org/licenses/>.
 */
 
+#include <ctype.h>
 #include "com/centreon/engine/error.hh"
 #include "com/centreon/engine/globals.hh"
 #include "com/centreon/engine/logging/logger.hh"
@@ -31,6 +32,22 @@
 using namespace com::centreon::engine;
 using namespace com::centreon::engine::logging;
 using namespace com::centreon::engine::objects::utils;
+
+/**
+ *  Trim a string.
+ *
+ *  @param[in] str Base string.
+ *
+ *  @return Trimmed string.
+ */
+static std::string trim(std::string const& str) {
+  std::string trimmed(str);
+  while (!trimmed.empty() && isspace(trimmed[0]))
+    trimmed.erase(trimmed.begin());
+  while (!trimmed.empty() && isspace(trimmed[trimmed.size() - 1]))
+    trimmed.resize(trimmed.size() - 1);
+  return (trimmed);
+}
 
 /**
  *  Wrapper C
@@ -57,43 +74,49 @@
  *  @param[in] range   The time range of the timeperiod.
  *  @param[in] exclude The time exclution of the timeperiod.
  */
-void objects::add_timeperiod(std::string const& name,
-                             std::string const& alias,
-                             std::vector<std::string> const& range,
-                             std::vector<std::string> const& exclude) {
-  /*
-    // XXX: todo.
-  char* name_str = my_strdup(qPrintable(name));
-  if (find_timeperiod(name_str) != NULL) {
-    delete[] name_str;
-    throw (engine_error() << "timeperiod '" << name << "' timeperiod already exist.");
-  }
+void objects::add_timeperiod(
+                std::string const& name,
+                std::string const& alias,
+                std::vector<std::string> const& range,
+                std::vector<std::string> const& exclude) {
+  // Check if timeperiod already exist.
+  if (find_timeperiod(name.c_str()))
+    throw (engine_error() << "timeperiod '" << name << "' timeperiod already exist");
 
-  xodtemplate_timeperiod* tmpl_tperiod = new xodtemplate_timeperiod();
+  // Duplicate timeperiod name.
+  char* name_str(my_strdup(name.c_str()));
+
+  // Create timeperiod template.
+  xodtemplate_timeperiod* tmpl_tperiod(new xodtemplate_timeperiod());
   memset(tmpl_tperiod, 0, sizeof(*tmpl_tperiod));
+  tmpl_tperiod->timeperiod_name = name_str;
+  tmpl_tperiod->alias = my_strdup(alias.c_str());
+  tmpl_tperiod->register_object = true;
 
-  tmpl_tperiod->timeperiod_name = name_str;
-  tmpl_tperiod->alias = my_strdup(qPrintable(alias));
-  tmpl_tperiod->register_object = true;
-  for (std::vector<std::string>::const_iterator it = range.begin(), end = range.end();
+  for (std::vector<std::string>::const_iterator
+         it(range.begin()),
+         end(range.end());
        it != end;
        ++it) {
-    std::string base(it->trimmed());
+    std::string base(trim(*it));
+    size_t pos(base.find(' '));
+    std::string key(trim(base.substr(0, pos)));
+    std::string value(trim(base.substr(pos + 1)));
 
-    int pos = base.indexOf(' ');
-    std::string key(base.left(pos).trimmed());
-    std::string value(base.mid(pos + 1).trimmed());
-
-    if (pos == -1 || xodtemplate_parse_timeperiod_directive(tmpl_tperiod,
-                                                            qPrintable(key),
-                                                            qPrintable(value)) == ERROR) {
+    if ((pos == std::string::npos)
+        || xodtemplate_parse_timeperiod_directive(
+             tmpl_tperiod,
+             key.c_str(),
+             value.c_str()) == ERROR) {
       xodtemplate_free_timeperiod(tmpl_tperiod);
-      throw (engine_error() << "timeperiod '" << name << "' invalid exception.");
+      throw (engine_error() << "timeperiod '" << name << "' invalid exception");
     }
   }
 
   std::string exclude_str;
-  for (std::vector<std::string>::const_iterator it = exclude.begin(), end = exclude.end();
+  for (std::vector<std::string>::const_iterator
+         it(exclude.begin()),
+         end(exclude.end());
        it != end;
        ++it) {
     exclude_str += *it;
@@ -101,7 +124,7 @@
       exclude_str += ", ";
   }
 
-  tmpl_tperiod->exclusions = my_strdup(qPrintable(exclude_str));
+  tmpl_tperiod->exclusions = my_strdup(exclude_str.c_str());
   int res(xodtemplate_register_timeperiod(tmpl_tperiod));
   if (OK == res) {
     timeperiod* tmprd(find_timeperiod(tmpl_tperiod->timeperiod_name));
@@ -112,14 +135,9 @@
   }
   xodtemplate_free_timeperiod(tmpl_tperiod);
   if (res != OK)
-<<<<<<< HEAD
     throw (engine_error() << "timeperiod '" << name << "' create failed");
 
   return ;
-=======
-    throw (engine_error() << "timeperiod '" << name << "' create failed.");
-  */
->>>>>>> bbe091ea
 }
 
 /**
