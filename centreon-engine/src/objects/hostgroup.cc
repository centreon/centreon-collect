/*
** Copyright 2011-2012 Merethis
**
** This file is part of Centreon Engine.
**
** Centreon Engine is free software: you can redistribute it and/or
** modify it under the terms of the GNU General Public License version 2
** as published by the Free Software Foundation.
**
** Centreon Engine is distributed in the hope that it will be useful,
** but WITHOUT ANY WARRANTY; without even the implied warranty of
** MERCHANTABILITY or FITNESS FOR A PARTICULAR PURPOSE. See the GNU
** General Public License for more details.
**
** You should have received a copy of the GNU General Public License
** along with Centreon Engine. If not, see
** <http://www.gnu.org/licenses/>.
*/

#include "com/centreon/engine/broker.hh"
#include "com/centreon/engine/error.hh"
#include "com/centreon/engine/globals.hh"
#include "com/centreon/engine/logging/logger.hh"
#include "com/centreon/engine/objects/host.hh"
#include "com/centreon/engine/objects/hostgroup.hh"
#include "com/centreon/engine/objects/hostsmember.hh"
#include "com/centreon/engine/objects/utils.hh"
#include "com/centreon/engine/skiplist.hh"

using namespace com::centreon::engine;
using namespace com::centreon::engine::logging;
using namespace com::centreon::engine::objects::utils;

/**
 *  Wrapper C
 *
 *  @see com::centreon::engine::objects::link
 */
bool link_hostgroup(hostgroup* obj,
                    host** members,
                    hostgroup** groups) {
  try {
    objects::link(obj,
                  tab2qvec(members),
                  tab2qvec(groups));
  }
  catch (std::exception const& e) {
    logger(log_runtime_error, basic) << e.what();
    return (false);
  }
  catch (...) {
    logger(log_runtime_error, basic) << Q_FUNC_INFO << " unknow exception.";
    return (false);
  }
  return (true);
}

/**
 *  Wrapper C
 *
 *  @see com::centreon::engine::objects::release
 */
void release_hostgroup(hostgroup const* obj) {
  try {
    objects::release(obj);
  }
  catch (std::exception const& e) {
    logger(log_runtime_error, basic) << e.what();
  }
  catch (...) {
    logger(log_runtime_error, basic) << Q_FUNC_INFO << " unknow exception.";
  }
}

/**
 *  Link an hostgroup with hosts and groups into the engine.
 *
 *  @param[in,out] obj     Object to link with correct group_name.
 *  @param[in]     members The table with hosts member name.
 *  @param[in]     groups  The table with host groups member name.
 */
<<<<<<< HEAD
void objects::link(
                hostgroup* obj,
                QVector<host*> const& members,
                QVector<hostgroup*> const& groups) {
  // Check object contents.
  if (!obj)
    throw (engine_error() << "hostgroup is a NULL pointer");
  if (!obj->group_name)
    throw (engine_error() << "hostgroup invalid group name");

  // Add all hosts into the hostgroup.
  if (!add_hosts_to_object(members, &obj->members))
    throw (engine_error() << "hostgroup '" << obj->group_name
           << "' invalid member");

  // Broker timestamp.
  timeval tv(get_broker_timestamp(NULL));

  // Browse hosts.
  for (QVector<host*>::const_iterator
         it(members.begin()),
         end(members.end());
       it != end;
       ++it) {
    // Link host group to host.
    add_object_to_objectlist(&(*it)->hostgroups_ptr, obj);
=======
void objects::link(hostgroup* obj,
                   std::vector<host*> const& members,
                   std::vector<hostgroup*> const& groups) {
  // check object contents.
  if (obj == NULL)
    throw (engine_error() << "hostgroup is a NULL pointer.");
  if (obj->group_name == NULL)
    throw (engine_error() << "hostgroup invalid group name.");
>>>>>>> bbe091ea

    // Notify event broker of new member.
    broker_group_member(
      NEBTYPE_HOSTGROUPMEMBER_ADD,
      NEBFLAG_NONE,
      NEBATTR_NONE,
      obj,
      *it,
      &tv);
  }

<<<<<<< HEAD
  // Add the content of other hostgroups into this hostgroup.
  QVector<host*> other_members;
  for (QVector<hostgroup*>::const_iterator
         it(groups.begin()),
         end(groups.end());
=======
  // add the content of other hostgroups into this hostgroup.
  for (std::vector<hostgroup*>::const_iterator it = groups.begin(),
	 end = groups.end();
>>>>>>> bbe091ea
       it != end;
       ++it) {
    if (!*it)
      throw (engine_error() << "hostgroup '" << obj->group_name
             << "' invalid group member");
    // Browse members.
    for (hostsmember* mbr((*it)->members);
         mbr;
         mbr = mbr->next)
      other_members.push_back(mbr->host_ptr);
  }

  // Recursive call.
  if (!other_members.isEmpty())
    objects::link(obj, other_members, QVector<hostgroup*>());

  return ;
}

/**
 *  Cleanup memory of hostgroup.
 *
 *  @param[in] obj The hostgroup to cleanup memory.
 */
void objects::release(hostgroup const* obj) {
  if (obj == NULL)
    return;

  hostsmember const* member = obj->members;
  while ((member = release(member)));

  skiplist_delete(object_skiplists[HOSTGROUP_SKIPLIST], obj);
  remove_object_list(obj, &hostgroup_list, &hostgroup_list_tail);

  delete[] obj->group_name;
  delete[] obj->alias;
  delete[] obj->notes;
  delete[] obj->notes_url;
  delete[] obj->action_url;
  delete obj;
}<|MERGE_RESOLUTION|>--- conflicted
+++ resolved
@@ -41,8 +41,8 @@
                     hostgroup** groups) {
   try {
     objects::link(obj,
-                  tab2qvec(members),
-                  tab2qvec(groups));
+                  tab2vec(members),
+                  tab2vec(groups));
   }
   catch (std::exception const& e) {
     logger(log_runtime_error, basic) << e.what();
@@ -79,11 +79,10 @@
  *  @param[in]     members The table with hosts member name.
  *  @param[in]     groups  The table with host groups member name.
  */
-<<<<<<< HEAD
 void objects::link(
                 hostgroup* obj,
-                QVector<host*> const& members,
-                QVector<hostgroup*> const& groups) {
+                std::vector<host*> const& members,
+                std::vector<hostgroup*> const& groups) {
   // Check object contents.
   if (!obj)
     throw (engine_error() << "hostgroup is a NULL pointer");
@@ -99,23 +98,13 @@
   timeval tv(get_broker_timestamp(NULL));
 
   // Browse hosts.
-  for (QVector<host*>::const_iterator
+  for (std::vector<host*>::const_iterator
          it(members.begin()),
          end(members.end());
        it != end;
        ++it) {
     // Link host group to host.
     add_object_to_objectlist(&(*it)->hostgroups_ptr, obj);
-=======
-void objects::link(hostgroup* obj,
-                   std::vector<host*> const& members,
-                   std::vector<hostgroup*> const& groups) {
-  // check object contents.
-  if (obj == NULL)
-    throw (engine_error() << "hostgroup is a NULL pointer.");
-  if (obj->group_name == NULL)
-    throw (engine_error() << "hostgroup invalid group name.");
->>>>>>> bbe091ea
 
     // Notify event broker of new member.
     broker_group_member(
@@ -127,17 +116,11 @@
       &tv);
   }
 
-<<<<<<< HEAD
   // Add the content of other hostgroups into this hostgroup.
-  QVector<host*> other_members;
-  for (QVector<hostgroup*>::const_iterator
+  std::vector<host*> other_members;
+  for (std::vector<hostgroup*>::const_iterator
          it(groups.begin()),
          end(groups.end());
-=======
-  // add the content of other hostgroups into this hostgroup.
-  for (std::vector<hostgroup*>::const_iterator it = groups.begin(),
-	 end = groups.end();
->>>>>>> bbe091ea
        it != end;
        ++it) {
     if (!*it)
@@ -151,8 +134,8 @@
   }
 
   // Recursive call.
-  if (!other_members.isEmpty())
-    objects::link(obj, other_members, QVector<hostgroup*>());
+  if (!other_members.empty())
+    objects::link(obj, other_members, std::vector<hostgroup*>());
 
   return ;
 }
