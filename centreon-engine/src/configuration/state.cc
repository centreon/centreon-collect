/*
** Copyright 2011 Merethis
**
** This file is part of Centreon Engine.
**
** Centreon Engine is free software: you can redistribute it and/or
** modify it under the terms of the GNU General Public License version 2
** as published by the Free Software Foundation.
**
** Centreon Engine is distributed in the hope that it will be useful,
** but WITHOUT ANY WARRANTY; without even the implied warranty of
** MERCHANTABILITY or FITNESS FOR A PARTICULAR PURPOSE. See the GNU
** General Public License for more details.
**
** You should have received a copy of the GNU General Public License
** along with Centreon Engine. If not, see
** <http://www.gnu.org/licenses/>.
*/

#include <fstream>
#include <QFileInfo>
#include <string>
#include <limits.h>
#include "broker.hh"
#include "engine.hh"
#include "error.hh"
#include "globals.hh"
#include "logging/logger.hh"
#include "macros.hh"
#include "macros/misc.hh"
#include "configuration/state.hh"

using namespace com::centreon::engine::configuration;
using namespace com::centreon::engine::logging;

const float state::DEFAULT_SLEEP_TIME                  = 0.5;
const float state::DEFAULT_LOW_SERVICE_FLAP_THRESHOLD  = 20.0;
const float state::DEFAULT_HIGH_SERVICE_FLAP_THRESHOLD = 30.0;
const float state::DEFAULT_LOW_HOST_FLAP_THRESHOLD     = 20.0;
const float state::DEFAULT_HIGH_HOST_FLAP_THRESHOLD    = 30.0;
const char* const state::DEFAULT_ILLEGAL_OUTPUT_CHARS  = "`~$&|'\"<>";

/**************************************
*                                     *
*           Public Methods            *
*                                     *
**************************************/

/**
 *  Default constructor.
 */
state::state()
  : _cur_line(0), _command_check_interval_is_seconds(false), _mac(NULL) {

  _mac = get_global_macros();

  _lst_method["resource_file"]                               = &cpp_suck<QString const&, &state::_parse_resource_file>::set_generic;;
  _lst_method["log_file"]                                    = &cpp_suck<QString const&, &state::set_log_file>::set_generic;
  _lst_method["broker_module_directory"]                     = &cpp_suck<QString const&, &state::set_broker_module_directory>::set_generic;
  _lst_method["debug_level"]                                 = &cpp_suck_cast<unsigned long, int, &state::set_debug_level>::set_generic_cast;
  _lst_method["debug_verbosity"]                             = &cpp_suck<unsigned int, &state::set_debug_verbosity>::set_generic;
  _lst_method["debug_file"]                                  = &cpp_suck<QString const&, &state::set_debug_file>::set_generic;
  _lst_method["max_debug_file_size"]                         = &cpp_suck<unsigned long, &state::set_max_debug_file_size>::set_generic;
  _lst_method["command_file"]                                = &cpp_suck<QString const&, &state::set_command_file>::set_generic;
  _lst_method["temp_file"]                                   = &cpp_suck<QString const&, &state::set_temp_file>::set_generic;
  _lst_method["temp_path"]                                   = &cpp_suck<QString const&, &state::set_temp_path>::set_generic;
  _lst_method["check_result_path"]                           = &cpp_suck<QString const&, &state::set_check_result_path>::set_generic;
  _lst_method["max_check_result_file_age"]                   = &cpp_suck<unsigned long, &state::set_max_check_result_file_age>::set_generic;
  _lst_method["global_host_event_handler"]                   = &cpp_suck<QString const&, &state::set_global_host_event_handler>::set_generic;
  _lst_method["global_service_event_handler"]                = &cpp_suck<QString const&, &state::set_global_service_event_handler>::set_generic;
  _lst_method["ocsp_command"]                                = &cpp_suck<QString const&, &state::set_ocsp_command>::set_generic;
  _lst_method["ochp_command"]                                = &cpp_suck<QString const&, &state::set_ochp_command>::set_generic;
  _lst_method["admin_email"]                                 = &cpp_suck<QString const&, &state::_set_admin_email>::set_generic;
  _lst_method["admin_pager"]                                 = &cpp_suck<QString const&, &state::_set_admin_pager>::set_generic;
  _lst_method["use_syslog"]                                  = &cpp_suck<bool, &state::set_use_syslog>::set_generic;
  _lst_method["log_notifications"]                           = &cpp_suck<bool, &state::set_log_notifications>::set_generic;
  _lst_method["log_service_retries"]                         = &cpp_suck<bool, &state::set_log_service_retries>::set_generic;
  _lst_method["log_host_retries"]                            = &cpp_suck<bool, &state::set_log_host_retries>::set_generic;
  _lst_method["log_event_handlers"]                          = &cpp_suck<bool, &state::set_log_event_handlers>::set_generic;
  _lst_method["log_external_commands"]                       = &cpp_suck<bool, &state::set_log_external_commands>::set_generic;
  _lst_method["log_passive_checks"]                          = &cpp_suck<bool, &state::set_log_passive_checks>::set_generic;
  _lst_method["log_initial_states"]                          = &cpp_suck<bool, &state::set_log_initial_state>::set_generic;
  _lst_method["retain_state_information"]                    = &cpp_suck<bool, &state::set_retain_state_information>::set_generic;
  _lst_method["retention_update_interval"]                   = &cpp_suck<unsigned int, &state::set_retention_update_interval>::set_generic;
  _lst_method["use_retained_program_state"]                  = &cpp_suck<bool, &state::set_use_retained_program_state>::set_generic;
  _lst_method["use_retained_scheduling_info"]                = &cpp_suck<bool, &state::set_use_retained_scheduling_info>::set_generic;
  _lst_method["retention_scheduling_horizon"]                = &cpp_suck<unsigned int, &state::set_retention_scheduling_horizon>::set_generic;
  _lst_method["additional_freshness_latency"]                = &cpp_suck<int, &state::set_additional_freshness_latency>::set_generic;
  _lst_method["retained_host_attribute_mask"]                = &cpp_suck<unsigned long, &state::set_retained_host_attribute_mask>::set_generic;
  _lst_method["retained_service_attribute_mask"]             = &cpp_suck<QString const&, &state::_set_retained_service_attribute_mask>::set_generic;
  _lst_method["retained_process_host_attribute_mask"]        = &cpp_suck<unsigned long, &state::set_retained_process_host_attribute_mask>::set_generic;
  _lst_method["retained_process_service_attribute_mask"]     = &cpp_suck<QString const&, &state::_set_retained_process_service_attribute_mask>::set_generic;
  _lst_method["retained_contact_host_attribute_mask"]        = &cpp_suck<unsigned long, &state::set_retained_contact_host_attribute_mask>::set_generic;
  _lst_method["retained_contact_service_attribute_mask"]     = &cpp_suck<unsigned long, &state::set_retained_contact_service_attribute_mask>::set_generic;
  _lst_method["obsess_over_services"]                        = &cpp_suck<bool, &state::set_obsess_over_services>::set_generic;
  _lst_method["obsess_over_hosts"]                           = &cpp_suck<bool, &state::set_obsess_over_hosts>::set_generic;
  _lst_method["translate_passive_host_checks"]               = &cpp_suck<bool, &state::set_translate_passive_host_checks>::set_generic;
  _lst_method["passive_host_checks_are_soft"]                = &cpp_suck<bool, &state::set_passive_host_checks_are_soft>::set_generic;
  _lst_method["service_check_timeout"]                       = &cpp_suck<unsigned int, &state::set_service_check_timeout>::set_generic;
  _lst_method["host_check_timeout"]                          = &cpp_suck<unsigned int, &state::set_host_check_timeout>::set_generic;
  _lst_method["event_handler_timeout"]                       = &cpp_suck<unsigned int, &state::set_event_handler_timeout>::set_generic;
  _lst_method["notification_timeout"]                        = &cpp_suck<unsigned int, &state::set_notification_timeout>::set_generic;
  _lst_method["ocsp_timeout"]                                = &cpp_suck<unsigned int, &state::set_ocsp_timeout>::set_generic;
  _lst_method["ochp_timeout"]                                = &cpp_suck<unsigned int, &state::set_ochp_timeout>::set_generic;
  _lst_method["use_agressive_host_checking"]                 = &cpp_suck<bool, &state::set_use_aggressive_host_checking>::set_generic;
  _lst_method["use_aggressive_host_checking"]                = &cpp_suck<bool, &state::set_use_aggressive_host_checking>::set_generic;
  _lst_method["cached_host_check_horizon"]                   = &cpp_suck<unsigned long, &state::set_cached_host_check_horizon>::set_generic;
  _lst_method["enable_predictive_host_dependency_checks"]    = &cpp_suck<bool, &state::set_enable_predictive_host_dependency_checks>::set_generic;
  _lst_method["cached_service_check_horizon"]                = &cpp_suck<unsigned long, &state::set_cached_service_check_horizon>::set_generic;
  _lst_method["enable_predictive_service_dependency_checks"] = &cpp_suck<bool, &state::set_enable_predictive_service_dependency_checks>::set_generic;
  _lst_method["soft_state_dependencies"]                     = &cpp_suck<bool, &state::set_soft_state_dependencies>::set_generic;
  _lst_method["log_rotation_method"]                         = &cpp_suck<QString const&, &state::set_log_rotation_method>::set_generic;
  _lst_method["log_archive_path"]                            = &cpp_suck<QString const&, &state::set_log_archive_path>::set_generic;
  _lst_method["enable_event_handlers"]                       = &cpp_suck<bool, &state::set_enable_event_handlers>::set_generic;
  _lst_method["enable_notifications"]                        = &cpp_suck<bool, &state::set_enable_notifications>::set_generic;
  _lst_method["execute_service_checks"]                      = &cpp_suck<bool, &state::set_execute_service_checks>::set_generic;
  _lst_method["accept_passive_service_checks"]               = &cpp_suck<bool, &state::set_accept_passive_service_checks>::set_generic;
  _lst_method["execute_host_checks"]                         = &cpp_suck<bool, &state::set_execute_host_checks>::set_generic;
  _lst_method["accept_passive_host_checks"]                  = &cpp_suck<bool, &state::set_accept_passive_host_checks>::set_generic;
  _lst_method["service_inter_check_delay_method"]            = &cpp_suck<QString const&, &state::set_service_inter_check_delay_method>::set_generic;
  _lst_method["max_service_check_spread"]                    = &cpp_suck<unsigned int, &state::set_max_service_check_spread>::set_generic;
  _lst_method["host_inter_check_delay_method"]               = &cpp_suck<QString const&, &state::set_host_inter_check_delay_method>::set_generic;
  _lst_method["max_host_check_spread"]                       = &cpp_suck<unsigned int, &state::set_max_host_check_spread>::set_generic;
  _lst_method["service_interleave_factor"]                   = &cpp_suck<QString const&, &state::set_service_interleave_factor_method>::set_generic;
  _lst_method["max_concurrent_checks"]                       = &cpp_suck<unsigned int, &state::set_max_parallel_service_checks>::set_generic;
  _lst_method["check_result_reaper_frequency"]               = &cpp_suck<unsigned int, &state::set_check_reaper_interval>::set_generic;
  _lst_method["service_reaper_frequency"]                    = &cpp_suck<unsigned int, &state::set_check_reaper_interval>::set_generic;
  _lst_method["max_check_result_reaper_time"]                = &cpp_suck<unsigned int, &state::set_max_check_reaper_time>::set_generic;
  _lst_method["sleep_time"]                                  = &cpp_suck<float, &state::set_sleep_time>::set_generic;
  _lst_method["interval_length"]                             = &cpp_suck<unsigned int, &state::set_interval_length>::set_generic;
  _lst_method["check_external_commands"]                     = &cpp_suck<bool, &state::set_check_external_commands>::set_generic;
  _lst_method["command_check_interval"]                      = &cpp_suck<QString const&, &state::set_command_check_interval>::set_generic;
  _lst_method["check_for_orphaned_services"]                 = &cpp_suck<bool, &state::set_check_orphaned_services>::set_generic;
  _lst_method["check_for_orphaned_hosts"]                    = &cpp_suck<bool, &state::set_check_orphaned_hosts>::set_generic;
  _lst_method["check_service_freshness"]                     = &cpp_suck<bool, &state::set_check_service_freshness>::set_generic;
  _lst_method["check_host_freshness"]                        = &cpp_suck<bool, &state::set_check_host_freshness>::set_generic;
  _lst_method["service_freshness_check_interval"]            = &cpp_suck<unsigned int, &state::set_service_freshness_check_interval>::set_generic;
  _lst_method["host_freshness_check_interval"]               = &cpp_suck<unsigned int, &state::set_host_freshness_check_interval>::set_generic;
  _lst_method["auto_reschedule_checks"]                      = &cpp_suck<bool, &state::set_auto_reschedule_checks>::set_generic;
  _lst_method["auto_rescheduling_interval"]                  = &cpp_suck<unsigned int, &state::set_auto_rescheduling_interval>::set_generic;
  _lst_method["auto_rescheduling_window"]                    = &cpp_suck<unsigned int, &state::set_auto_rescheduling_window>::set_generic;
  _lst_method["aggregate_status_updates"]                    = &cpp_suck<QString const&, &state::_set_aggregate_status_updates>::set_generic;
  _lst_method["status_update_interval"]                      = &cpp_suck<unsigned int, &state::set_status_update_interval>::set_generic;
  _lst_method["time_change_threshold"]                       = &cpp_suck<unsigned int, &state::set_time_change_threshold>::set_generic;
  _lst_method["process_performance_data"]                    = &cpp_suck<bool, &state::set_process_performance_data>::set_generic;
  _lst_method["enable_flap_detection"]                       = &cpp_suck<bool, &state::set_enable_flap_detection>::set_generic;
  _lst_method["enable_failure_prediction"]                   = &cpp_suck<bool, &state::set_enable_failure_prediction>::set_generic;
  _lst_method["low_service_flap_threshold"]                  = &cpp_suck<float, &state::set_low_service_flap_threshold>::set_generic;
  _lst_method["high_service_flap_threshold"]                 = &cpp_suck<float, &state::set_high_service_flap_threshold>::set_generic;
  _lst_method["low_host_flap_threshold"]                     = &cpp_suck<float, &state::set_low_host_flap_threshold>::set_generic;
  _lst_method["high_host_flap_threshold"]                    = &cpp_suck<float, &state::set_high_host_flap_threshold>::set_generic;
  _lst_method["date_format"]                                 = &cpp_suck<QString const&, &state::set_date_format>::set_generic;
  _lst_method["use_timezone"]                                = &cpp_suck<QString const&, &state::set_use_timezone>::set_generic;
  _lst_method["p1_file"]                                     = &cpp_suck<QString const&, &state::set_p1_file>::set_generic;
  _lst_method["event_broker_options"]                        = &cpp_suck<QString const&, &state::set_event_broker_options>::set_generic;
  _lst_method["illegal_object_name_chars"]                   = &cpp_suck<QString const&, &state::set_illegal_object_chars>::set_generic;
  _lst_method["illegal_macro_output_chars"]                  = &cpp_suck<QString const&, &state::set_illegal_output_chars>::set_generic;
  _lst_method["broker_module"]                               = &cpp_suck<QString const&, &state::_set_broker_module>::set_generic;
  _lst_method["use_regexp_matching"]                         = &cpp_suck<bool, &state::set_use_regexp_matches>::set_generic;
  _lst_method["use_true_regexp_matching"]                    = &cpp_suck<bool, &state::set_use_true_regexp_matching>::set_generic;
  _lst_method["use_large_installation_tweaks"]               = &cpp_suck<bool, &state::set_use_large_installation_tweaks>::set_generic;
  _lst_method["enable_environment_macros"]                   = &cpp_suck<bool, &state::set_enable_environment_macros>::set_generic;
  _lst_method["free_child_process_memory"]                   = &cpp_suck<bool, &state::set_free_child_process_memory>::set_generic;
  _lst_method["child_processes_fork_twice"]                  = &cpp_suck<bool, &state::set_child_processes_fork_twice>::set_generic;
  _lst_method["enable_embedded_perl"]                        = &cpp_suck<bool, &state::set_enable_embedded_perl>::set_generic;
  _lst_method["use_embedded_perl_implicitly"]                = &cpp_suck<bool, &state::set_use_embedded_perl_implicitly>::set_generic;
  _lst_method["external_command_buffer_slots"]               = &cpp_suck<int, &state::set_external_command_buffer_slots>::set_generic;
  _lst_method["auth_file"]                                   = &cpp_suck<QString const&, &state::_set_auth_file>::set_generic;
  _lst_method["bare_update_check"]                           = &cpp_suck<QString const&, &state::_set_bare_update_check>::set_generic;
  _lst_method["check_for_updates"]                           = &cpp_suck<QString const&, &state::_set_check_for_updates>::set_generic;
  _lst_method["comment_file"]                                = &cpp_suck<QString const&, &state::_set_comment_file>::set_generic;
  _lst_method["xcddefault_comment_file"]                     = &cpp_suck<QString const&, &state::_set_comment_file>::set_generic;
  _lst_method["daemon_dumps_core"]                           = &cpp_suck<QString const&, &state::_set_daemon_dumps_core>::set_generic;
  _lst_method["downtime_file"]                               = &cpp_suck<QString const&, &state::_set_downtime_file>::set_generic;
  _lst_method["xdddefault_downtime_file"]                    = &cpp_suck<QString const&, &state::_set_downtime_file>::set_generic;
  _lst_method["allow_empty_hostgroup_assignment"]            = &cpp_suck<bool, &state::set_allow_empty_hostgroup_assignment>::set_generic;
  _lst_method["daemon_dumps_core"]                           = &cpp_suck<QString const&, &state::_set_daemon_dumps_core>::set_generic;
  _lst_method["nagios_user"]                                 = &cpp_suck<QString const&, &state::_set_user>::set_generic;
  _lst_method["nagios_group"]                                = &cpp_suck<QString const&, &state::_set_group>::set_generic;
  _lst_method["lock_file"]                                   = &cpp_suck<QString const&, &state::_set_lock_file>::set_generic;

  _lst_method["status_file"]                                 = NULL; // ignore external variables
  _lst_method["perfdata_timeout"]                            = NULL; // ignore external variables
  _lst_method["cfg_file"]                                    = NULL;
  _lst_method["cfg_dir"]                                     = NULL;
  _lst_method["state_retention_file"]                        = NULL;
  _lst_method["object_cache_file"]                           = NULL;
  _lst_method["precached_object_file"]                       = NULL;

  _reset();

  set_accept_passive_host_checks(DEFAULT_ACCEPT_PASSIVE_HOST_CHECKS);
  set_allow_empty_hostgroup_assignment(DEFAULT_ALLOW_EMPTY_HOSTGROUP_ASSIGNMENT);

  _tab_string[log_archive_path] = DEFAULT_LOG_ARCHIVE_PATH;

  // Set macro.
  delete[] _mac->x[MACRO_TEMPPATH];
  _mac->x[MACRO_TEMPPATH] = my_strdup("/tmp");
}

/**
 *  Copy constructor.
 *
 *  @param[in] right Object to copy.
 */
state::state(state const& right) {
  operator=(right);
}

/**
 *  Destructor.
 */
state::~state() throw() {
<<<<<<< HEAD
=======
  delete[] _mac->x[MACRO_LOGFILE];
  delete[] _mac->x[MACRO_TEMPPATH];
  delete[] _mac->x[MACRO_MAINCONFIGFILE];
  delete[] _mac->x[MACRO_COMMANDFILE];
  delete[] _mac->x[MACRO_TEMPFILE];
  delete[] _mac->x[MACRO_RESOURCEFILE];
  delete[] _mac->x[MACRO_ADMINEMAIL];
  delete[] _mac->x[MACRO_ADMINPAGER];
>>>>>>> 7e832f05
  delete[] ::log_file;
  delete[] ::debug_file;
  delete[] ::command_file;
  delete[] ::global_host_event_handler;
  delete[] ::global_service_event_handler;
  delete[] ::ocsp_command;
  delete[] ::ochp_command;
  delete[] ::log_archive_path;
  delete[] ::illegal_object_chars;
  delete[] ::illegal_output_chars;
  delete[] ::use_timezone;
<<<<<<< HEAD

  delete[] _mac->x[MACRO_TEMPPATH];
  delete[] _mac->x[MACRO_LOGFILE];
  delete[] _mac->x[MACRO_MAINCONFIGFILE];
  delete[] _mac->x[MACRO_COMMANDFILE];
  delete[] _mac->x[MACRO_TEMPFILE];
  delete[] _mac->x[MACRO_RESOURCEFILE];
  delete[] _mac->x[MACRO_ADMINEMAIL];
  delete[] _mac->x[MACRO_ADMINPAGER];
=======
>>>>>>> 7e832f05
}

/**
 *  Assignment operator.
 *
 *  @param[in] right Object to copy.
 *
 *  @return This object.
 */
state& state::operator=(state const& right) {
  if (this != &right) {
    _filename = right._filename;
    _cur_line = right._cur_line;
    _command_check_interval_is_seconds = right._command_check_interval_is_seconds;

    for (unsigned int i = 0; i < max_string; ++i){
      _tab_string[i] = right._tab_string[i];
    }
    for (unsigned int i = 0; i < max_ulong; ++i){
      _tab_ulong[i] = right._tab_ulong[i];
    }
    for (unsigned int i = 0; i < max_float; ++i){
      _tab_float[i] = right._tab_float[i];
    }
    for (unsigned int i = 0; i < max_int; ++i){
      _tab_int[i] = right._tab_int[i];
    }
    for (unsigned int i = 0; i < max_uint; ++i){
      _tab_uint[i] = right._tab_uint[i];
    }
    for (unsigned int i = 0; i < max_bool; ++i){
      _tab_bool[i] = right._tab_bool[i];
    }
  }
  return (*this);
}

/**
 *  Reset variable
 */
void state::reset() {
  _reset();

  _tab_string[log_archive_path] = DEFAULT_LOG_ARCHIVE_PATH;
}

/**
 *  Parse configuration file
 *
 *  @param[in] filename configuration file
 */
void state::parse(QString const& filename) {
  std::ifstream ifs;
  ifs.open(qPrintable(filename), std::ifstream::in);
  if (ifs.is_open() == false) {
    throw (engine_error() << "cannot open configuration file: '" << filename << "'");
  }

  _filename = filename;
  _command_check_interval_is_seconds = false;
  for (_cur_line = 1; ifs.good(); ++_cur_line) {
      std::string line = _getline(ifs);
      if (line == "" || line[0] == '#') {
              continue;
      }

      size_t pos = line.find_first_of('=');
      if (pos == std::string::npos) {
              throw (engine_error() << "[" << _filename << ":" << _cur_line
               << "] bad variable name: '" << _filename << "'");
      }
      std::string key = line.substr(0, pos);
      methods::const_iterator it = _lst_method.find(_trim(key).c_str());
      if (it != _lst_method.end()) {
              if (it->second != NULL) {
                std::string value = line.substr(pos + 1);
          try {
            it->second(_trim(value).c_str(), *this);
          }
          catch (error const& e) {
            throw (engine_error() << "[" << _filename << ":" << _cur_line
                   << "] " << e.what());
          }
              }
      }
      else if (!key.compare(0, 13, "host_perfdata")
                     || !key.compare(0, 16, "service_perfdata")) {
              continue;
      }
      else {
              throw (engine_error() << "[" << _filename << ":" << _cur_line
                     << "] unknown variable name: '" << key << "'");
      }
  }
  ifs.close();

  if (!ifs.good() && !ifs.eof()) {
    throw (engine_error() << filename << " parsing failed.");
  }

  if (_tab_string[log_file] == "") {
    throw (engine_error() << "log_file is not specified anywhere in '" << _filename << "'");
  }

  if (!get_use_timezone().isEmpty()) {
    set_environment_var("TZ", qPrintable(get_use_timezone()), 1);
  }
  tzset();

  // adjust tweaks
  if(_tab_int[free_child_process_memory] == -1) {
    _tab_int[free_child_process_memory] = !_tab_bool[use_large_installation_tweaks];
  }

  delete[] _mac->x[MACRO_MAINCONFIGFILE];
  _mac->x[MACRO_MAINCONFIGFILE] = my_strdup(qPrintable(_filename));

  // check path
  set_log_archive_path(get_log_archive_path());
}

/**
 *  Get the logging filename.
 *  @return The logging filename.
 */
QString const& state::get_log_file() const throw() {
  return (_tab_string[log_file]);
}

/**
 *  Get the broker_module directory.
 *  @return The broker_module directory.
 */
QString const& state::get_broker_module_directory() const throw() {
  return (_tab_string[broker_module_directory]);
}

/**
 *  Get the debug filename.
 *  @return The debug filename.
 */
QString const& state::get_debug_file() const throw() {
  return (_tab_string[debug_file]);
}

/**
 *  Get the command filename.
 *  @return The command filename.
 */
QString const& state::get_command_file() const throw() {
  return (_tab_string[command_file]);
}

/**
 *  Get the temporary filename.
 *  @return The temporary filename.
 */
QString const& state::get_temp_file() const throw() {
  return (_tab_string[temp_file]);
}

/**
 *  Get the global host event handler.
 *  @return The global host event handler.
 */
QString const& state::get_global_host_event_handler() const throw() {
  return (_tab_string[global_host_event_handler]);
}

/**
 *  Get the global service event handler.
 *  @return The global service event handler.
 */
QString const& state::get_global_service_event_handler() const throw() {
  return (_tab_string[global_service_event_handler]);
}

/**
 *  Get the ocsp command.
 *  @return The ocsp command.
 */
QString const& state::get_ocsp_command() const throw() {
  return (_tab_string[ocsp_command]);
}

/**
 *  Get the ochp command.
 *  @return The ochp command.
 */
QString const& state::get_ochp_command() const throw() {
  return (_tab_string[ochp_command]);
}

/**
 *  Get the logging archive path.
 *  @return The logging archive path.
 */
QString const& state::get_log_archive_path() const throw() {
  return (_tab_string[log_archive_path]);
}

/**
 *  Get the illegal object characters.
 *  @return The illegal object characters.
 */
QString const& state::get_illegal_object_chars() const throw() {
  return (_tab_string[illegal_object_chars]);
}

/**
 *  Get the illegal output characters.
 *  @return The illegal output characters.
 */
QString const& state::get_illegal_output_chars() const throw() {
  return (_tab_string[illegal_output_chars]);
}

/**
 *  Get the use timezone.
 *  @return The use timezone.
 */
QString const& state::get_use_timezone() const throw() {
  return (_tab_string[use_timezone]);
}

/**
 *  Get the additional freshness latency.
 *  @return The additional freshness latency.
 */
int state::get_additional_freshness_latency() const throw() {
  return (_tab_int[additional_freshness_latency]);
}

/**
 *  Get the debug level.
 *  @return The debug level.
 */
unsigned long state::get_debug_level() const throw() {
  return (_tab_ulong[debug_level]);
}

/**
 *  Get the debug verbosity.
 *  @return The debug verbosity.
 */
unsigned int state::get_debug_verbosity() const throw() {
  return (_tab_uint[debug_verbosity]);
}

/**
 *  Get the command check interval.
 *  @return The command check interval.
 */
int state::get_command_check_interval() const throw() {
  return (_tab_int[command_check_interval]);
}

/**
 *  Get the external command buffer slots.
 *  @return The external command buffer slots.
 */
int state::get_external_command_buffer_slots() const throw() {
  return (_tab_int[external_command_buffer_slots]);
}

/**
 *  Get the get max service check spread.
 *  @return The get max service check spread.
 */
unsigned int state::get_max_service_check_spread() const throw() {
  return (_tab_uint[max_service_check_spread]);
}

/**
 *  Get the max host check spread.
 *  @return The max host check spread.
 */
unsigned int state::get_max_host_check_spread() const throw() {
  return (_tab_uint[max_host_check_spread]);
}

/**
 *  Get the max parallel service checks.
 *  @return The max parallel service checks.
 */
unsigned int state::get_max_parallel_service_checks() const throw() {
  return (_tab_uint[max_parallel_service_checks]);
}

/**
 *  Get the check reaper interval.
 *  @return The check readper interval.
 */
unsigned int state::get_check_reaper_interval() const throw() {
  return (_tab_uint[check_reaper_interval]);
}

/**
 *  Get the max check reaper time.
 *  @return The max check reaper time.
 */
unsigned int state::get_max_check_reaper_time() const throw() {
  return (_tab_uint[max_check_reaper_time]);
}

/**
 *  Get the interval length.
 *  @return The interval length.
 */
unsigned int state::get_interval_length() const throw() {
  return (_tab_uint[interval_length]);
}

/**
 *  Get the service freshness check interval.
 *  @return The service freshness check interval.
 */
unsigned int state::get_service_freshness_check_interval() const throw() {
  return (_tab_uint[service_freshness_check_interval]);
}

/**
 *  Get the host freshness check interval.
 *  @return The host freshness check interval.
 */
unsigned int state::get_host_freshness_check_interval() const throw() {
  return (_tab_uint[host_freshness_check_interval]);
}

/**
 *  Get the auto rescheduling interval.
 *  @return The auto rescheduling interval.
 */
unsigned int state::get_auto_rescheduling_interval() const throw() {
  return (_tab_uint[auto_rescheduling_interval]);
}

/**
 *  Get the auto rescheduling window.
 *  @return The auto rescheduling window.
 */
unsigned int state::get_auto_rescheduling_window() const throw() {
  return (_tab_uint[auto_rescheduling_window]);
}

/**
 *  Get the status update interval.
 *  @return The status update interval.
 */
unsigned int state::get_status_update_interval() const throw() {
  return (_tab_uint[status_update_interval]);
}

/**
 *  Get the time change threshold.
 *  @return The time change threshold.
 */
unsigned int state::get_time_change_threshold() const throw() {
  return (_tab_uint[time_change_threshold]);
}

/**
 *  Get the retention update interval.
 *  @return The retention update interval.
 */
unsigned int state::get_retention_update_interval() const throw() {
  return (_tab_uint[retention_update_interval]);
}

/**
 *  Get the retention scheduling horizon.
 *  @return The retention scheduling horizon.
 */
unsigned int state::get_retention_scheduling_horizon() const throw() {
  return (_tab_uint[retention_scheduling_horizon]);
}

/**
 *  Get the service check timeout.
 *  @return The service check timeout.
 */
unsigned int state::get_service_check_timeout() const throw() {
  return (_tab_uint[service_check_timeout]);
}

/**
 *  Get the host check timeout.
 *  @return The host check timeout.
 */
unsigned int state::get_host_check_timeout() const throw() {
  return (_tab_uint[host_check_timeout]);
}

/**
 *  Get the event handler timeout.
 *  @return the event handler timeout.
 */
unsigned int state::get_event_handler_timeout() const throw() {
  return (_tab_uint[event_handler_timeout]);
}

/**
 *  Get the notification timeout.
 *  @return The notification timeout.
 */
unsigned int state::get_notification_timeout() const throw() {
  return (_tab_uint[notification_timeout]);
}

/**
 *  Get the oscp timeout.
 *  @return The oscp timeout.
 */
unsigned int state::get_ocsp_timeout() const throw() {
  return (_tab_uint[ocsp_timeout]);
}

/**
 *  Get the ochp timeout.
 *  @return The ochp timeout.
 */
unsigned int state::get_ochp_timeout() const throw() {
  return (_tab_uint[ochp_timeout]);
}

/**
 *  Get the max debug file size.
 *  @return The max debug file size.
 */
unsigned long state::get_max_debug_file_size() const throw() {
  return (_tab_ulong[max_debug_file_size]);
}

/**
 *  Get the retained host attribute mask.
 *  @return The retained host attribute mask.
 */
unsigned long state::get_retained_host_attribute_mask() const throw() {
  return (_tab_ulong[retained_host_attribute_mask]);
}

/**
 *  Get the retained process host attribute mask.
 *  @return The retained process host attribute mask.
 */
unsigned long state::get_retained_process_host_attribute_mask() const throw() {
  return (_tab_ulong[retained_process_host_attribute_mask]);
}

/**
 *  Get the retained contact host attribute mask.
 *  @return The retained contact host attribute mask.
 */
unsigned long state::get_retained_contact_host_attribute_mask() const throw() {
  return (_tab_ulong[retained_contact_host_attribute_mask]);
}

/**
 *  Get the retained contact service attribute mask.
 *  @return The retained contact service attribute mask.
 */
unsigned long state::get_retained_contact_service_attribute_mask() const throw() {
  return (_tab_ulong[retained_contact_service_attribute_mask]);
}

/**
 *  Get the cached host check horizon.
 *  @return The cached host check horizon.
 */
unsigned long state::get_cached_host_check_horizon() const throw() {
  return (_tab_ulong[cached_host_check_horizon]);
}

/**
 *  Get the cached service check horizon.
 *  @return The cached service check horizon.
 */
unsigned long state::get_cached_service_check_horizon() const throw() {
  return (_tab_ulong[cached_service_check_horizon]);
}

/**
 *  Get the event broker options.
 *  @return The event broker options.
 */
unsigned long state::get_event_broker_options() const throw() {
  return (_tab_ulong[event_broker_options]);
}

/**
 *  Get the use syslog.
 *  @return The use syslog.
 */
bool state::get_use_syslog() const throw() {
  return (_tab_bool[use_syslog]);
}

/**
 *  Get the logging notifications.
 *  @return Th logging notifications.
 */
bool state::get_log_notifications() const throw() {
  return (_tab_bool[log_notifications]);
}

/**
 *  Get the logging service retries.
 *  @return The logging service retries.
 */
bool state::get_log_service_retries() const throw() {
  return (_tab_bool[log_service_retries]);
}

/**
 *  Get the logging host retries.
 *  @return The logging host retries.
 */
bool state::get_log_host_retries() const throw() {
  return (_tab_bool[log_host_retries]);
}

/**
 *  Get the logging event handlers.
 *  @return T
 */
bool state::get_log_event_handlers() const throw() {
  return (_tab_bool[log_event_handlers]);
}

/**
 *  Get the logging event handlers.
 *  @return The logging event handlers.
 */
bool state::get_log_external_commands() const throw() {
  return (_tab_bool[log_external_commands]);
}

/**
 *  Get the logging passive checks.
 *  @return The logging passive checks.
 */
bool state::get_log_passive_checks() const throw() {
  return (_tab_bool[log_passive_checks]);
}

/**
 *  Get the logging initial state.
 *  @return The logging initial state.
 */
bool state::get_log_initial_state() const throw() {
  return (_tab_bool[log_initial_state]);
}

/**
 *  Get the retain state information.
 *  @return The retain state information.
 */
bool state::get_retain_state_information() const throw() {
  return (_tab_bool[retain_state_information]);
}

/**
 *  Get the use retained program state.
 *  @return The use retained program state.
 */
bool state::get_use_retained_program_state() const throw() {
  return (_tab_bool[use_retained_program_state]);
}

/**
 *  Get the use retained schedyling info.
 *  @return The use retained schedyling info.
 */
bool state::get_use_retained_scheduling_info() const throw() {
  return (_tab_bool[use_retained_scheduling_info]);
}

/**
 *  Get the obsess over services.
 *  @return The obsess over services.
 */
bool state::get_obsess_over_services() const throw() {
  return (_tab_bool[obsess_over_services]);
}

/**
 *  Get the obsess over hosts.
 *  @return The obsess over hosts.
 */
bool state::get_obsess_over_hosts() const throw() {
  return (_tab_bool[obsess_over_hosts]);
}

/**
 *  Get the translate passive host checks.
 *  @return The translate passive host checks.
 */
bool state::get_translate_passive_host_checks() const throw() {
  return (_tab_bool[translate_passive_host_checks]);
}

/**
 *  Get the passive host checks are soft
 *  @return The passive host checks are soft
 */
bool state::get_passive_host_checks_are_soft() const throw() {
  return (_tab_bool[passive_host_checks_are_soft]);
}

/**
 *  Get the use aggressive host checking.
 *  @return The use aggressive host checking.
 */
bool state::get_use_aggressive_host_checking() const throw() {
  return (_tab_bool[use_aggressive_host_checking]);
}

/**
 *  Get the enable predictive host dependency checks.
 *  @return The enable predictive host dependency checks.
 */
bool state::get_enable_predictive_host_dependency_checks() const throw() {
  return (_tab_bool[enable_predictive_host_dependency_checks]);
}

/**
 *  Get the enable predictive service dependency checks.
 *  @return The enable predictive service dependency checks.
 */
bool state::get_enable_predictive_service_dependency_checks() const throw() {
  return (_tab_bool[enable_predictive_service_dependency_checks]);
}

/**
 *  Get the soft state dependencies.
 *  @return The soft state dependencies.
 */
bool state::get_soft_state_dependencies() const throw() {
  return (_tab_bool[soft_state_dependencies]);
}

/**
 *  Get the enable event handlers.
 *  @return The enable event handlers.
 */
bool state::get_enable_event_handlers() const throw() {
  return (_tab_bool[enable_event_handlers]);
}

/**
 *  Get the enable notifications.
 *  @return The enable notifications.
 */
bool state::get_enable_notifications() const throw() {
  return (_tab_bool[enable_notifications]);
}

/**
 *  Get the execute service checks.
 *  @return The execute service checks.
 */
bool state::get_execute_service_checks() const throw() {
  return (_tab_bool[execute_service_checks]);
}

/**
 *  Get the accept passive service checks.
 *  @return The accept passive service checks.
 */
bool state::get_accept_passive_service_checks() const throw() {
  return (_tab_bool[accept_passive_service_checks]);
}

/**
 *  Get the execute host checks.
 *  @return The execute host checks.
 */
bool state::get_execute_host_checks() const throw() {
  return (_tab_bool[execute_host_checks]);
}

/**
 *  Get the accept passive host checks.
 *  @return The accept passive host checks.
 */
bool state::get_accept_passive_host_checks() const throw() {
  return (_tab_bool[accept_passive_host_checks]);
}

/**
 *  Get the check external commands.
 *  @return The check external commands.
 */
bool state::get_check_external_commands() const throw() {
  return (_tab_bool[check_external_commands]);
}

/**
 *  Get the check orphaned services.
 *  @return The check orphaned services.
 */
bool state::get_check_orphaned_services() const throw() {
  return (_tab_bool[check_orphaned_services]);
}

/**
 *  Get the check orphaned hosts.
 *  @return The check orphaned hosts.
 */
bool state::get_check_orphaned_hosts() const throw() {
  return (_tab_bool[check_orphaned_hosts]);
}

/**
 *  Get the check service freshness.
 *  @return The check service freshness.
 */
bool state::get_check_service_freshness() const throw() {
  return (_tab_bool[check_service_freshness]);
}

/**
 *  Get the check host freshness.
 *  @return The check host freshness.
 */
bool state::get_check_host_freshness() const throw() {
  return (_tab_bool[check_host_freshness]);
}

/**
 *  Get the auto reschedule checks.
 *  @return The auto reschedule checks.
 */
bool state::get_auto_reschedule_checks() const throw() {
  return (_tab_bool[auto_reschedule_checks]);
}

/**
 *  Get the process performance data.
 *  @return The process performance data.
 */
bool state::get_process_performance_data() const throw() {
  return (_tab_bool[process_performance_data]);
}

/**
 *  Get the enable flap detection.
 *  @return The enable flap detection.
 */
bool state::get_enable_flap_detection() const throw() {
  return (_tab_bool[enable_flap_detection]);
}

/**
 *  Get the enable failure prediction.
 *  @return The enable failure prediction.
 */
bool state::get_enable_failure_prediction() const throw() {
  return (_tab_bool[enable_failure_prediction]);
}

/**
 *  Get the use regexp matching.
 *  @return The use regexp matching.
 */
bool state::get_use_regexp_matches() const throw() {
  return (_tab_bool[use_regexp_matches]);
}

/**
 *  Get the use true regexp matching.
 *  @return The use true regexp matching.
 */
bool state::get_use_true_regexp_matching() const throw() {
  return (_tab_bool[use_true_regexp_matching]);
}

/**
 *  Get the use large installation tweaks.
 *  @return The use large installation tweaks.
 */
bool state::get_use_large_installation_tweaks() const throw() {
  return (_tab_bool[use_large_installation_tweaks]);
}

/**
 *  Get the enable environnement macros.
 *  @return The enable environnement macros.
 */
bool state::get_enable_environment_macros() const throw() {
  return (_tab_bool[enable_environment_macros]);
}

/**
 *  Get the free child process memory.
 *  @return The free child process memory.
 */
bool state::get_free_child_process_memory() const throw() {
  return (_tab_int[free_child_process_memory]);
}

/**
 *  Get the allow empty hostgroup assignment.
 *  @return The allow empty hostgroup assignment.
 */
bool state::get_allow_empty_hostgroup_assignment() const throw() {
  return (_tab_bool[allow_empty_hostgroup_assignment]);
}

/**
 *  Get the sleep time.
 *  @return The sleep time.
 */
float state::get_sleep_time() const throw() {
  return (_tab_float[sleep_time]);
}

/**
 *  Get the low service flap threshold.
 *  @return The low service flap threshold.
 */
float state::get_low_service_flap_threshold() const throw() {
  return (_tab_float[low_service_flap_threshold]);
}

/**
 *  Get the hight service flap threshold.
 *  @return The hight service flap threshold.
 */
float state::get_high_service_flap_threshold() const throw() {
  return (_tab_float[high_service_flap_threshold]);
}

/**
 *  Get the low host flap threshold.
 *  @return The low host flap threshold.
 */
float state::get_low_host_flap_threshold() const throw() {
  return (_tab_float[low_host_flap_threshold]);
}

/**
 *  Get the high host flap threshold.
 *  @return The high host flap threshold.
 */
float state::get_high_host_flap_threshold() const throw() {
  return (_tab_float[high_host_flap_threshold]);
}

/**
 *  Get the date format.
 *  @return The date format.
 */
state::e_date_format state::get_date_format() const throw() {
  return (static_cast<e_date_format>(_tab_uint[date_format]));
}

/**
 *  Get the logging rotation method.
 *  @return The logging rotation method.
 */
state::e_log_rotation state::get_log_rotation_method() const throw() {
  return (static_cast<e_log_rotation>(_tab_uint[log_rotation_method]));
}

/**
 *  Get the service inter check delay method.
 *  @return The service inter check delay method.
 */
state::e_inter_check_delay state::get_service_inter_check_delay_method() const throw() {
  return (static_cast<e_inter_check_delay>(_tab_uint[service_inter_check_delay_method]));
}

/**
 *  Get the host inter check delay method.
 *  @return The host inter check delay method.
 */
state::e_inter_check_delay state::get_host_inter_check_delay_method() const throw() {
  return (static_cast<e_inter_check_delay>(_tab_uint[host_inter_check_delay_method]));
}

/**
 *  Get the service interleave factor method.
 *  @return The service interleave factor method.
 */
state::e_interleave_factor state::get_service_interleave_factor_method() const throw() {
  return (static_cast<e_interleave_factor>(_tab_uint[service_interleave_factor_method]));
}

/**
 *  Set the logging filename.
 *  @param[in] value The filename.
 */
void state::set_log_file(QString const& value) {
  _tab_string[log_file] = value;

  delete[] _mac->x[MACRO_LOGFILE];
  _mac->x[MACRO_LOGFILE] = my_strdup(qPrintable(value));

  delete[] ::log_file;
  ::log_file = my_strdup(_mac->x[MACRO_LOGFILE]);
}

/**
 *  Set the broker module directory.
 *  @param[in] value The broker module directory.
 */
void state::set_broker_module_directory(QString const& value) {
  _tab_string[broker_module_directory] = value;
}


/**
 *  Set the debug filename.
 *  @param[in] value The filename
 */
void state::set_debug_file(QString const& value) {
  _tab_string[debug_file] = value;

  delete[] ::debug_file;
  ::debug_file = my_strdup(qPrintable(value));
}

/**
 *  Set the command filename.
 *  @param[in] value The filename.
 */
void state::set_command_file(QString const& value) {
  _tab_string[command_file] = value;

  delete[] _mac->x[MACRO_COMMANDFILE];
  _mac->x[MACRO_COMMANDFILE] = my_strdup(qPrintable(value));

  delete[] ::command_file;
  ::command_file = my_strdup(_mac->x[MACRO_COMMANDFILE]);
}

/**
 *  Set the temporary filename.
 *  @param[in] value The filename.
 */
void state::set_temp_file(QString const& value) {
  _tab_string[temp_file] = value;

  delete[] _mac->x[MACRO_TEMPFILE];
  _mac->x[MACRO_TEMPFILE] = my_strdup(qPrintable(value));
}

/**
 *  Set the temporary path.
 *  @param[in] value Unused.
 */
void state::set_temp_path(QString const& value) {
  (void)value;
  logger(log_config_warning, basic) << "warning: temp_path variable ignored";
}

/**
 *  Set the check result path.
 *  @param[in] value Unused.
 */
void state::set_check_result_path(QString const& value) {
  (void)value;
  logger(log_config_warning, basic) << "warning: check_result_path variable ignored";
}

/**
 *  Set the global host event handler.
 *  @param[in] value The event handler.
 */
void state::set_global_host_event_handler(QString const& value) {
  _tab_string[global_host_event_handler] = value;

  delete[] ::global_host_event_handler;
  ::global_host_event_handler = my_strdup(qPrintable(value));
}

/**
 *  Set the service event handler.
 *  @param[in] value The event handler.
 */
void state::set_global_service_event_handler(QString const& value) {
  _tab_string[global_service_event_handler] = value;

  delete[] ::global_service_event_handler;
  ::global_service_event_handler = my_strdup(qPrintable(value));
}

/**
 *  Set the ocsp command.
 *  @param[in] value The command.
 */
void state::set_ocsp_command(QString const& value) {
  _tab_string[ocsp_command] = value;

  delete[] ::ocsp_command;
  ::ocsp_command = my_strdup(qPrintable(value));
}

/**
 *  Set the ochp command.
 *  @param[in] value The command.
 */
void state::set_ochp_command(QString const& value) {
  _tab_string[ochp_command] = value;

  delete[] ::ochp_command;
  ::ochp_command = my_strdup(qPrintable(value));
}

/**
 *  Set the logging archive path.
 *  @param[in] value The path.
 */
void state::set_log_archive_path(QString const& value) {
  // Check that log_archive_path exists and is a directory.
  QFileInfo qinfo(value);
  if (!qinfo.exists())
    throw (engine_error() << "log_archive_path '" << value
                          << "' does not exist");
  if (!qinfo.isDir())
    throw (engine_error() << "log_archive_path '" << value
                          << "' is not a directory");

  // Set configuration variable.
  _tab_string[log_archive_path] = value;

  // Set compatibility variable.
  delete[] ::log_archive_path;
  ::log_archive_path = my_strdup(qPrintable(value));
}

/**
 *  p1 filename ignore.
 *  @param[in] value Unused.
 */
void state::set_p1_file(QString const& value) {
  (void)value;
  logger(log_config_warning, basic)
    << "warning: p1_file variable ignored";
}

/**
 *  Set the illegal object characters.
 *  @param[in] value The illegal object characters.
 */
void state::set_illegal_object_chars(QString const& value) {
  _tab_string[illegal_object_chars] = value;

  delete[] ::illegal_object_chars;
  ::illegal_object_chars = my_strdup(qPrintable(value));
}

/**
 *  Set the illegal output characters.
 *  @param[in] value The illegal output characters.
 */
void state::set_illegal_output_chars(QString const& value) {
  _tab_string[illegal_output_chars] = value;

  delete[] ::illegal_output_chars;
  ::illegal_output_chars = my_strdup(qPrintable(value));
}

/**
 *  Set the use timezone.
 *  @param[in] value The timezone.
 */
void state::set_use_timezone(QString const& value) {
  _tab_string[use_timezone] = value;

  delete[] ::use_timezone;
  ::use_timezone = my_strdup(qPrintable(value));
}

/**
 *  Set the additional freshness latency.
 *  @param[in] value The additional freshness latency.
 */
void state::set_additional_freshness_latency(int value) {
  _tab_int[additional_freshness_latency] = value;
  ::additional_freshness_latency = value;
}

/**
 *  Set the debug level.
 *  @param[in] value The level.
 */
void state::set_debug_level(unsigned long value) {
  if (value == UINT_MAX) {
    _tab_ulong[debug_level] = static_cast<unsigned long>(all);
  }
  else {
    _tab_ulong[debug_level] = value;
  }
  ::debug_level = _tab_ulong[debug_level];
}

/**
 *  Set the debug verbosity.
 *  @param[in] value The verbosity.
 */
void state::set_debug_verbosity(unsigned int value) {
  if (value > most) {
    _tab_uint[debug_verbosity] = static_cast<unsigned int>(most);
  }
  else {
    _tab_uint[debug_verbosity] = value;
  }
  ::debug_verbosity = _tab_uint[debug_verbosity];
}

/**
 *  Set the command check interval.
 *  @param[in] value The check interval.
 */
void state::set_command_check_interval(int value) {
  _tab_int[command_check_interval] = value;
  ::command_check_interval = value;

  if (_tab_int[command_check_interval] < -1
      || _tab_int[command_check_interval] == 0) {
    throw (engine_error() << "command_check_interval: invalid value");
  }

  // adjust command check interval
  if (_command_check_interval_is_seconds == false &&
      _tab_int[command_check_interval] != -1) {
    _tab_int[command_check_interval] *= _tab_uint[interval_length];
  }
}

/**
 *  Set the command check interval.
 *  @param[in] value The check interval.
 */
void state::set_command_check_interval(QString const& value) {
  std::string val = value.toStdString();
  size_t pos = val.find('s');

  if (pos == std::string::npos) {
    _command_check_interval_is_seconds = false;
  }
  else if (pos == val.size() - 1) {
    _command_check_interval_is_seconds = true;
    val.erase(val.begin() + pos);
  }

  cpp_suck<int, &state::set_command_check_interval>::set_generic(val.c_str(), *this);
}

/**
 *  Set the external command buffer slots.
 *  @param[in] value The external command buffer slots.
 */
void state::set_external_command_buffer_slots(int value) {
  _tab_int[external_command_buffer_slots] = value;
  ::external_command_buffer_slots = value;
}

/**
 *  Set the max service check spread.
 *  @param[in] value The max service check spread.
 */
void state::set_max_service_check_spread(unsigned int value) {
  if (value == 0) {
    throw (engine_error() << "max_service_check_spread: invalid value");
  }
  _tab_uint[max_service_check_spread] = value;
  ::max_service_check_spread = value;
}

/**
 *  Set the max host check spread.
 *  @param[in] value The max host check spread.
 */
void state::set_max_host_check_spread(unsigned int value) {
  if (value == 0) {
    throw (engine_error() << "max_host_check_spread: invalid value");
  }
  _tab_uint[max_host_check_spread] = value;
  ::max_host_check_spread = value;
}

/**
 *  Set the max parallel service checks.
 *  @param[in] value The max parallel service checks.
 */
void state::set_max_parallel_service_checks(unsigned int value) {
  _tab_uint[max_parallel_service_checks] = value;
  ::max_parallel_service_checks = value;
}

/**
 *  Set the check reaper interval.
 *  @param[in] value The reaper interval.
 */
void state::set_check_reaper_interval(unsigned int value) {
  if (value == 0) {
    throw (engine_error() << "check_reaper_interval: invalid value");
  }
  _tab_uint[check_reaper_interval] = value;
  ::check_reaper_interval = value;
}

/**
 *  Set the max check reaper time.
 *  @param[in] value The reaper time.
 */
void state::set_max_check_reaper_time(unsigned int value) {
  if (value == 0) {
    throw (engine_error() << "max_check_reaper_time: invalid value");
  }
  _tab_uint[max_check_reaper_time] = value;
  ::max_check_reaper_time = value;
}

/**
 *  Set the interval length.
 *  @param[in] value The interval length.
 */
void state::set_interval_length(unsigned int value) {
  if (value == 0) {
    throw (engine_error() << "interval_length: invalid value");
  }

  if (_command_check_interval_is_seconds == false &&
      _tab_int[command_check_interval] != -1) {
    _tab_int[command_check_interval] /= _tab_uint[interval_length];
    _tab_uint[interval_length] = value;
    _tab_int[command_check_interval] *= _tab_uint[interval_length];
  }
  else {
    _tab_uint[interval_length] = value;
  }
  ::interval_length = value;
}

/**
 *  Set the service freshness check interval.
 *  @param[in] value The check interval.
 */
void state::set_service_freshness_check_interval(unsigned int value) {
  if (value == 0) {
    throw (engine_error() << "service_freshness_check_interval: invalid value");
  }
  _tab_uint[service_freshness_check_interval] = value;
  ::service_freshness_check_interval = value;
}

/**
 *  Set the host freshness check interval.
 *  @param[in] value The check interval.
 */
void state::set_host_freshness_check_interval(unsigned int value) {
  if (value == 0) {
    throw (engine_error() << "host_freshness_check_interval: invalid value");
  }
  _tab_uint[host_freshness_check_interval] = value;
  ::host_freshness_check_interval = value;
}

/**
 *  Set the auto rescheduling interval.
 *  @param[in] value The rescheduling interval.
 */
void state::set_auto_rescheduling_interval(unsigned int value) {
  if (value == 0) {
    throw (engine_error() << "auto_rescheduling_interval: invalid value");
  }
  _tab_uint[auto_rescheduling_interval] = value;
  ::auto_rescheduling_interval = value;
}

/**
 *  Set the auto rescheduling window.
 *  @param[in] value The rescheduling window.
 */
void state::set_auto_rescheduling_window(unsigned int value) {
  if (value == 0) {
    throw (engine_error() << "auto_rescheduling_window: invalid value");
  }
  _tab_uint[auto_rescheduling_window] = value;
  ::auto_rescheduling_window = value;
}

/**
 *  Set the status update interval.
 *  @param[in] value The status update interval.
 */
void state::set_status_update_interval(unsigned int value) {
  if (value < 2) {
    throw (engine_error() << "status_update_interval: invalid value");
  }
  _tab_uint[status_update_interval] = value;
  ::status_update_interval = value;
}

/**
 *  Set the time change threshold.
 *  @param[in] value The time change threshold.
 */
void state::set_time_change_threshold(unsigned int value) {
  if (value < 6) {
    throw (engine_error() << "time_change_threshold: invalid value");
  }
  _tab_uint[time_change_threshold] = value;
  ::time_change_threshold = value;
}

/**
 *  Set the retention update interval.
 *  @param[in] value The update interval.
 */
void state::set_retention_update_interval(unsigned int value) {
  if (value == 0) {
    throw (engine_error() << "retention_update_interval: invalid value");
  }
  _tab_uint[retention_update_interval] = value;
  ::retention_update_interval = value;
}

/**
 *  Set the retention scheduling horizon.
 *  @param[in] value The retention scheduling horizon.
 */
void state::set_retention_scheduling_horizon(unsigned int value) {
  if (value == 0) {
    throw (engine_error() << "retention_scheduling_horizon: invalid value");
  }
  _tab_uint[retention_scheduling_horizon] = value;
  ::retention_scheduling_horizon = value;
}

/**
 *  Set the service check timeout.
 *  @param[in] value The timeout.
 */
void state::set_service_check_timeout(unsigned int value) {
  if (value == 0) {
    throw (engine_error() << "service_check_timeout: invalid value");
  }
  _tab_uint[service_check_timeout] = value;
  ::service_check_timeout = value;
}

/**
 *  Set the host check timeout.
 *  @param[in] value The timeout.
 */
void state::set_host_check_timeout(unsigned int value) {
  if (value == 0) {
    throw (engine_error() << "host_check_timeout: invalid value");
  }
  _tab_uint[host_check_timeout] = value;
  ::host_check_timeout = value;
}

/**
 *  Set the event handler timeout.
 *  @param[in] value The timeout.
 */
void state::set_event_handler_timeout(unsigned int value) {
  if (value == 0) {
    throw (engine_error() << "event_handler_timeout: invalid value");
  }
  _tab_uint[event_handler_timeout] = value;
  ::event_handler_timeout = value;
}

/**
 *  Set the notification timeout.
 *  @param[in] value The timeout.
 */
void state::set_notification_timeout(unsigned int value) {
  if (value == 0) {
    throw (engine_error() << "notification_timeout: invalid value");
  }
  _tab_uint[notification_timeout] = value;
  ::notification_timeout = value;
}

/**
 *  Set the ocsp timeout.
 *  @param[in] value The timeout.
 */
void state::set_ocsp_timeout(unsigned int value) {
  if (value == 0) {
    throw (engine_error() << "ocsp_timeout: invalid value");
  }
  _tab_uint[ocsp_timeout] = value;
  ::ocsp_timeout = value;
}

/**
 *  Set the ochp timeout.
 *  @param[in] value The timeout.
 */
void state::set_ochp_timeout(unsigned int value) {
  if (value == 0) {
    throw (engine_error() << "ochp_timeout: invalid value");
  }
  _tab_uint[ochp_timeout] = value;
  ::ochp_timeout = value;
}

/**
 *  Set the max debug file size.
 *  @param[in] value The size.
 */
void state::set_max_debug_file_size(unsigned long value) {
  _tab_ulong[max_debug_file_size] = value;
  ::max_debug_file_size = value;
}

/**
 *  Set the max check result file age.
 *  @param[in] value Unused.
 */
void state::set_max_check_result_file_age(unsigned long value) {
  (void)value;
  logger(log_config_warning, basic)
    << "warning: max_check_result_file_age variable ignored";
}

/**
 *  Set the retained host attribute mask.
 *  @param[in] value The attribute mask.
 */
void state::set_retained_host_attribute_mask(unsigned long value) {
  _tab_ulong[retained_host_attribute_mask] = value;
  ::retained_host_attribute_mask = value;
}

/**
 *  Set the retained process host attribute mask.
 *  @param[in] value The attribute mask.
 */
void state::set_retained_process_host_attribute_mask(unsigned long value) {
  _tab_ulong[retained_process_host_attribute_mask] = value;

  ::retained_process_host_attribute_mask = value;
}

/**
 *  Set the retained contact host attribute mask.
 *  @param[in] value The attribute mask.
 */
void state::set_retained_contact_host_attribute_mask(unsigned long value) {
  _tab_ulong[retained_contact_host_attribute_mask] = value;
  ::retained_contact_host_attribute_mask = value;
}

/**
 *  Set the retained contact service attribute mask.
 *  @param[in] value The attribute mask.
 */
void state::set_retained_contact_service_attribute_mask(unsigned long value) {
  _tab_ulong[retained_contact_service_attribute_mask] = value;
  ::retained_contact_service_attribute_mask = value;
}

/**
 *  Set the cached host check horizon.
 *  @param[in] value The cached host check horizon.
 */
void state::set_cached_host_check_horizon(unsigned long value) {
  _tab_ulong[cached_host_check_horizon] = value;
  ::cached_host_check_horizon = value;
}

/**
 *  Set the cached service check horizon.
 *  @param[in] value The cached service check horizon.
 */
void state::set_cached_service_check_horizon(unsigned long value) {
  _tab_ulong[cached_service_check_horizon] = value;
  ::cached_service_check_horizon = value;
}

/**
 *  Set the event broker options.
 *  @param[in] value The options.
 */
void state::set_event_broker_options(unsigned long value) {
  _tab_ulong[event_broker_options] = value;
  ::event_broker_options = value;
}

/**
 *  Set the event broker options.
 *  @param[in] value The options.
 */
void state::set_event_broker_options(QString const& value) {
  if (value == "-1") {
    _tab_ulong[event_broker_options] = BROKER_EVERYTHING;
    ::event_broker_options = BROKER_EVERYTHING;
  }
  else
    cpp_suck<unsigned long, &state::set_event_broker_options>::set_generic(value, *this);
}

/**
 *  Set the use syslog.
 *  @param[in] value The use syslog.
 */
void state::set_use_syslog(bool value) {
  _tab_bool[use_syslog] = value;
  ::use_syslog = value;
}

/**
 *  Set the logging notifications.
 *  @param[in] value The logging notifications.
 */
void state::set_log_notifications(bool value) {
  _tab_bool[log_notifications] = value;
  ::log_notifications = value;
}

/**
 *  Set the logging service retries.
 *  @param[in] value The logging service retries.
 */
void state::set_log_service_retries(bool value) {
  _tab_bool[log_service_retries] = value;
  ::log_service_retries = value;
}

/**
 *  Set the logging host retries.
 *  @param[in] value The logging host retries.
 */
void state::set_log_host_retries(bool value) {
  _tab_bool[log_host_retries] = value;
  ::log_host_retries = value;
}

/**
 *  Set the logging event handlers.
 *  @param[in] value The logging event handlers.
 */
void state::set_log_event_handlers(bool value) {
  _tab_bool[log_event_handlers] = value;
  ::log_event_handlers = value;
}

/**
 *  Set the logging external commands.
 *  @param[in] value The logging external commands.
 */
void state::set_log_external_commands(bool value) {
  _tab_bool[log_external_commands] = value;
  ::log_external_commands = value;
}

/**
 *  Set the logging passive checks.
 *  @param[in] value The logging passive checks.
 */
void state::set_log_passive_checks(bool value) {
  _tab_bool[log_passive_checks] = value;
  ::log_passive_checks = value;
}

/**
 *  Set the logging initial state.
 *  @param[in] value The logging initial state.
 */
void state::set_log_initial_state(bool value) {
  _tab_bool[log_initial_state] = value;
  ::log_initial_states = value;
}

/**
 *  Set the retain state information.
 *  @param[in] value The retain state information.
 */
void state::set_retain_state_information(bool value) {
  _tab_bool[retain_state_information] = value;
  ::retain_state_information = value;
}

/**
 *  Set the use retained program state.
 *  @param[in] value The retained program state.
 */
void state::set_use_retained_program_state(bool value) {
  _tab_bool[use_retained_program_state] = value;
  ::use_retained_program_state = value;
}

/**
 *  Set the use retained scheduling info.
 *  @param[in] value The use retained scheduling info.
 */
void state::set_use_retained_scheduling_info(bool value) {
  _tab_bool[use_retained_scheduling_info] = value;
  ::use_retained_scheduling_info = value;
}

/**
 *  Set the obsess over services.
 *  @param[in] value The obsess over services.
 */
void state::set_obsess_over_services(bool value) {
  _tab_bool[obsess_over_services] = value;
  ::obsess_over_services = value;
}

/**
 *  Set the obsess over hosts.
 *  @param[in] value The obsess over hosts.
 */
void state::set_obsess_over_hosts(bool value) {
  _tab_bool[obsess_over_hosts] = value;
  ::obsess_over_hosts = value;
}

/**
 *  Set the translate passive host checks.
 *  @param[in] value The translate passive host checks.
 */
void state::set_translate_passive_host_checks(bool value) {
  _tab_bool[translate_passive_host_checks] = value;
  ::translate_passive_host_checks = value;
}

/**
 *  Set the passive host checks are soft.
 *  @param[in] value The passive host checks are soft.
 */
void state::set_passive_host_checks_are_soft(bool value) {
  _tab_bool[passive_host_checks_are_soft] = value;
  ::passive_host_checks_are_soft = value;
}

/**
 *  Set the use aggressive host checking.
 *  @param[in] value The use aggressive host checking.
 */
void state::set_use_aggressive_host_checking(bool value) {
  _tab_bool[use_aggressive_host_checking] = value;
  ::use_aggressive_host_checking = value;
}

/**
 *  Set the enable predictive host dependency checks.
 *  @param[in] value The enable predictive host dependency chehcks.
 */
void state::set_enable_predictive_host_dependency_checks(bool value) {
  _tab_bool[enable_predictive_host_dependency_checks] = value;
  ::enable_predictive_host_dependency_checks = value;
}

/**
 *  Set the enable predictive service dependency checks.
 *  @param[in] value The enable predictive service dependency checks.
 */
void state::set_enable_predictive_service_dependency_checks(bool value) {
  _tab_bool[enable_predictive_service_dependency_checks] = value;
  ::enable_predictive_service_dependency_checks = value;
}

/**
 *  Set the soft state dependencies.
 *  @param[in] value The soft state dependencies.
 */
void state::set_soft_state_dependencies(bool value) {
  _tab_bool[soft_state_dependencies] = value;
  ::soft_state_dependencies = value;
}

/**
 *  Set the enable event handlers.
 *  @param[in] value The enable event handlers.
 */
void state::set_enable_event_handlers(bool value) {
  _tab_bool[enable_event_handlers] = value;
  ::enable_event_handlers = value;
}

/**
 *  Set the enable notifications.
 *  @param[in] value The enable notifications.
 */
void state::set_enable_notifications(bool value) {
  _tab_bool[enable_notifications] = value;
  ::enable_notifications = value;
}

/**
 *  Set the execute service checks.
 *  @param[in] value The execute service checks.
 */
void state::set_execute_service_checks(bool value) {
  _tab_bool[execute_service_checks] = value;
  ::execute_service_checks = value;
}

/**
 *  Set the accept passive service checks.
 *  @param[in] value The accept passive service checks.
 */
void state::set_accept_passive_service_checks(bool value) {
  _tab_bool[accept_passive_service_checks] = value;
  ::accept_passive_service_checks = value;
}

/**
 *  Set the execute host checks.
 *  @param[in] value The execute host checks.
 */
void state::set_execute_host_checks(bool value) {
  _tab_bool[execute_host_checks] = value;
  ::execute_host_checks = value;
}

/**
 *  Set the accept passive host checks.
 *  @param[in] value The accept passive host checks.
 */
void state::set_accept_passive_host_checks(bool value) {
  _tab_bool[accept_passive_host_checks] = value;
  ::accept_passive_host_checks = value;
}

/**
 *  Set the check external commands.
 *  @param[in] value The check external commands.
 */
void state::set_check_external_commands(bool value) {
  _tab_bool[check_external_commands] = value;
  ::check_external_commands = value;
}

/**
 *  Set the check orphaned services.
 *  @param[in] value The check orphaned services.
 */
void state::set_check_orphaned_services(bool value) {
  _tab_bool[check_orphaned_services] = value;
  ::check_orphaned_services = value;
}

/**
 *  Set the check orphaned hosts.
 *  @param[in] value The check orphaned hosts.
 */
void state::set_check_orphaned_hosts(bool value) {
  _tab_bool[check_orphaned_hosts] = value;
  ::check_orphaned_hosts = value;
}

/**
 *  Set the check service freshness.
 *  @param[in] value The check service freshness.
 */
void state::set_check_service_freshness(bool value) {
  _tab_bool[check_service_freshness] = value;
  ::check_service_freshness = value;
}

/**
 *  Set the check host freshness.
 *  @param[in] value The check host freshness.
 */
void state::set_check_host_freshness(bool value) {
  _tab_bool[check_host_freshness] = value;
  ::check_host_freshness = value;
}

/**
 *  Set the auto reschedule checks.
 *  @param[in] value The auto reschedule checks.
 */
void state::set_auto_reschedule_checks(bool value) {
  _tab_bool[auto_reschedule_checks] = value;
  ::auto_reschedule_checks = value;
}

/**
 *  Set the process performance data.
 *  @param[in] value The process performance data.
 */
void state::set_process_performance_data(bool value) {
  _tab_bool[process_performance_data] = value;
  ::process_performance_data = value;
}

/**
 *  Set the enable flap detection.
 *  @param[in] value The enable flap detection.
 */
void state::set_enable_flap_detection(bool value) {
  _tab_bool[enable_flap_detection] = value;
  ::enable_flap_detection = value;
}

/**
 *  Set the enable failure prediction.
 *  @param[in] value The enable failure prediction.
 */
void state::set_enable_failure_prediction(bool value) {
  _tab_bool[enable_failure_prediction] = value;
  ::enable_failure_prediction = value;
}

/**
 *  Set the use regexp matches.
 *  @param[in] value The use regexp matches.
 */
void state::set_use_regexp_matches(bool value) {
  _tab_bool[use_regexp_matches] = value;
  ::use_regexp_matches = value;
}

/**
 *  Set the use true regexp matching.
 *  @param[in] value The use true regexp matching.
 */
void state::set_use_true_regexp_matching(bool value) {
  _tab_bool[use_true_regexp_matching] = value;
  ::use_true_regexp_matching = value;
}

/**
 *  Set the use large installation tweaks.
 *  @param[in] value The use large installation tweaks.
 */
void state::set_use_large_installation_tweaks(bool value) {
  _tab_bool[use_large_installation_tweaks] = value;
  ::use_large_installation_tweaks = value;
}

/**
 *  Set the enable environment macros.
 *  @param[in] value The enable environment macros.
 */
void state::set_enable_environment_macros(bool value) {
  _tab_bool[enable_environment_macros] = value;
  ::enable_environment_macros = value;
}

/**
 *  Set the free child process memory.
 *  @param[in] value The free child process memory.
 */
void state::set_free_child_process_memory(bool value) {
  _tab_int[free_child_process_memory] = value;
  ::free_child_process_memory = value;
}

/**
 *  Set the child processes fork twice.
 *  @param[in] value Unused.
 */
void state::set_child_processes_fork_twice(bool value) {
  (void)value;
  logger(log_config_warning, basic)
    << "warning: child_processes_fork_twice variable ignored";
}

/**
 *  Enable embedded perl ignore.
 *  @param[in] value Unused.
 */
void state::set_enable_embedded_perl(bool value) {
  (void)value;
  logger(log_config_warning, basic)
    << "warning: enable_embedded_perl variable ignored";
}

/**
 *  Use embedded perl implicitly ingore.
 *  @param[in] value Unused.
 */
void state::set_use_embedded_perl_implicitly(bool value) {
  (void)value;
  logger(log_config_warning, basic)
    << "warning: use_embedded_perl_implicitly variable ignored";
}

/**
 *  Set the allow empty hostgroup assignment.
 *  @param[in] value The allow empty hostgroup assignment.
 */
void state::set_allow_empty_hostgroup_assignment(bool value) {
  _tab_bool[allow_empty_hostgroup_assignment] = value;
  ::allow_empty_hostgroup_assignment = value;
}

/**
 *  Set the sleep time.
 *  @param[in] value The sleep time.
 */
void state::set_sleep_time(float value) {
  if (value <= 0.0) {
    throw (engine_error() << "sleep_time: invalid value.");
  }
  _tab_float[sleep_time] = value;
  ::sleep_time = value;
}

/**
 *  Set the low service flap threshold.
 *  @param[in] value The low service flap threshold.
 */
void state::set_low_service_flap_threshold(float value) {
  if (value <= 0.0 || value >= 100.0) {
    throw (engine_error() << "low_service_flap_threshold: invalid value.");
  }
  _tab_float[low_service_flap_threshold] = value;
  ::low_service_flap_threshold = value;
}

/**
 *  Set the high service flap threshold.
 *  @param[in] value The high service flap threshold.
 */
void state::set_high_service_flap_threshold(float value) {
  if (value <= 0.0 || value >= 100.0) {
    throw (engine_error() << "high_service_flap_threshold: invalid value.");
  }
  _tab_float[high_service_flap_threshold] = value;
  ::high_service_flap_threshold = value;
}

/**
 *  Set the low host flap threshold.
 *  @param[in] value The low host flap threshold.
 */
void state::set_low_host_flap_threshold(float value) {
  if (value <= 0.0 || value >= 100.0) {
    throw (engine_error() << "low_host_flap_threshold: invalid value.");
  }
  _tab_float[low_host_flap_threshold] = value;
  ::low_host_flap_threshold = value;
}

/**
 *  Set the high host flap threshold.
 *  @param[in] value The high host flap threshold.
 */
void state::set_high_host_flap_threshold(float value) {
  if (value <= 0.0 || value >= 100.0) {
    throw (engine_error() << "high_host_flap_threshold: invalid value.");
  }
  _tab_float[high_host_flap_threshold] = value;
  ::high_host_flap_threshold = value;
}

/**
 *  Set the date format.
 *  @param[in] value The date format.
 */
void state::set_date_format(e_date_format value) {
  _tab_uint[date_format] = value;
  ::date_format = value;
}

/**
 *  Set the data format.
 *  @param[in] value The date format.
 */
void state::set_date_format(QString const& value) {
  if (value == "euro") {
    _tab_uint[date_format] = euro;
  }
  else if (value == "iso8601") {
    _tab_uint[date_format] = iso8601;
  }
  else if (value == "strict-iso8601") {
    _tab_uint[date_format] = strict_iso8601;
  }
  else {
    _tab_uint[date_format] = us;
  }
  ::date_format = _tab_uint[date_format];
}

/**
 *  Set the logging rotation method.
 *  @param[in] value The logging rotation method.
 */
void state::set_log_rotation_method(e_log_rotation value) {
  _tab_uint[log_rotation_method] = value;
  ::log_rotation_method = value;
}

/**
 *  Set the logging rotation method.
 *  @param[in] value The logging rotation method.
 */
void state::set_log_rotation_method(QString const& value) {
  if (value == "n") {
    _tab_uint[log_rotation_method] = rot_none;
  }
  else if (value == "h") {
    _tab_uint[log_rotation_method] = rot_hourly;
  }
  else if (value == "d") {
    _tab_uint[log_rotation_method] = rot_daily;
  }
  else if (value == "w") {
    _tab_uint[log_rotation_method] = rot_weekly;
  }
  else if (value == "m") {
    _tab_uint[log_rotation_method] = rot_monthly;
  }
  else {
    throw (engine_error() << "log_rotation_method: invalid value.");
  }
  ::log_rotation_method = _tab_uint[log_rotation_method];
}

/**
 *  Set the service inter check delay method.
 *  @param[in] value The service inter check delay method.
 */
void state::set_service_inter_check_delay_method(e_inter_check_delay value) {
  _tab_uint[service_inter_check_delay_method] = value;
  ::service_inter_check_delay_method = value;
}

/**
 *  Set the service inter check delay method.
 *  @param[in] value The service inter check delay method.
 */
void state::set_service_inter_check_delay_method(QString const& value) {
  if (value == "n") {
    _tab_uint[service_inter_check_delay_method] = icd_none;
  }
  else if (value == "d") {
    _tab_uint[service_inter_check_delay_method] = icd_dumb;
  }
  else if (value == "s") {
    _tab_uint[service_inter_check_delay_method] = icd_smart;
  }
  else {
    _tab_uint[service_inter_check_delay_method] = icd_user;
    if (_str2obj<double>(value, &scheduling_info.service_inter_check_delay) == false
        || scheduling_info.service_inter_check_delay <= 0.0) {
      throw (engine_error() << "service_inter_check_delay_method: invalid value.");
    }
  }
  ::service_inter_check_delay_method = _tab_uint[service_inter_check_delay_method];
}

/**
 *  Set the host inter check delay method.
 *  @param[in] value The host inter check delay method.
 */
void state::set_host_inter_check_delay_method(e_inter_check_delay value) {
  _tab_uint[host_inter_check_delay_method] = value;
  ::host_inter_check_delay_method = value;
}

/**
 *  Set the host inter check delay method.
 *  @param[in] value The host inter check delay method.
 */
void state::set_host_inter_check_delay_method(QString const& value) {
  if (value == "n") {
    _tab_uint[host_inter_check_delay_method] = icd_none;
  }
  else if (value == "d") {
    _tab_uint[host_inter_check_delay_method] = icd_dumb;
  }
  else if (value == "s") {
    _tab_uint[host_inter_check_delay_method] = icd_smart;
  }
  else {
    _tab_uint[host_inter_check_delay_method] = icd_user;
    if (_str2obj<double>(value, &scheduling_info.host_inter_check_delay) == false
	|| scheduling_info.host_inter_check_delay <= 0.0) {
      throw (engine_error() << "host_inter_check_delay_method: invalid value.");
    }
  }
  ::host_inter_check_delay_method = _tab_uint[host_inter_check_delay_method];
}

/**
 *  Set the service interleave factor method.
 *  @param[in] value The service interleave factor method.
 */
void state::set_service_interleave_factor_method(e_interleave_factor value) {
  _tab_uint[service_interleave_factor_method] = value;
  ::service_interleave_factor_method = value;
}

/**
 *  Set the service interleave factor method.
 *  @param[in] value The service interleave factor method.
 */
void state::set_service_interleave_factor_method(QString const& value) {
  if (value == "s") {
    _tab_uint[service_interleave_factor_method] = ilf_smart;
  }
  else {
    _tab_uint[service_interleave_factor_method] = ilf_user;
    if (_str2obj<int>(value, &scheduling_info.service_interleave_factor) == false
	|| scheduling_info.service_interleave_factor < 1) {
      scheduling_info.service_interleave_factor = 1;
    }
  }

  ::service_interleave_factor_method = _tab_uint[service_interleave_factor_method];
}

/**************************************
 *                                     *
 *           Private Methods           *
 *                                     *
 **************************************/

/**
 *  Get the next entire line from a stream.
 *
 *  @param[in] ifs The file stream.
 *
 *  @return The line.
 */
std::string state::_getline(std::ifstream& ifs) throw() {
  std::string line;
  while (!ifs.eof()) {
    std::string buf;
    std::getline(ifs, buf);
    if (buf.empty()) {
      return ("");
    }
    if (buf.size() > 1 && buf[buf.size() - 2] != '\\' && buf[buf.size() - 1] == '\\') {
      line.append(buf.begin(), buf.end() - 2);
      continue;
    }
    else if (buf[buf.size() - 1] == '\\') {
      buf.erase(buf.size() - 1);
    }
    return (_trim(line).append(buf));
  }
  return ("");
}

/**
 *  Trim a string.
 *
 *  @param[in] str The string.
 *
 *  @return The trimming stream.
 */
std::string& state::_trim(std::string& str) throw() {
  const char* whitespaces = " \t\r\n";
  size_t pos = str.find_last_not_of(whitespaces);

  if (pos == std::string::npos)
    str.clear();
  else
    {
      str.erase(pos + 1);
      if ((pos = str.find_first_not_of(whitespaces)) != std::string::npos)
        str.erase(0, pos);
    }
  return (str);
}

/**
 *  Reset variable
 */
void state::_reset() {
  set_log_file(DEFAULT_LOG_FILE);
  set_temp_file(DEFAULT_TEMP_FILE);
  set_command_file(DEFAULT_COMMAND_FILE);
  set_debug_file(DEFAULT_DEBUG_FILE);


  set_use_regexp_matches(DEFAULT_USE_REGEXP_MATCHES);
  set_use_true_regexp_matching(DEFAULT_USE_TRUE_REGEXP_MATCHING);

  set_use_syslog(DEFAULT_USE_SYSLOG);
  set_log_service_retries(DEFAULT_LOG_SERVICE_RETRIES);
  set_log_host_retries(DEFAULT_LOG_HOST_RETRIES);
  set_log_initial_state(DEFAULT_LOG_INITIAL_STATE);

  set_log_notifications(DEFAULT_NOTIFICATION_LOGGING);
  set_log_event_handlers(DEFAULT_LOG_EVENT_HANDLERS);
  set_log_external_commands(DEFAULT_LOG_EXTERNAL_COMMANDS);
  set_log_passive_checks(DEFAULT_LOG_PASSIVE_CHECKS);

  set_service_check_timeout(DEFAULT_SERVICE_CHECK_TIMEOUT);
  set_host_check_timeout(DEFAULT_HOST_CHECK_TIMEOUT);
  set_event_handler_timeout(DEFAULT_EVENT_HANDLER_TIMEOUT);
  set_notification_timeout(DEFAULT_NOTIFICATION_TIMEOUT);
  set_ocsp_timeout(DEFAULT_OCSP_TIMEOUT);
  set_ochp_timeout(DEFAULT_OCHP_TIMEOUT);

  set_sleep_time(DEFAULT_SLEEP_TIME);
  _tab_uint[interval_length] = DEFAULT_INTERVAL_LENGTH;
  set_service_inter_check_delay_method(DEFAULT_SERVICE_INTER_CHECK_DELAY_METHOD);
  set_host_inter_check_delay_method(DEFAULT_HOST_INTER_CHECK_DELAY_METHOD);
  set_service_interleave_factor_method(DEFAULT_SERVICE_INTERLEAVE_FACTOR_METHOD);
  set_max_service_check_spread(DEFAULT_SERVICE_CHECK_SPREAD);
  set_max_host_check_spread(DEFAULT_HOST_CHECK_SPREAD);

  set_use_aggressive_host_checking(DEFAULT_AGGRESSIVE_HOST_CHECKING);
  set_cached_host_check_horizon(DEFAULT_CACHED_HOST_CHECK_HORIZON);
  set_cached_service_check_horizon(DEFAULT_CACHED_SERVICE_CHECK_HORIZON);
  set_enable_predictive_host_dependency_checks(DEFAULT_ENABLE_PREDICTIVE_HOST_DEPENDENCY_CHECKS);
  set_enable_predictive_service_dependency_checks(DEFAULT_ENABLE_PREDICTIVE_SERVICE_DEPENDENCY_CHECKS);

  set_command_check_interval(DEFAULT_COMMAND_CHECK_INTERVAL);
  set_check_reaper_interval(DEFAULT_CHECK_REAPER_INTERVAL);
  set_max_check_reaper_time(DEFAULT_MAX_REAPER_TIME);
  set_service_freshness_check_interval(DEFAULT_FRESHNESS_CHECK_INTERVAL);
  set_host_freshness_check_interval(DEFAULT_FRESHNESS_CHECK_INTERVAL);
  set_auto_rescheduling_interval(DEFAULT_AUTO_RESCHEDULING_INTERVAL);
  set_auto_rescheduling_window(DEFAULT_AUTO_RESCHEDULING_WINDOW);

  set_check_external_commands(DEFAULT_CHECK_EXTERNAL_COMMANDS);
  set_check_orphaned_services(DEFAULT_CHECK_ORPHANED_SERVICES);
  set_check_orphaned_hosts(DEFAULT_CHECK_ORPHANED_HOSTS);
  set_check_service_freshness(DEFAULT_CHECK_SERVICE_FRESHNESS);
  set_check_host_freshness(DEFAULT_CHECK_HOST_FRESHNESS);
  set_auto_reschedule_checks(DEFAULT_AUTO_RESCHEDULE_CHECKS);

  set_soft_state_dependencies(DEFAULT_SOFT_STATE_DEPENDENCIES);

  set_retain_state_information(DEFAULT_RETAIN_STATE_INFORMATION);
  set_retention_update_interval(DEFAULT_RETENTION_UPDATE_INTERVAL);
  set_use_retained_program_state(DEFAULT_USE_RETAINED_PROGRAM_STATE);
  set_use_retained_scheduling_info(DEFAULT_USE_RETAINED_SCHEDULING_INFO);
  set_retention_scheduling_horizon(DEFAULT_RETENTION_SCHEDULING_HORIZON);
  set_retained_host_attribute_mask(DEFAULT_RETAINED_HOST_ATTRIBUTE_MASK);
  set_retained_process_host_attribute_mask(DEFAULT_RETAINED_PROCESS_HOST_ATTRIBUTE_MASK);
  set_retained_contact_host_attribute_mask(DEFAULT_RETAINED_CONTACT_HOST_ATTRIBUTE_MASK);
  set_retained_contact_service_attribute_mask(DEFAULT_RETAINED_CONTACT_SERVICE_ATTRIBUTE_MASK);

  set_log_rotation_method(DEFAULT_LOG_ROTATION);

  set_max_parallel_service_checks(DEFAULT_MAX_PARALLEL_SERVICE_CHECKS);

  set_enable_notifications(DEFAULT_ENABLE_NOTIFICATIONS);
  set_execute_service_checks(DEFAULT_EXECUTE_SERVICE_CHECKS);
  set_accept_passive_service_checks(DEFAULT_ACCEPT_PASSIVE_SERVICE_CHECKS);
  set_execute_host_checks(DEFAULT_EXECUTE_HOST_CHECKS);
  set_accept_passive_service_checks(DEFAULT_ACCEPT_PASSIVE_SERVICE_CHECKS);
  set_enable_event_handlers(DEFAULT_ENABLE_EVENT_HANDLERS);
  set_obsess_over_services(DEFAULT_OBSESS_OVER_SERVICES);
  set_obsess_over_hosts(DEFAULT_OBSESS_OVER_HOSTS);
  set_enable_failure_prediction(DEFAULT_ENABLE_FAILURE_PREDICTION);

  set_status_update_interval(DEFAULT_STATUS_UPDATE_INTERVAL);

  set_event_broker_options(DEFAULT_EVENT_BROKER_OPTIONS);

  set_time_change_threshold(DEFAULT_TIME_CHANGE_THRESHOLD);

  set_enable_flap_detection(DEFAULT_ENABLE_FLAP_DETECTION);
  set_low_service_flap_threshold(DEFAULT_LOW_SERVICE_FLAP_THRESHOLD);
  set_high_service_flap_threshold(DEFAULT_HIGH_SERVICE_FLAP_THRESHOLD);
  set_low_host_flap_threshold(DEFAULT_LOW_HOST_FLAP_THRESHOLD);
  set_high_host_flap_threshold(DEFAULT_HIGH_HOST_FLAP_THRESHOLD);

  set_process_performance_data(DEFAULT_PROCESS_PERFORMANCE_DATA);

  set_translate_passive_host_checks(DEFAULT_TRANSLATE_PASSIVE_HOST_CHECKS);
  set_passive_host_checks_are_soft(DEFAULT_PASSIVE_HOST_CHECKS_SOFT);

  set_use_large_installation_tweaks(DEFAULT_USE_LARGE_INSTALLATION_TWEAKS);
  set_enable_environment_macros(DEFAULT_ENABLE_ENVIRONMENT_MACROS);
  set_free_child_process_memory(DEFAULT_FREE_CHILD_PROCESS_MEMORY);

  set_additional_freshness_latency(DEFAULT_ADDITIONAL_FRESHNESS_LATENCY);

  set_external_command_buffer_slots(DEFAULT_EXTERNAL_COMMAND_BUFFER_SLOTS);

  set_debug_level(DEFAULT_DEBUG_LEVEL);
  set_debug_verbosity(DEFAULT_DEBUG_VERBOSITY);
  set_max_debug_file_size(DEFAULT_MAX_DEBUG_FILE_SIZE);

  set_illegal_output_chars(DEFAULT_ILLEGAL_OUTPUT_CHARS);

  set_date_format(DEFAULT_DATE_FORMAT);

  set_global_host_event_handler("");
  set_global_service_event_handler("");

  set_ocsp_command("");
  set_ochp_command("");
}

/**
 *  Parse the resource file.
 *  @param[in] value The filename.
 */
void state::_parse_resource_file(QString const& value) {
  // Prepend main config file path.
  QFileInfo qinfo(value);
  QString resfile;
  if (qinfo.isAbsolute())
    resfile = value;
  else {
    qinfo.setFile(_filename);
    resfile = qinfo.path();
    resfile.append("/");
    resfile.append(value);
  }

  // Open resource file.
  std::ifstream ifs;
  ifs.open(qPrintable(resfile));
  if (ifs.fail()) {
    throw (engine_error() << "cannot open resource file: '"
                          << resfile << "'");
  }

  unsigned int save_cur_line = _cur_line;
  QString save_filename = _filename;
  _filename = resfile;

  for (_cur_line = 1; !ifs.eof(); ++_cur_line) {
    std::string line = _getline(ifs);
    if (line == "" || line[0] == '#') {
      continue;
    }

    size_t pos = line.find_first_of('=');
    if (pos == std::string::npos) {
      throw (engine_error() << "[" << _filename << ":" << _cur_line
	     << "] bad variable name: '" << line << "'");
    }
    std::string key = line.substr(0, pos);
    unsigned int user_index;
    if (!_trim(key).compare(0, 5, "$USER") && key[key.size() - 1] == '$') {
      key = key.substr(5, key.size() - 6);
      if (_str2obj<unsigned int>(key.c_str(), &user_index) == false
	  || user_index > MAX_USER_MACROS || user_index == 0) {
	logger(log_config_warning, basic) << "warning: [" << _filename
          << ":" << _cur_line << "] bad variable name '" << key << "'";
	continue;
      }

      std::string value = line.substr(pos + 1);
      delete[] macro_user[user_index - 1];
      macro_user[user_index - 1] = my_strdup(_trim(value).c_str());
    }
    else
      logger(log_config_warning, basic) << "warning: [" << _filename
        << ":" << _cur_line << "] bad variable name '" << key << "'";
  }

  _cur_line = save_cur_line;
  _filename = save_filename;

  ifs.close();

  delete[] _mac->x[MACRO_RESOURCEFILE];
  _mac->x[MACRO_RESOURCEFILE] = my_strdup(qPrintable(resfile));
}

/**
 *  Set the auth filename.
 *  @param[in] value The filename.
 */
void state::_set_auth_file(QString const& value) {
  (void)value;
  logger(log_config_warning, basic)
    << "warning: auth_file variable ignored";
  return ;
}

/**
 *  Set the admin email macro.
 *  @param[in] value The admin email.
 */
void state::_set_admin_email(QString const& value) {
  delete[] _mac->x[MACRO_ADMINEMAIL];
  _mac->x[MACRO_ADMINEMAIL] = my_strdup(qPrintable(value));
}

/**
 *  Set the admin pager macro.
 *  @param[in] value The admin pager.
 */
void state::_set_admin_pager(QString const& value) {
  delete[] _mac->x[MACRO_ADMINPAGER];
  _mac->x[MACRO_ADMINPAGER] = my_strdup(qPrintable(value));
}

/**
 *  Retained sercice attribute mask ignored.
 */
void state::_set_retained_service_attribute_mask(QString const& value) {
  (void)value;
  logger(log_config_warning, basic)
    << "warning: retained_service_attribute_mask variable ignored";
  return ;
}

/**
 * Retained process service attribute mask ignored.
 */
void state::_set_retained_process_service_attribute_mask(QString const& value) {
  (void)value;
  logger(log_config_warning, basic)
    << "warning: retained_process_service_attribute_mask variable ignored";
  return ;
}

/**
 *  Aggrefate status updates ignored.
 */
void state::_set_aggregate_status_updates(QString const& value) {
  (void)value;
  logger(log_config_warning, basic)
    << "warning: aggregate_status_updates directive ignored: all" \
       " status file updates are now aggregated";
  return ;
}

/**
 *  Set the broker module.
 *  @param[in] value The broker module.
 */
void state::_set_broker_module(QString const& value) {
  // Copy string.
  std::string val(value.toStdString());

  // Find delimiter between module and its arguments.
  size_t pos(val.find_first_of(" \n"));

  // Extract module arguments (end of string).
  std::string args;
  if (pos != std::string::npos) {
    args = val.substr(pos + 1);

    // Module path is now in val.
    val.erase(pos);
  }

  // Add module.
  neb_add_module(val.c_str(), args.c_str(), TRUE);

  return ;
}

/**
 *  Bare update check ignored.
 */
void state::_set_bare_update_check(QString const& value) {
  (void)value;
  logger(log_config_warning, basic) << "warning: bare_update_check " \
    "variable ignored: Centreon Engine does not check for updates";
  return ;
}

/**
 *  Check for updates ignored.
 */
void state::_set_check_for_updates(QString const& value) {
  (void)value;
  logger(log_config_warning, basic) << "warning: check_for_updates " \
    "variable ignored: Centreon Engine does not check for updates";
  return ;
}

/**
 * Comment file ignored.
 */
void state::_set_comment_file(QString const& value) {
  (void)value;
  logger(log_config_warning, basic) << "warning: comment_file " \
    "variable ignored: comments are now stored in the status and " \
    "retention files";
  return ;
}

/**
 * Daemon dumps core ignored.
 */
void state::_set_daemon_dumps_core(QString const& value) {
  (void)value;
  logger(log_config_warning, basic)
    << "warning: daemon_dumps_core variable ignored: core dumping has" \
       " to be handled by Centreon Engine user";
  return ;
}

/**
 * Downtime file ignored.
 */
void state::_set_downtime_file(QString const& value) {
  (void)value;
  logger(log_config_warning, basic)
    << "warning: downtime_file variable ignored: downtime entries are" \
       " now stored in the status and retention files";
  return ;
}

/**
 * Lock file ignored.
 */
void state::_set_lock_file(QString const& value) {
  (void)value;
  logger(log_config_warning, basic) << "warning: lock_file variable " \
    "ignored: daemonization should be handled by startup script";
  return ;
}

/**
 * User ignored.
 */
void state::_set_user(QString const& value) {
  (void)value;
  logger(log_config_warning, basic) << "warning: nagios_user variable" \
    " ignored: priviledge drop should be handled by startup script";
  return ;
}

/**
 * Group ignored.
 */
void state::_set_group(QString const& value) {
  (void)value;
  logger(log_config_warning, basic) << "warning: nagios_group " \
    "variable ignored: priviledge drop should be handled by startup " \
    "script";
  return ;
}<|MERGE_RESOLUTION|>--- conflicted
+++ resolved
@@ -212,8 +212,6 @@
  *  Destructor.
  */
 state::~state() throw() {
-<<<<<<< HEAD
-=======
   delete[] _mac->x[MACRO_LOGFILE];
   delete[] _mac->x[MACRO_TEMPPATH];
   delete[] _mac->x[MACRO_MAINCONFIGFILE];
@@ -222,7 +220,7 @@
   delete[] _mac->x[MACRO_RESOURCEFILE];
   delete[] _mac->x[MACRO_ADMINEMAIL];
   delete[] _mac->x[MACRO_ADMINPAGER];
->>>>>>> 7e832f05
+
   delete[] ::log_file;
   delete[] ::debug_file;
   delete[] ::command_file;
@@ -234,18 +232,6 @@
   delete[] ::illegal_object_chars;
   delete[] ::illegal_output_chars;
   delete[] ::use_timezone;
-<<<<<<< HEAD
-
-  delete[] _mac->x[MACRO_TEMPPATH];
-  delete[] _mac->x[MACRO_LOGFILE];
-  delete[] _mac->x[MACRO_MAINCONFIGFILE];
-  delete[] _mac->x[MACRO_COMMANDFILE];
-  delete[] _mac->x[MACRO_TEMPFILE];
-  delete[] _mac->x[MACRO_RESOURCEFILE];
-  delete[] _mac->x[MACRO_ADMINEMAIL];
-  delete[] _mac->x[MACRO_ADMINPAGER];
-=======
->>>>>>> 7e832f05
 }
 
 /**
