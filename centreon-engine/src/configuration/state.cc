/*
** Copyright 2011-2013,2015-2017, 2021 Centreon
**
** This file is part of Centreon Engine.
**
** Centreon Engine is free software: you can redistribute it and/or
** modify it under the terms of the GNU General Public License version 2
** as published by the Free Software Foundation.
**
** Centreon Engine is distributed in the hope that it will be useful,
** but WITHOUT ANY WARRANTY; without even the implied warranty of
** MERCHANTABILITY or FITNESS FOR A PARTICULAR PURPOSE. See the GNU
** General Public License for more details.
**
** You should have received a copy of the GNU General Public License
** along with Centreon Engine. If not, see
** <http://www.gnu.org/licenses/>.
*/

#include "com/centreon/engine/configuration/state.hh"

#include <limits>

#include "com/centreon/engine/broker.hh"
#include "com/centreon/engine/exceptions/error.hh"
#include "com/centreon/engine/globals.hh"
#include "com/centreon/engine/log_v2.hh"
#include "com/centreon/engine/string.hh"
#include "com/centreon/io/file_entry.hh"
#include "compatibility/locations.h"

using namespace com::centreon;
using namespace com::centreon::engine;
using namespace com::centreon::engine::configuration;
using namespace com::centreon::engine::logging;

#define SETTER(type, method) &state::setter<type, &state::method>::generic

std::unordered_map<std::string, state::setter_func> const state::_setters{
    {"accept_passive_host_checks", SETTER(bool, accept_passive_host_checks)},
    {"accept_passive_service_checks",
     SETTER(bool, accept_passive_service_checks)},
    {"additional_freshness_latency", SETTER(int, additional_freshness_latency)},
    {"admin_email", SETTER(std::string const&, admin_email)},
    {"admin_pager", SETTER(std::string const&, admin_pager)},
    {"aggregate_status_updates",
     SETTER(std::string const&, _set_aggregate_status_updates)},
    {"allow_empty_hostgroup_assignment",
     SETTER(bool, allow_empty_hostgroup_assignment)},
    {"auth_file", SETTER(std::string const&, _set_auth_file)},
    {"auto_reschedule_checks", SETTER(bool, auto_reschedule_checks)},
    {"auto_rescheduling_interval",
     SETTER(unsigned int, auto_rescheduling_interval)},
    {"auto_rescheduling_window",
     SETTER(unsigned int, auto_rescheduling_window)},
    {"bare_update_check", SETTER(std::string const&, _set_bare_update_check)},
    {"broker_module_directory",
     SETTER(std::string const&, broker_module_directory)},
    {"broker_module", SETTER(std::string const&, _set_broker_module)},
    {"cached_host_check_horizon",
     SETTER(unsigned long, cached_host_check_horizon)},
    {"cached_service_check_horizon",
     SETTER(unsigned long, cached_service_check_horizon)},
    {"cfg_dir", SETTER(std::string const&, _set_cfg_dir)},
    {"cfg_file", SETTER(std::string const&, _set_cfg_file)},
    {"check_external_commands", SETTER(bool, check_external_commands)},
    {"check_for_orphaned_hosts", SETTER(bool, check_orphaned_hosts)},
    {"check_for_orphaned_services", SETTER(bool, check_orphaned_services)},
    {"check_for_updates", SETTER(std::string const&, _set_check_for_updates)},
    {"check_host_freshness", SETTER(bool, check_host_freshness)},
    {"check_result_reaper_frequency",
     SETTER(unsigned int, check_reaper_interval)},
    {"check_service_freshness", SETTER(bool, check_service_freshness)},
    {"child_processes_fork_twice",
     SETTER(std::string const&, _set_child_processes_fork_twice)},
    {"command_check_interval",
     SETTER(std::string const&, _set_command_check_interval)},
    {"command_file", SETTER(std::string const&, command_file)},
    {"comment_file", SETTER(std::string const&, _set_comment_file)},
    {"daemon_dumps_core", SETTER(std::string const&, _set_daemon_dumps_core)},
    {"date_format", SETTER(std::string const&, _set_date_format)},
    {"debug_file", SETTER(std::string const&, debug_file)},
    {"debug_level", SETTER(unsigned long long, debug_level)},
    {"debug_verbosity", SETTER(unsigned int, debug_verbosity)},
    {"downtime_file", SETTER(std::string const&, _set_downtime_file)},
    {"enable_embedded_perl",
     SETTER(std::string const&, _set_enable_embedded_perl)},
    {"enable_environment_macros", SETTER(bool, enable_environment_macros)},
    {"enable_event_handlers", SETTER(bool, enable_event_handlers)},
    {"enable_failure_prediction",
     SETTER(std::string const&, _set_enable_failure_prediction)},
    {"enable_flap_detection", SETTER(bool, enable_flap_detection)},
    {"enable_macros_filter", SETTER(bool, enable_macros_filter)},
    {"enable_notifications", SETTER(bool, enable_notifications)},
    {"enable_predictive_host_dependency_checks",
     SETTER(bool, enable_predictive_host_dependency_checks)},
    {"enable_predictive_service_dependency_checks",
     SETTER(bool, enable_predictive_service_dependency_checks)},
    {"event_broker_options",
     SETTER(std::string const&, _set_event_broker_options)},
    {"event_handler_timeout", SETTER(unsigned int, event_handler_timeout)},
    {"execute_host_checks", SETTER(bool, execute_host_checks)},
    {"execute_service_checks", SETTER(bool, execute_service_checks)},
    {"external_command_buffer_slots",
     SETTER(int, external_command_buffer_slots)},
    {"free_child_process_memory",
     SETTER(std::string const&, _set_free_child_process_memory)},
    {"global_host_event_handler",
     SETTER(std::string const&, global_host_event_handler)},
    {"global_service_event_handler",
     SETTER(std::string const&, global_service_event_handler)},
    {"high_host_flap_threshold", SETTER(float, high_host_flap_threshold)},
    {"high_service_flap_threshold", SETTER(float, high_service_flap_threshold)},
    {"host_check_timeout", SETTER(unsigned int, host_check_timeout)},
    {"host_freshness_check_interval",
     SETTER(unsigned int, host_freshness_check_interval)},
    {"host_inter_check_delay_method",
     SETTER(std::string const&, _set_host_inter_check_delay_method)},
    {"host_perfdata_command",
     SETTER(std::string const&, host_perfdata_command)},
    {"host_perfdata_file", SETTER(std::string const&, host_perfdata_file)},
    {"host_perfdata_file_mode",
     SETTER(std::string const&, _set_host_perfdata_file_mode)},
    {"host_perfdata_file_processing_command",
     SETTER(std::string const&, host_perfdata_file_processing_command)},
    {"host_perfdata_file_processing_interval",
     SETTER(unsigned int, host_perfdata_file_processing_interval)},
    {"host_perfdata_file_template",
     SETTER(std::string const&, host_perfdata_file_template)},
    {"illegal_macro_output_chars",
     SETTER(std::string const&, illegal_output_chars)},
    {"illegal_object_name_chars",
     SETTER(std::string const&, illegal_object_chars)},
    {"interval_length", SETTER(unsigned int, interval_length)},
    {"lock_file", SETTER(std::string const&, _set_lock_file)},
    {"log_archive_path", SETTER(std::string const&, _set_log_archive_path)},
    {"log_event_handlers", SETTER(bool, log_event_handlers)},
    {"log_external_commands", SETTER(bool, log_external_commands)},
    {"log_file", SETTER(std::string const&, log_file)},
    {"log_host_retries", SETTER(bool, log_host_retries)},
    {"log_initial_states", SETTER(std::string const&, _set_log_initial_states)},
    {"log_notifications", SETTER(bool, log_notifications)},
    {"log_passive_checks", SETTER(bool, log_passive_checks)},
    {"log_pid", SETTER(bool, log_pid)},
    {"log_rotation_method",
     SETTER(std::string const&, _set_log_rotation_method)},
    {"log_service_retries", SETTER(bool, log_service_retries)},
    {"low_host_flap_threshold", SETTER(float, low_host_flap_threshold)},
    {"low_service_flap_threshold", SETTER(float, low_service_flap_threshold)},
    {"macros_filter", SETTER(std::string const&, macros_filter)},
    {"max_check_result_reaper_time",
     SETTER(unsigned int, max_check_reaper_time)},
    {"max_concurrent_checks",
     SETTER(unsigned int, max_parallel_service_checks)},
    {"max_debug_file_size", SETTER(unsigned long, max_debug_file_size)},
    {"max_host_check_spread", SETTER(unsigned int, max_host_check_spread)},
    {"max_log_file_size", SETTER(unsigned long, max_log_file_size)},
    {"max_service_check_spread",
     SETTER(unsigned int, max_service_check_spread)},
    {"nagios_group", SETTER(std::string const&, _set_nagios_group)},
    {"nagios_user", SETTER(std::string const&, _set_nagios_user)},
    {"notification_timeout", SETTER(unsigned int, notification_timeout)},
    {"object_cache_file", SETTER(std::string const&, _set_object_cache_file)},
    {"obsess_over_hosts", SETTER(bool, obsess_over_hosts)},
    {"obsess_over_services", SETTER(bool, obsess_over_services)},
    {"ochp_command", SETTER(std::string const&, ochp_command)},
    {"ochp_timeout", SETTER(unsigned int, ochp_timeout)},
    {"ocsp_command", SETTER(std::string const&, ocsp_command)},
    {"ocsp_timeout", SETTER(unsigned int, ocsp_timeout)},
    {"p1_file", SETTER(std::string const&, _set_p1_file)},
    {"passive_host_checks_are_soft",
     SETTER(bool, passive_host_checks_are_soft)},
    {"perfdata_timeout", SETTER(int, perfdata_timeout)},
    {"poller_name", SETTER(std::string const&, poller_name)},
    {"poller_id", SETTER(uint32_t, poller_id)},
    {"rpc_port", SETTER(uint16_t, rpc_port)},
    {"precached_object_file",
     SETTER(std::string const&, _set_precached_object_file)},
    {"process_performance_data", SETTER(bool, process_performance_data)},
    {"resource_file", SETTER(std::string const&, _set_resource_file)},
    {"retained_contact_host_attribute_mask",
     SETTER(unsigned long, retained_contact_host_attribute_mask)},
    {"retained_contact_service_attribute_mask",
     SETTER(unsigned long, retained_contact_service_attribute_mask)},
    {"retained_host_attribute_mask",
     SETTER(unsigned long, retained_host_attribute_mask)},
    {"retained_process_host_attribute_mask",
     SETTER(unsigned long, retained_process_host_attribute_mask)},
    {"retained_process_service_attribute_mask",
     SETTER(std::string const&, _set_retained_process_service_attribute_mask)},
    {"retained_service_attribute_mask",
     SETTER(std::string const&, _set_retained_service_attribute_mask)},
    {"retain_state_information", SETTER(bool, retain_state_information)},
    {"retention_scheduling_horizon",
     SETTER(unsigned int, retention_scheduling_horizon)},
    {"retention_update_interval",
     SETTER(unsigned int, retention_update_interval)},
    {"service_check_timeout", SETTER(unsigned int, service_check_timeout)},
    {"service_freshness_check_interval",
     SETTER(unsigned int, service_freshness_check_interval)},
    {"service_inter_check_delay_method",
     SETTER(std::string const&, _set_service_inter_check_delay_method)},
    {"service_interleave_factor",
     SETTER(std::string const&, _set_service_interleave_factor_method)},
    {"service_perfdata_command",
     SETTER(std::string const&, service_perfdata_command)},
    {"service_perfdata_file",
     SETTER(std::string const&, service_perfdata_file)},
    {"service_perfdata_file_mode",
     SETTER(std::string const&, _set_service_perfdata_file_mode)},
    {"service_perfdata_file_processing_command",
     SETTER(std::string const&, service_perfdata_file_processing_command)},
    {"service_perfdata_file_processing_interval",
     SETTER(unsigned int, service_perfdata_file_processing_interval)},
    {"service_perfdata_file_template",
     SETTER(std::string const&, service_perfdata_file_template)},
    {"service_reaper_frequency", SETTER(unsigned int, check_reaper_interval)},
    {"sleep_time", SETTER(float, sleep_time)},
    {"soft_state_dependencies", SETTER(bool, soft_state_dependencies)},
    {"state_retention_file", SETTER(std::string const&, state_retention_file)},
    {"status_file", SETTER(std::string const&, status_file)},
    {"status_update_interval", SETTER(unsigned int, status_update_interval)},
    {"temp_file", SETTER(std::string const&, _set_temp_file)},
    {"temp_path", SETTER(std::string const&, _set_temp_path)},
    {"time_change_threshold", SETTER(unsigned int, time_change_threshold)},
    {"translate_passive_host_checks",
     SETTER(bool, translate_passive_host_checks)},
    {"use_aggressive_host_checking",
     SETTER(bool, use_aggressive_host_checking)},
    {"use_agressive_host_checking", SETTER(bool, use_aggressive_host_checking)},
    {"use_embedded_perl_implicitly",
     SETTER(std::string const&, _set_use_embedded_perl_implicitly)},
    {"use_large_installation_tweaks",
     SETTER(bool, use_large_installation_tweaks)},
    {"instance_heartbeat_interval",
     SETTER(uint32_t, instance_heartbeat_interval)},
    {"use_regexp_matching", SETTER(bool, use_regexp_matches)},
    {"use_retained_program_state", SETTER(bool, use_retained_program_state)},
    {"use_retained_scheduling_info",
     SETTER(bool, use_retained_scheduling_info)},
    {"use_setpgid", SETTER(bool, use_setpgid)},
    {"use_syslog", SETTER(bool, use_syslog)},
    {"log_v2_enabled", SETTER(bool, log_v2_enabled)},
    {"log_legacy_enabled", SETTER(bool, log_legacy_enabled)},
    {"log_v2_logger", SETTER(std::string const&, log_v2_logger)},
    {"log_level_functions", SETTER(std::string const&, log_level_functions)},
    {"log_level_config", SETTER(std::string const&, log_level_config)},
    {"log_level_events", SETTER(std::string const&, log_level_events)},
    {"log_level_checks", SETTER(std::string const&, log_level_checks)},
    {"log_level_notifications",
     SETTER(std::string const&, log_level_notifications)},
    {"log_level_eventbroker",
     SETTER(std::string const&, log_level_eventbroker)},
    {"log_level_external_command",
     SETTER(std::string const&, log_level_external_command)},
    {"log_level_commands", SETTER(std::string const&, log_level_commands)},
    {"log_level_downtimes", SETTER(std::string const&, log_level_downtimes)},
    {"log_level_comments", SETTER(std::string const&, log_level_comments)},
    {"log_level_macros", SETTER(std::string const&, log_level_macros)},
    {"log_level_process", SETTER(std::string const&, log_level_process)},
    {"use_timezone", SETTER(std::string const&, use_timezone)},
    {"use_true_regexp_matching", SETTER(bool, use_true_regexp_matching)},
    {"xcddefault_comment_file", SETTER(std::string const&, _set_comment_file)},
    {"xdddefault_downtime_file",
     SETTER(std::string const&, _set_downtime_file)}};

// Default values.
static bool const default_accept_passive_host_checks(true);
static bool const default_accept_passive_service_checks(true);
static int const default_additional_freshness_latency(15);
static std::string const default_admin_email("");
static std::string const default_admin_pager("");
static bool const default_allow_empty_hostgroup_assignment(false);
static bool const default_auto_reschedule_checks(false);
static unsigned int const default_auto_rescheduling_interval(30);
static unsigned int const default_auto_rescheduling_window(180);
static std::string const default_broker_module_directory("");
static unsigned long const default_cached_host_check_horizon(15);
static unsigned long const default_cached_service_check_horizon(15);
static bool const default_check_external_commands(true);
static bool const default_check_host_freshness(false);
static bool const default_check_orphaned_hosts(true);
static bool const default_check_orphaned_services(true);
static unsigned int const default_check_reaper_interval(10);
static bool const default_check_service_freshness(true);
static int const default_command_check_interval(-1);
static std::string const default_command_file(DEFAULT_COMMAND_FILE);
static state::date_type const default_date_format(state::us);
static std::string const default_debug_file(DEFAULT_DEBUG_FILE);
static unsigned long long const default_debug_level(0);
static unsigned int const default_debug_verbosity(1);
static bool const default_enable_environment_macros(false);
static bool const default_enable_event_handlers(true);
static bool const default_enable_flap_detection(false);
static bool const default_enable_macros_filter(false);
static bool const default_enable_notifications(true);
static bool const default_enable_predictive_host_dependency_checks(true);
static bool const default_enable_predictive_service_dependency_checks(true);
static unsigned long const default_event_broker_options(
    std::numeric_limits<unsigned long>::max());
static unsigned int const default_event_handler_timeout(30);
static bool const default_execute_host_checks(true);
static bool const default_execute_service_checks(true);
static int const default_external_command_buffer_slots(4096);
static std::string const default_global_host_event_handler("");
static std::string const default_global_service_event_handler("");
static float const default_high_host_flap_threshold(30.0);
static float const default_high_service_flap_threshold(30.0);
static unsigned int const default_host_check_timeout(30);
static unsigned int const default_host_freshness_check_interval(60);
static state::inter_check_delay const default_host_inter_check_delay_method(
    state::icd_smart);
static state::perfdata_file_mode const default_host_perfdata_file_mode(
    state::mode_pipe);
static unsigned int const default_host_perfdata_file_processing_interval(0);
static std::string const default_host_perfdata_file_template(
    "[HOSTPERFDATA]\t$TIMET$\t$HOSTNAME$\t$HOSTEXECUTIONTIME$\t$HOSTOUTPUT$\t$"
    "HOSTPERFDATA$");
static std::string const default_illegal_object_chars("");
static std::string const default_illegal_output_chars("`~$&|'\"<>");
static unsigned int const default_interval_length(60);
static bool const default_log_event_handlers(true);
static bool const default_log_external_commands(true);
static std::string const default_log_file(DEFAULT_LOG_FILE);
static bool const default_log_host_retries(false);
static bool const default_log_notifications(true);
static bool const default_log_passive_checks(true);
static bool const default_log_pid(true);
static bool const default_log_service_retries(false);
static float const default_low_host_flap_threshold(20.0);
static float const default_low_service_flap_threshold(20.0);
static unsigned int const default_max_check_reaper_time(30);
static unsigned long const default_max_debug_file_size(1000000);
static unsigned int const default_max_host_check_spread(5);
static unsigned long const default_max_log_file_size(0);
static unsigned int const default_max_parallel_service_checks(0);
static unsigned int const default_max_service_check_spread(5);
static unsigned int const default_notification_timeout(30);
static bool const default_obsess_over_hosts(false);
static bool const default_obsess_over_services(false);
static std::string const default_ochp_command("");
static unsigned int const default_ochp_timeout(15);
static std::string const default_ocsp_command("");
static unsigned int const default_ocsp_timeout(15);
static bool const default_passive_host_checks_are_soft(false);
static int const default_perfdata_timeout(5);
static bool const default_process_performance_data(false);
static unsigned long const default_retained_contact_host_attribute_mask(0L);
static unsigned long const default_retained_contact_service_attribute_mask(0L);
static unsigned long const default_retained_host_attribute_mask(0L);
static unsigned long const default_retained_process_host_attribute_mask(0L);
static bool const default_retain_state_information(true);
static unsigned int const default_retention_scheduling_horizon(900);
static unsigned int const default_retention_update_interval(60);
static unsigned int const default_service_check_timeout(60);
static unsigned int const default_service_freshness_check_interval(60);
static state::inter_check_delay const default_service_inter_check_delay_method(
    state::icd_smart);
static state::interleave_factor const default_service_interleave_factor_method(
    state::ilf_smart);
static state::perfdata_file_mode const default_service_perfdata_file_mode(
    state::mode_pipe);
static unsigned int const default_service_perfdata_file_processing_interval(0);
static std::string const default_service_perfdata_file_template(
    "[SERVICEPERFDATA]\t$TIMET$\t$HOSTNAME$\t$SERVICEDESC$\t$"
    "SERVICEEXECUTIONTIME$\t$SERVICELATENCY$\t$SERVICEOUTPUT$\t$"
    "SERVICEPERFDATA$");
static float const default_sleep_time(0.5);
static bool const default_soft_state_dependencies(false);
static std::string const default_state_retention_file(DEFAULT_RETENTION_FILE);
static std::string const default_status_file(DEFAULT_STATUS_FILE);
static unsigned int const default_status_update_interval(60);
static unsigned int const default_time_change_threshold(900);
static bool const default_translate_passive_host_checks(false);
static bool const default_use_large_installation_tweaks(false);
static uint32_t const default_instance_heartbeat_interval(30);
static bool const default_use_regexp_matches(false);
static bool const default_use_retained_program_state(true);
static bool const default_use_retained_scheduling_info(false);
static bool const default_use_setpgid(true);
static bool const default_use_syslog(true);
static bool const default_log_v2_enabled(true);
static bool const default_log_legacy_enabled(true);
static std::string const default_log_v2_logger("file");
static std::string const default_log_level_functions("info");
static std::string const default_log_level_config("info");
static std::string const default_log_level_events("info");
static std::string const default_log_level_checks("info");
static std::string const default_log_level_notifications("info");
static std::string const default_log_level_eventbroker("info");
static std::string const default_log_level_external_command("info");
static std::string const default_log_level_commands("info");
static std::string const default_log_level_downtimes("info");
static std::string const default_log_level_comments("info");
static std::string const default_log_level_macros("info");
static std::string const default_log_level_process("info");
static std::string const default_use_timezone("");
static bool const default_use_true_regexp_matching(false);

/**
 *  Default constructor.
 */
state::state()
    : _accept_passive_host_checks(default_accept_passive_host_checks),
      _accept_passive_service_checks(default_accept_passive_service_checks),
      _additional_freshness_latency(default_additional_freshness_latency),
      _admin_email(default_admin_email),
      _admin_pager(default_admin_pager),
      _allow_empty_hostgroup_assignment(
          default_allow_empty_hostgroup_assignment),
      _auto_reschedule_checks(default_auto_reschedule_checks),
      _auto_rescheduling_interval(default_auto_rescheduling_interval),
      _auto_rescheduling_window(default_auto_rescheduling_window),
      _cached_host_check_horizon(default_cached_host_check_horizon),
      _cached_service_check_horizon(default_cached_service_check_horizon),
      _check_external_commands(default_check_external_commands),
      _check_host_freshness(default_check_host_freshness),
      _check_orphaned_hosts(default_check_orphaned_hosts),
      _check_orphaned_services(default_check_orphaned_services),
      _check_reaper_interval(default_check_reaper_interval),
      _check_service_freshness(default_check_service_freshness),
      _command_check_interval(default_command_check_interval),
      _command_check_interval_is_seconds(false),
      _command_file(default_command_file),
      _date_format(default_date_format),
      _debug_file(default_debug_file),
      _debug_level(default_debug_level),
      _debug_verbosity(default_debug_verbosity),
      _enable_environment_macros(default_enable_environment_macros),
      _enable_event_handlers(default_enable_event_handlers),
      _enable_flap_detection(default_enable_flap_detection),
      _enable_macros_filter(default_enable_macros_filter),
      _enable_notifications(default_enable_notifications),
      _enable_predictive_host_dependency_checks(
          default_enable_predictive_host_dependency_checks),
      _enable_predictive_service_dependency_checks(
          default_enable_predictive_service_dependency_checks),
      _event_broker_options(default_event_broker_options),
      _event_handler_timeout(default_event_handler_timeout),
      _execute_host_checks(default_execute_host_checks),
      _execute_service_checks(default_execute_service_checks),
      _external_command_buffer_slots(default_external_command_buffer_slots),
      _global_host_event_handler(default_global_host_event_handler),
      _global_service_event_handler(default_global_service_event_handler),
      _high_host_flap_threshold(default_high_host_flap_threshold),
      _high_service_flap_threshold(default_high_service_flap_threshold),
      _host_check_timeout(default_host_check_timeout),
      _host_freshness_check_interval(default_host_freshness_check_interval),
      _host_inter_check_delay_method(default_host_inter_check_delay_method),
      _host_perfdata_file_mode(default_host_perfdata_file_mode),
      _host_perfdata_file_processing_interval(
          default_host_perfdata_file_processing_interval),
      _host_perfdata_file_template(default_host_perfdata_file_template),
      _illegal_object_chars(default_illegal_object_chars),
      _illegal_output_chars(default_illegal_output_chars),
      _interval_length(default_interval_length),
      _log_event_handlers(default_log_event_handlers),
      _log_external_commands(default_log_external_commands),
      _log_file(default_log_file),
      _log_host_retries(default_log_host_retries),
      _log_notifications(default_log_notifications),
      _log_passive_checks(default_log_passive_checks),
      _log_pid(default_log_pid),
      _log_service_retries(default_log_service_retries),
      _low_host_flap_threshold(default_low_host_flap_threshold),
      _low_service_flap_threshold(default_low_service_flap_threshold),
      _max_check_reaper_time(default_max_check_reaper_time),
      _max_debug_file_size(default_max_debug_file_size),
      _max_host_check_spread(default_max_host_check_spread),
      _max_log_file_size(default_max_log_file_size),
      _max_parallel_service_checks(default_max_parallel_service_checks),
      _max_service_check_spread(default_max_service_check_spread),
      _notification_timeout(default_notification_timeout),
      _obsess_over_hosts(default_obsess_over_hosts),
      _obsess_over_services(default_obsess_over_services),
      _ochp_command(default_ochp_command),
      _ochp_timeout(default_ochp_timeout),
      _ocsp_command(default_ocsp_command),
      _ocsp_timeout(default_ocsp_timeout),
      _passive_host_checks_are_soft(default_passive_host_checks_are_soft),
      _perfdata_timeout(default_perfdata_timeout),
      _poller_name{"unknown"},
      _poller_id{0},
      _rpc_port{0},
      _process_performance_data(default_process_performance_data),
      _retained_contact_host_attribute_mask(
          default_retained_contact_host_attribute_mask),
      _retained_contact_service_attribute_mask(
          default_retained_contact_service_attribute_mask),
      _retained_host_attribute_mask(default_retained_host_attribute_mask),
      _retained_process_host_attribute_mask(
          default_retained_process_host_attribute_mask),
      _retain_state_information(default_retain_state_information),
      _retention_scheduling_horizon(default_retention_scheduling_horizon),
      _retention_update_interval(default_retention_update_interval),
      _service_check_timeout(default_service_check_timeout),
      _service_freshness_check_interval(
          default_service_freshness_check_interval),
      _service_inter_check_delay_method(
          default_service_inter_check_delay_method),
      _service_interleave_factor_method(
          default_service_interleave_factor_method),
      _service_perfdata_file_mode(default_service_perfdata_file_mode),
      _service_perfdata_file_processing_interval(
          default_service_perfdata_file_processing_interval),
      _service_perfdata_file_template(default_service_perfdata_file_template),
      _sleep_time(default_sleep_time),
      _soft_state_dependencies(default_soft_state_dependencies),
      _state_retention_file(default_state_retention_file),
      _status_file(default_status_file),
      _status_update_interval(default_status_update_interval),
      _time_change_threshold(default_time_change_threshold),
      _translate_passive_host_checks(default_translate_passive_host_checks),
      _use_large_installation_tweaks(default_use_large_installation_tweaks),
      _instance_heartbeat_interval(default_instance_heartbeat_interval),
      _use_regexp_matches(default_use_regexp_matches),
      _use_retained_program_state(default_use_retained_program_state),
      _use_retained_scheduling_info(default_use_retained_scheduling_info),
      _use_setpgid(default_use_setpgid),
      _use_syslog(default_use_syslog),
      _log_v2_enabled(default_log_v2_enabled),
      _log_legacy_enabled(default_log_legacy_enabled),
      _log_v2_logger(default_log_v2_logger),
      _log_level_functions(default_log_level_functions),
      _log_level_config(default_log_level_config),
      _log_level_events(default_log_level_events),
      _log_level_checks(default_log_level_checks),
      _log_level_notifications(default_log_level_notifications),
      _log_level_eventbroker(default_log_level_eventbroker),
      _log_level_external_command(default_log_level_external_command),
      _log_level_commands(default_log_level_commands),
      _log_level_downtimes(default_log_level_downtimes),
      _log_level_comments(default_log_level_comments),
      _log_level_macros(default_log_level_macros),
      _log_level_process(default_log_level_process),
      _use_timezone(default_use_timezone),
      _use_true_regexp_matching(default_use_true_regexp_matching) {}

/**
 *  Copy constructor.
 *
 *  @param[in] right The object to copy.
 */
state::state(state const& right) {
  operator=(right);
}

/**
 *  Destructor.
 */
state::~state() noexcept {}

/**
 *  Copy operator.
 *
 *  @param[in] right The object to copy.
 *
 *  @return This object.
 */
state& state::operator=(state const& right) {
  if (this != &right) {
    _accept_passive_host_checks = right._accept_passive_host_checks;
    _accept_passive_service_checks = right._accept_passive_service_checks;
    _additional_freshness_latency = right._additional_freshness_latency;
    _admin_email = right._admin_email;
    _admin_pager = right._admin_pager;
    _allow_empty_hostgroup_assignment = right._allow_empty_hostgroup_assignment;
    _auto_reschedule_checks = right._auto_reschedule_checks;
    _auto_rescheduling_interval = right._auto_rescheduling_interval;
    _auto_rescheduling_window = right._auto_rescheduling_window;
    _broker_module_directory = right._broker_module_directory;
    _cached_host_check_horizon = right._cached_host_check_horizon;
    _cached_service_check_horizon = right._cached_service_check_horizon;
    _check_external_commands = right._check_external_commands;
    _check_host_freshness = right._check_host_freshness;
    _check_orphaned_hosts = right._check_orphaned_hosts;
    _check_orphaned_services = right._check_orphaned_services;
    _check_reaper_interval = right._check_reaper_interval;
    _check_service_freshness = right._check_service_freshness;
    _commands = right._commands;
    _command_check_interval = right._command_check_interval;
    _command_check_interval_is_seconds =
        right._command_check_interval_is_seconds;
    _command_file = right._command_file;
    _connectors = right._connectors;
    _contactgroups = right._contactgroups;
    _contacts = right._contacts;
    _date_format = right._date_format;
    _debug_file = right._debug_file;
    _debug_level = right._debug_level;
    _debug_verbosity = right._debug_verbosity;
    _enable_environment_macros = right._enable_environment_macros;
    _enable_event_handlers = right._enable_event_handlers;
    _enable_flap_detection = right._enable_flap_detection;
    _enable_macros_filter = right._enable_macros_filter;
    _enable_notifications = right._enable_notifications;
    _enable_predictive_host_dependency_checks =
        right._enable_predictive_host_dependency_checks;
    _enable_predictive_service_dependency_checks =
        right._enable_predictive_service_dependency_checks;
    _event_broker_options = right._event_broker_options;
    _event_handler_timeout = right._event_handler_timeout;
    _execute_host_checks = right._execute_host_checks;
    _execute_service_checks = right._execute_service_checks;
    _external_command_buffer_slots = right._external_command_buffer_slots;
    _global_host_event_handler = right._global_host_event_handler;
    _global_service_event_handler = right._global_service_event_handler;
    _high_host_flap_threshold = right._high_host_flap_threshold;
    _high_service_flap_threshold = right._high_service_flap_threshold;
    _hostdependencies = right._hostdependencies;
    _hostescalations = right._hostescalations;
    _hostgroups = right._hostgroups;
    _hosts = right._hosts;
    _host_check_timeout = right._host_check_timeout;
    _host_freshness_check_interval = right._host_freshness_check_interval;
    _host_inter_check_delay_method = right._host_inter_check_delay_method;
    _host_perfdata_command = right._host_perfdata_command;
    _host_perfdata_file = right._host_perfdata_file;
    _host_perfdata_file_mode = right._host_perfdata_file_mode;
    _host_perfdata_file_processing_command =
        right._host_perfdata_file_processing_command;
    _host_perfdata_file_processing_interval =
        right._host_perfdata_file_processing_interval;
    _host_perfdata_file_template = right._host_perfdata_file_template;
    _illegal_object_chars = right._illegal_object_chars;
    _illegal_output_chars = right._illegal_output_chars;
    _interval_length = right._interval_length;
    _log_event_handlers = right._log_event_handlers;
    _log_external_commands = right._log_external_commands;
    _log_file = right._log_file;
    _log_host_retries = right._log_host_retries;
    _log_notifications = right._log_notifications;
    _log_passive_checks = right._log_passive_checks;
    _log_pid = right._log_pid;
    _log_service_retries = right._log_service_retries;
    _low_host_flap_threshold = right._low_host_flap_threshold;
    _low_service_flap_threshold = right._low_service_flap_threshold;
    _macros_filter = right._macros_filter;
    _max_check_reaper_time = right._max_check_reaper_time;
    _max_debug_file_size = right._max_debug_file_size;
    _max_host_check_spread = right._max_host_check_spread;
    _max_log_file_size = right._max_log_file_size;
    _max_parallel_service_checks = right._max_parallel_service_checks;
    _max_service_check_spread = right._max_service_check_spread;
    _notification_timeout = right._notification_timeout;
    _obsess_over_hosts = right._obsess_over_hosts;
    _obsess_over_services = right._obsess_over_services;
    _ochp_command = right._ochp_command;
    _ochp_timeout = right._ochp_timeout;
    _ocsp_command = right._ocsp_command;
    _ocsp_timeout = right._ocsp_timeout;
    _passive_host_checks_are_soft = right._passive_host_checks_are_soft;
    _perfdata_timeout = right._perfdata_timeout;
    _poller_name = right._poller_name;
    _poller_id = right._poller_id;
    _rpc_port = right._rpc_port;
    _process_performance_data = right._process_performance_data;
    _retained_contact_host_attribute_mask =
        right._retained_contact_host_attribute_mask;
    _retained_contact_service_attribute_mask =
        right._retained_contact_service_attribute_mask;
    _retained_host_attribute_mask = right._retained_host_attribute_mask;
    _retained_process_host_attribute_mask =
        right._retained_process_host_attribute_mask;
    _retain_state_information = right._retain_state_information;
    _retention_scheduling_horizon = right._retention_scheduling_horizon;
    _retention_update_interval = right._retention_update_interval;
    _servicedependencies = right._servicedependencies;
    _serviceescalations = right._serviceescalations;
    _servicegroups = right._servicegroups;
    _services = right._services;
    _service_check_timeout = right._service_check_timeout;
    _service_freshness_check_interval = right._service_freshness_check_interval;
    _service_inter_check_delay_method = right._service_inter_check_delay_method;
    _service_interleave_factor_method = right._service_interleave_factor_method;
    _service_perfdata_command = right._service_perfdata_command;
    _service_perfdata_file = right._service_perfdata_file;
    _service_perfdata_file_mode = right._service_perfdata_file_mode;
    _service_perfdata_file_processing_command =
        right._service_perfdata_file_processing_command;
    _service_perfdata_file_processing_interval =
        right._service_perfdata_file_processing_interval;
    _service_perfdata_file_template = right._service_perfdata_file_template;
    _sleep_time = right._sleep_time;
    _soft_state_dependencies = right._soft_state_dependencies;
    _state_retention_file = right._state_retention_file;
    _status_file = right._status_file;
    _status_update_interval = right._status_update_interval;
    _timeperiods = right._timeperiods;
    _time_change_threshold = right._time_change_threshold;
    _translate_passive_host_checks = right._translate_passive_host_checks;
    _users = right._users;
    _use_large_installation_tweaks = right._use_large_installation_tweaks;
    _use_regexp_matches = right._use_regexp_matches;
    _use_retained_program_state = right._use_retained_program_state;
    _use_retained_scheduling_info = right._use_retained_scheduling_info;
    _use_setpgid = right._use_setpgid;
    _use_syslog = right._use_syslog;
    _log_v2_enabled = right._log_v2_enabled;
    _log_legacy_enabled = right._log_legacy_enabled;
    _log_v2_logger = right._log_v2_logger;
    _log_level_functions = right._log_level_functions;
    _log_level_config = right._log_level_config;
    _log_level_events = right._log_level_events;
    _log_level_checks = right._log_level_checks;
    _log_level_notifications = right._log_level_notifications;
    _log_level_eventbroker = right._log_level_eventbroker;
    _log_level_external_command = right._log_level_external_command;
    _log_level_commands = right._log_level_commands;
    _log_level_downtimes = right._log_level_downtimes;
    _log_level_comments = right._log_level_comments;
    _log_level_macros = right._log_level_macros;
    _log_level_process = right._log_level_process;
    _use_timezone = right._use_timezone;
    _use_true_regexp_matching = right._use_true_regexp_matching;
  }
  return *this;
}

/**
 *  Equal operator.
 *
 *  @param[in] right The object to compare.
 *
 *  @return True if object is the same object, otherwise false.
 */
bool state::operator==(state const& right) const noexcept {
  return (
      _accept_passive_host_checks == right._accept_passive_host_checks &&
      _accept_passive_service_checks == right._accept_passive_service_checks &&
      _additional_freshness_latency == right._additional_freshness_latency &&
      _admin_email == right._admin_email &&
      _admin_pager == right._admin_pager &&
      _allow_empty_hostgroup_assignment ==
          right._allow_empty_hostgroup_assignment &&
      _auto_reschedule_checks == right._auto_reschedule_checks &&
      _auto_rescheduling_interval == right._auto_rescheduling_interval &&
      _auto_rescheduling_window == right._auto_rescheduling_window &&
      _broker_module_directory == right._broker_module_directory &&
      _cached_host_check_horizon == right._cached_host_check_horizon &&
      _cached_service_check_horizon == right._cached_service_check_horizon &&
      _check_external_commands == right._check_external_commands &&
      _check_host_freshness == right._check_host_freshness &&
      _check_orphaned_hosts == right._check_orphaned_hosts &&
      _check_orphaned_services == right._check_orphaned_services &&
      _check_reaper_interval == right._check_reaper_interval &&
      _check_service_freshness == right._check_service_freshness &&
      _commands == right._commands &&
      _command_check_interval == right._command_check_interval &&
      _command_check_interval_is_seconds ==
          right._command_check_interval_is_seconds &&
      _command_file == right._command_file &&
      _connectors == right._connectors &&
      _contactgroups == right._contactgroups && _contacts == right._contacts &&
      _date_format == right._date_format && _debug_file == right._debug_file &&
      _debug_level == right._debug_level &&
      _debug_verbosity == right._debug_verbosity &&
      _enable_environment_macros == right._enable_environment_macros &&
      _enable_event_handlers == right._enable_event_handlers &&
      _enable_flap_detection == right._enable_flap_detection &&
      _enable_macros_filter == right._enable_macros_filter &&
      _enable_notifications == right._enable_notifications &&
      _enable_predictive_host_dependency_checks ==
          right._enable_predictive_host_dependency_checks &&
      _enable_predictive_service_dependency_checks ==
          right._enable_predictive_service_dependency_checks &&
      _event_broker_options == right._event_broker_options &&
      _event_handler_timeout == right._event_handler_timeout &&
      _execute_host_checks == right._execute_host_checks &&
      _execute_service_checks == right._execute_service_checks &&
      _external_command_buffer_slots == right._external_command_buffer_slots &&
      _global_host_event_handler == right._global_host_event_handler &&
      _global_service_event_handler == right._global_service_event_handler &&
      _high_host_flap_threshold == right._high_host_flap_threshold &&
      _high_service_flap_threshold == right._high_service_flap_threshold &&
      _hostdependencies == right._hostdependencies &&
      _hostescalations == right._hostescalations &&
      _hostgroups == right._hostgroups && _hosts == right._hosts &&
      _host_check_timeout == right._host_check_timeout &&
      _host_freshness_check_interval == right._host_freshness_check_interval &&
      _host_inter_check_delay_method == right._host_inter_check_delay_method &&
      _host_perfdata_command == right._host_perfdata_command &&
      _host_perfdata_file == right._host_perfdata_file &&
      _host_perfdata_file_mode == right._host_perfdata_file_mode &&
      _host_perfdata_file_processing_command ==
          right._host_perfdata_file_processing_command &&
      _host_perfdata_file_processing_interval ==
          right._host_perfdata_file_processing_interval &&
      _host_perfdata_file_template == right._host_perfdata_file_template &&
      _illegal_object_chars == right._illegal_object_chars &&
      _illegal_output_chars == right._illegal_output_chars &&
      _interval_length == right._interval_length &&
      _log_event_handlers == right._log_event_handlers &&
      _log_external_commands == right._log_external_commands &&
      _log_file == right._log_file &&
      _log_host_retries == right._log_host_retries &&
      _log_notifications == right._log_notifications &&
      _log_passive_checks == right._log_passive_checks &&
      _log_pid == right._log_pid &&
      _log_service_retries == right._log_service_retries &&
      _low_host_flap_threshold == right._low_host_flap_threshold &&
      _low_service_flap_threshold == right._low_service_flap_threshold &&
      _macros_filter == right._macros_filter &&
      _max_check_reaper_time == right._max_check_reaper_time &&
      _max_debug_file_size == right._max_debug_file_size &&
      _max_host_check_spread == right._max_host_check_spread &&
      _max_log_file_size == right._max_log_file_size &&
      _max_parallel_service_checks == right._max_parallel_service_checks &&
      _max_service_check_spread == right._max_service_check_spread &&
      _notification_timeout == right._notification_timeout &&
      _obsess_over_hosts == right._obsess_over_hosts &&
      _obsess_over_services == right._obsess_over_services &&
      _ochp_command == right._ochp_command &&
      _ochp_timeout == right._ochp_timeout &&
      _ocsp_command == right._ocsp_command &&
      _ocsp_timeout == right._ocsp_timeout &&
      _passive_host_checks_are_soft == right._passive_host_checks_are_soft &&
      _perfdata_timeout == right._perfdata_timeout &&
      _poller_name == right._poller_name && _poller_id == right._poller_id &&
      _rpc_port == right._rpc_port &&
      _process_performance_data == right._process_performance_data &&
      _retained_contact_host_attribute_mask ==
          right._retained_contact_host_attribute_mask &&
      _retained_contact_service_attribute_mask ==
          right._retained_contact_service_attribute_mask &&
      _retained_host_attribute_mask == right._retained_host_attribute_mask &&
      _retained_process_host_attribute_mask ==
          right._retained_process_host_attribute_mask &&
      _retain_state_information == right._retain_state_information &&
      _retention_scheduling_horizon == right._retention_scheduling_horizon &&
      _retention_update_interval == right._retention_update_interval &&
      _servicedependencies == right._servicedependencies &&
      _serviceescalations == right._serviceescalations &&
      _servicegroups == right._servicegroups && _services == right._services &&
      _service_check_timeout == right._service_check_timeout &&
      _service_freshness_check_interval ==
          right._service_freshness_check_interval &&
      _service_inter_check_delay_method ==
          right._service_inter_check_delay_method &&
      _service_interleave_factor_method ==
          right._service_interleave_factor_method &&
      _service_perfdata_command == right._service_perfdata_command &&
      _service_perfdata_file == right._service_perfdata_file &&
      _service_perfdata_file_mode == right._service_perfdata_file_mode &&
      _service_perfdata_file_processing_command ==
          right._service_perfdata_file_processing_command &&
      _service_perfdata_file_processing_interval ==
          right._service_perfdata_file_processing_interval &&
      _service_perfdata_file_template ==
          right._service_perfdata_file_template &&
      _sleep_time == right._sleep_time &&
      _soft_state_dependencies == right._soft_state_dependencies &&
      _state_retention_file == right._state_retention_file &&
      _status_file == right._status_file &&
      _status_update_interval == right._status_update_interval &&
      _timeperiods == right._timeperiods &&
      _time_change_threshold == right._time_change_threshold &&
      _translate_passive_host_checks == right._translate_passive_host_checks &&
      _users == right._users &&
      _use_large_installation_tweaks == right._use_large_installation_tweaks &&
      _use_regexp_matches == right._use_regexp_matches &&
      _use_retained_program_state == right._use_retained_program_state &&
      _use_retained_scheduling_info == right._use_retained_scheduling_info &&
      _use_setpgid == right._use_setpgid && _use_syslog == right._use_syslog &&
      _log_v2_enabled == right._log_v2_enabled &&
      _log_legacy_enabled == right._log_legacy_enabled &&
      _log_v2_logger == right._log_v2_logger &&
      _log_level_functions == right._log_level_functions &&
      _log_level_config == right._log_level_config &&
      _log_level_events == right._log_level_events &&
      _log_level_checks == right._log_level_checks &&
      _log_level_notifications == right._log_level_notifications &&
      _log_level_eventbroker == right._log_level_eventbroker &&
      _log_level_external_command == right._log_level_external_command &&
      _log_level_commands == right._log_level_commands &&
      _log_level_downtimes == right._log_level_downtimes &&
      _log_level_comments == right._log_level_comments &&
      _log_level_macros == right._log_level_macros &&
      _log_level_process == right._log_level_process &&
      _use_timezone == right._use_timezone &&
      _use_true_regexp_matching == right._use_true_regexp_matching);
}

/**
 *  Not equal operator.
 *
 *  @param[in] right The object to compare.
 *
 *  @return True if object is not the same object, otherwise false.
 */
bool state::operator!=(state const& right) const noexcept {
  return !operator==(right);
}

/**
 *  Get accept_passive_host_checks value.
 *
 *  @return The accept_passive_host_checks value.
 */
bool state::accept_passive_host_checks() const noexcept {
  return _accept_passive_host_checks;
}

/**
 *  Set accept_passive_host_checks value.
 *
 *  @param[in] value The new accept_passive_host_checks value.
 */
void state::accept_passive_host_checks(bool value) {
  _accept_passive_host_checks = value;
}

/**
 *  Get accept_passive_service_checks value.
 *
 *  @return The accept_passive_service_checks value.
 */
bool state::accept_passive_service_checks() const noexcept {
  return _accept_passive_service_checks;
}

/**
 *  Set accept_passive_service_checks value.
 *
 *  @param[in] value The new accept_passive_service_checks value.
 */
void state::accept_passive_service_checks(bool value) {
  _accept_passive_service_checks = value;
}

/**
 *  Get additional_freshness_latency value.
 *
 *  @return The additional_freshness_latency value.
 */
int state::additional_freshness_latency() const noexcept {
  return _additional_freshness_latency;
}

/**
 *  Set additional_freshness_latency value.
 *
 *  @param[in] value The new additional_freshness_latency value.
 */
void state::additional_freshness_latency(int value) {
  _additional_freshness_latency = value;
}

/**
 *  Get admin_email value.
 *
 *  @return The admin_email value.
 */
std::string const& state::admin_email() const noexcept {
  return _admin_email;
}

/**
 *  Set admin_email value.
 *
 *  @param[in] value The new admin_email value.
 */
void state::admin_email(std::string const& value) {
  _admin_email = value;
}

/**
 *  Get admin_pager value.
 *
 *  @return The admin_pager value.
 */
std::string const& state::admin_pager() const noexcept {
  return _admin_pager;
}

/**
 *  Set admin_pager value.
 *
 *  @param[in] value The new admin_pager value.
 */
void state::admin_pager(std::string const& value) {
  _admin_pager = value;
}

/**
 *  Get allow_empty_hostgroup_assignment value.
 *
 *  @return The allow_empty_hostgroup_assignment value.
 */
bool state::allow_empty_hostgroup_assignment() const noexcept {
  return _allow_empty_hostgroup_assignment;
}

/**
 *  Set allow_empty_hostgroup_assignment value.
 *
 *  @param[in] value The new allow_empty_hostgroup_assignment value.
 */
void state::allow_empty_hostgroup_assignment(bool value) {
  _allow_empty_hostgroup_assignment = value;
}

/**
 *  Get auto_reschedule_checks value.
 *
 *  @return The auto_reschedule_checks value.
 */
bool state::auto_reschedule_checks() const noexcept {
  return _auto_reschedule_checks;
}

/**
 *  Set auto_reschedule_checks value.
 *
 *  @param[in] value The new auto_reschedule_checks value.
 */
void state::auto_reschedule_checks(bool value) {
  _auto_reschedule_checks = value;
}

/**
 *  Get auto_rescheduling_interval value.
 *
 *  @return The auto_rescheduling_interval value.
 */
unsigned int state::auto_rescheduling_interval() const noexcept {
  return _auto_rescheduling_interval;
}

/**
 *  Set auto_rescheduling_interval value.
 *
 *  @param[in] value The new auto_rescheduling_interval value.
 */
void state::auto_rescheduling_interval(unsigned int value) {
  if (!value)
    throw(engine_error() << "auto_rescheduling_interval cannot be 0");
  _auto_rescheduling_interval = value;
}

/**
 *  Get auto_rescheduling_window value.
 *
 *  @return The auto_rescheduling_window value.
 */
unsigned int state::auto_rescheduling_window() const noexcept {
  return _auto_rescheduling_window;
}

/**
 *  Set auto_rescheduling_window value.
 *
 *  @param[in] value The new auto_rescheduling_window value.
 */
void state::auto_rescheduling_window(unsigned int value) {
  if (!value)
    throw(engine_error() << "auto_rescheduling_window cannot be 0");
  _auto_rescheduling_window = value;
}

/**
 *  Get broker_module value.
 *
 *  @return The auto_rescheduling_window value.
 */
std::list<std::string> const& state::broker_module() const noexcept {
  return _broker_module;
}

/**
 *  Set broker_module value.
 *
 *  @param[in] value The new broker_module_directory value.
 */
void state::broker_module(std::list<std::string> const& value) {
  _broker_module = value;
}

/**
 *  Get broker_module_directory value.
 *
 *  @return The broker_module_directory value.
 */
std::string const& state::broker_module_directory() const noexcept {
  return _broker_module_directory;
}

/**
 *  Set broker_module_directory value.
 *
 *  @param[in] value The new broker_module_directory value.
 */
void state::broker_module_directory(std::string const& value) {
  if (value.empty() || value[0] == '/')
    _broker_module_directory = value;
  else {
    io::file_entry fe(_cfg_main);
    std::string base_name(fe.directory_name());
    _broker_module_directory = base_name + "/" + value;
  }
}

/**
 *  Get cached_host_check_horizon value.
 *
 *  @return The cached_host_check_horizon value.
 */
unsigned long state::cached_host_check_horizon() const noexcept {
  return _cached_host_check_horizon;
}

/**
 *  Set cached_host_check_horizon value.
 *
 *  @param[in] value The new cached_host_check_horizon value.
 */
void state::cached_host_check_horizon(unsigned long value) {
  _cached_host_check_horizon = value;
}

/**
 *  Get cached_service_check_horizon value.
 *
 *  @return The cached_service_check_horizon value.
 */
unsigned long state::cached_service_check_horizon() const noexcept {
  return _cached_service_check_horizon;
}

/**
 *  Set cached_service_check_horizon value.
 *
 *  @param[in] value The new cached_service_check_horizon value.
 */
void state::cached_service_check_horizon(unsigned long value) {
  _cached_service_check_horizon = value;
}

/**
 *  Get cfg_dir value.
 *
 *  @return The cfg_dir value.
 */
std::list<std::string> const& state::cfg_dir() const noexcept {
  return _cfg_dir;
}

/**
 *  Get cfg_file value.
 *
 *  @return The cfg_file value.
 */
std::list<std::string> const& state::cfg_file() const noexcept {
  return _cfg_file;
}

/**
 *  Get check_external_commands value.
 *
 *  @return The check_external_commands value.
 */
bool state::check_external_commands() const noexcept {
  return _check_external_commands;
}

/**
 *  Set cfg_main value.
 *
 *  @param[in] value The new cfg_main value.
 */
void state::cfg_main(std::string const& value) {
  _cfg_main = value;
}

/**
 *  Get cfg_main value.
 *
 *  @return The cfg_main value.
 */
std::string const& state::cfg_main() const noexcept {
  return _cfg_main;
}

/**
 *  Set check_external_commands value.
 *
 *  @param[in] value The new check_external_commands value.
 */
void state::check_external_commands(bool value) {
  _check_external_commands = value;
}

/**
 *  Get check_host_freshness value.
 *
 *  @return The check_host_freshness value.
 */
bool state::check_host_freshness() const noexcept {
  return _check_host_freshness;
}

/**
 *  Set check_host_freshness value.
 *
 *  @param[in] value The new check_host_freshness value.
 */
void state::check_host_freshness(bool value) {
  _check_host_freshness = value;
}

/**
 *  Get check_orphaned_hosts value.
 *
 *  @return The check_orphaned_hosts value.
 */
bool state::check_orphaned_hosts() const noexcept {
  return _check_orphaned_hosts;
}

/**
 *  Set check_orphaned_hosts value.
 *
 *  @param[in] value The new check_orphaned_hosts value.
 */
void state::check_orphaned_hosts(bool value) {
  _check_orphaned_hosts = value;
}

/**
 *  Set check_orphaned_services value.
 *
 *  @param[in] value The new check_orphaned_services value.
 */
void state::check_orphaned_services(bool value) {
  _check_orphaned_services = value;
}

/**
 *  Get check_orphaned_services value.
 *
 *  @return The check_orphaned_services value.
 */
bool state::check_orphaned_services() const noexcept {
  return _check_orphaned_services;
}

/**
 *  Get check_reaper_interval value.
 *
 *  @return The check_reaper_interval value.
 */
unsigned int state::check_reaper_interval() const noexcept {
  return _check_reaper_interval;
}

/**
 *  Set check_reaper_interval value.
 *
 *  @param[in] value The new check_reaper_interval value.
 */
void state::check_reaper_interval(unsigned int value) {
  if (!value)
    throw(engine_error() << "check_reaper_interval cannot be 0");
  _check_reaper_interval = value;
}

/**
 *  Get check_service_freshness value.
 *
 *  @return The check_service_freshness value.
 */
bool state::check_service_freshness() const noexcept {
  return _check_service_freshness;
}

/**
 *  Set check_service_freshness value.
 *
 *  @param[in] value The new check_service_freshness value.
 */
void state::check_service_freshness(bool value) {
  _check_service_freshness = value;
}

/**
 *  Get all engine commands.
 *
 *  @return All engine commands.
 */
set_command const& state::commands() const noexcept {
  return _commands;
}

/**
 *  Get all engine commands.
 *
 *  @return All engine commands.
 */
set_command& state::commands() noexcept {
  return _commands;
}

/**
 *  Find a command by its key.
 *
 *  @param[in] k Command name.
 *
 *  @return Iterator to the element if found, commands().end()
 *          otherwise.
 */
set_command::const_iterator state::commands_find(
    command::key_type const& k) const {
  configuration::command below_searched(k);
  set_command::const_iterator it(_commands.upper_bound(below_searched));
  if ((it != _commands.end()) && (it->command_name() == k))
    return it;
  else if ((it != _commands.begin()) && ((--it)->command_name() == k))
    return it;
  return _commands.end();
}

/**
 *  Find a command by its key.
 *
 *  @param[in] k Command name.
 *
 *  @return Iterator to the element if found, commands().end()
 *          otherwise.
 */
set_command::iterator state::commands_find(command::key_type const& k) {
  configuration::command below_searched(k);
  set_command::iterator it(_commands.upper_bound(below_searched));
  if ((it != _commands.end()) && (it->command_name() == k))
    return it;
  else if ((it != _commands.begin()) && ((--it)->command_name() == k))
    return it;
  return _commands.end();
}

/**
 *  Get command_check_interval value.
 *
 *  @return The command_check_interval value.
 */
int state::command_check_interval() const noexcept {
  return _command_check_interval;
}

/**
 *  Set command_check_interval value.
 *
 *  @param[in] value The new command_check_interval value.
 */
void state::command_check_interval(int value) {
  if (value < -1 || !value)
    throw(engine_error()
          << "command_check_interval must be either positive or -1 (" << value
          << " provided)");

  _command_check_interval = value;

  // adjust command check interval
  if (!_command_check_interval_is_seconds && _command_check_interval != -1)
    _command_check_interval *= _interval_length;
}

/**
 *  Set command_check_interval value.
 *
 *  @param[in] value     The new command_check_interval value.
 *  @param[in] is_second True if the value is in second.
 */
void state::command_check_interval(int value, bool is_second) {
  _command_check_interval_is_seconds = is_second;
  command_check_interval(value);
}

/**
 *  Return true is check interval is in seconds.
 *
 *  @return true if the check interval is in seconds.
 */
bool state::command_check_interval_is_seconds() const noexcept {
  return _command_check_interval_is_seconds;
}

/**
 *  Get command_file value.
 *
 *  @return The command_file value.
 */
std::string const& state::command_file() const noexcept {
  return _command_file;
}

/**
 *  Set command_file value.
 *
 *  @param[in] value The new command_file value.
 */
void state::command_file(std::string const& value) {
  _command_file = value;
}

/**
 *  Get all engine connectors.
 *
 *  @return All engine connectors.
 */
set_connector const& state::connectors() const noexcept {
  return _connectors;
}

/**
 *  Get all engine connectors.
 *
 *  @return All engine connectors.
 */
set_connector& state::connectors() noexcept {
  return _connectors;
}

/**
 *  Find a connector by its key.
 *
 *  @param[in] k Connector name.
 *
 *  @return Iterator to the element if found, connectors().end()
 *          otherwise.
 */
set_connector::const_iterator state::connectors_find(
    connector::key_type const& k) const {
  configuration::connector below_searched(k);
  set_connector::const_iterator it(_connectors.upper_bound(below_searched));
  if ((it != _connectors.end()) && (it->connector_name() == k))
    return it;
  else if ((it != _connectors.begin()) && ((--it)->connector_name() == k))
    return it;
  return _connectors.end();
}

/**
 *  Find a connector by its key.
 *
 *  @param[in] k Connector name.
 *
 *  @return Iterator to the element if found, connectors().end()
 *          otherwise.
 */
set_connector::iterator state::connectors_find(connector::key_type const& k) {
  configuration::connector below_searched(k);
  set_connector::iterator it(_connectors.upper_bound(below_searched));
  if ((it != _connectors.end()) && (it->connector_name() == k))
    return it;
  else if ((it != _connectors.begin()) && ((--it)->connector_name() == k))
    return it;
  return _connectors.end();
}

/**
 *  Get all engine contacts.
 *
 *  @return All engine contacts.
 */
set_contact const& state::contacts() const noexcept {
  return _contacts;
}

/**
 *  Get all engine contacts.
 *
 *  @return All engine contacts.
 */
set_contact& state::contacts() noexcept {
  return _contacts;
}

/**
 *  Find a contact by its key.
 *
 *  @param[in] k Contact name.
 *
 *  @return Iterator to the element if found, contacts().end()
 *          otherwise.
 */
set_contact::const_iterator state::contacts_find(
    contact::key_type const& k) const {
  configuration::contact below_searched(k);
  set_contact::const_iterator it(_contacts.upper_bound(below_searched));
  if ((it != _contacts.end()) && (it->contact_name() == k))
    return it;
  else if ((it != _contacts.begin()) && ((--it)->contact_name() == k))
    return it;
  return _contacts.end();
}

/**
 *  Find a contact by its key.
 *
 *  @param[in] k Contact name.
 *
 *  @return Iterator to the element if found, contacts().end()
 *          otherwise.
 */
set_contact::iterator state::contacts_find(contact::key_type const& k) {
  configuration::contact below_searched(k);
  set_contact::iterator it(_contacts.upper_bound(below_searched));
  if ((it != _contacts.end()) && (it->contact_name() == k))
    return it;
  else if ((it != _contacts.begin()) && ((--it)->contact_name() == k))
    return it;
  return _contacts.end();
}

/**
 *  Find a contact group by its key.
 *
 *  @param[in] k Contact group key.
 *
 *  @return Iterator to the element if found, contactgroups().end()
 *          otherwise.
 */
set_contactgroup::const_iterator state::contactgroups_find(
    contactgroup::key_type const& k) const {
  configuration::contactgroup below_searched(k);
  set_contactgroup::const_iterator it(
      _contactgroups.upper_bound(below_searched));
  if ((it != _contactgroups.end()) && (it->contactgroup_name() == k))
    return it;
  else if ((it != _contactgroups.begin()) && ((--it)->contactgroup_name() == k))
    return it;
  return _contactgroups.end();
}

/**
 *  Find a contact group by its key.
 *
 *  @param[in] k Contact group key.
 *
 *  @return Iterator to the element if found, contactgroups().end()
 *          otherwise.
 */
set_contactgroup::iterator state::contactgroups_find(
    contactgroup::key_type const& k) {
  configuration::contactgroup below_searched(k);
  set_contactgroup::iterator it(_contactgroups.upper_bound(below_searched));
  if ((it != _contactgroups.end()) && (it->contactgroup_name() == k))
    return it;
  else if ((it != _contactgroups.begin()) && ((--it)->contactgroup_name() == k))
    return it;
  return _contactgroups.end();
}

/**
 *  Get all engine contactgroups.
 *
 *  @return All engine contactgroups.
 */
set_contactgroup& state::contactgroups() noexcept {
  return _contactgroups;
}

/**
 *  Get all engine contactgroups.
 *
 *  @return All engine contactgroups.
 */
set_contactgroup const& state::contactgroups() const noexcept {
  return _contactgroups;
}

/**
 *  Get date_format value.
 *
 *  @return The date_format value.
 */
state::date_type state::date_format() const noexcept {
  return _date_format;
}

/**
 *  Set date_format value.
 *
 *  @param[in] value The new date_format value.
 */
void state::date_format(date_type value) {
  _date_format = value;
}

/**
 *  Get debug_file value.
 *
 *  @return The debug_file value.
 */
std::string const& state::debug_file() const noexcept {
  return _debug_file;
}

/**
 *  Set debug_file value.
 *
 *  @param[in] value The new debug_file value.
 */
void state::debug_file(std::string const& value) {
  _debug_file = value;
}

/**
 *  Get debug_level value.
 *
 *  @return The debug_level value.
 */
unsigned long long state::debug_level() const noexcept {
  return _debug_level;
}

/**
 *  Set debug_level value.
 *
 *  @param[in] value The new debug_level value.
 */
void state::debug_level(unsigned long long value) {
  if (value == std::numeric_limits<unsigned long>::max())
    _debug_level = static_cast<unsigned long long>(all);
  else
    _debug_level = value;
}

/**
 *  Get debug_verbosity value.
 *
 *  @return The debug_verbosity value.
 */
unsigned int state::debug_verbosity() const noexcept {
  return _debug_verbosity;
}

/**
 *  Set debug_verbosity value.
 *
 *  @param[in] value The new debug_verbosity value.
 */
void state::debug_verbosity(unsigned int value) {
  if (value > most)
    _debug_verbosity = static_cast<unsigned int>(most);
  else
    _debug_verbosity = value;
}

/**
 *  Get enable_environment_macros value.
 *
 *  @return The enable_environment_macros value.
 */
bool state::enable_environment_macros() const noexcept {
  return _enable_environment_macros;
}

/**
 *  Set enable_environment_macros value.
 *
 *  @param[in] value The new enable_environment_macros value.
 */
void state::enable_environment_macros(bool value) {
  _enable_environment_macros = value;
}

/**
 *  Get enable_event_handlers value.
 *
 *  @return The enable_event_handlers value.
 */
bool state::enable_event_handlers() const noexcept {
  return _enable_event_handlers;
}

/**
 *  Set enable_event_handlers value.
 *
 *  @param[in] value The new enable_event_handlers value.
 */
void state::enable_event_handlers(bool value) {
  _enable_event_handlers = value;
}

/**
 *  Get enable_flap_detection value.
 *
 *  @return The enable_flap_detection value.
 */
bool state::enable_flap_detection() const noexcept {
  return _enable_flap_detection;
}

/**
 *  Set enable_flap_detection value.
 *
 *  @param[in] value The new enable_flap_detection value.
 */
void state::enable_flap_detection(bool value) {
  _enable_flap_detection = value;
}

/**
 *  Get enable_notifications value.
 *
 *  @return The enable_notifications value.
 */
bool state::enable_notifications() const noexcept {
  return _enable_notifications;
}

/**
 *  Set enable_notifications value.
 *
 *  @param[in] value The new enable_notifications value.
 */
void state::enable_notifications(bool value) {
  _enable_notifications = value;
}

/**
 *  Get enable_predictive_host_dependency_checks value.
 *
 *  @return The enable_predictive_host_dependency_checks value.
 */
bool state::enable_predictive_host_dependency_checks() const noexcept {
  return _enable_predictive_host_dependency_checks;
}

/**
 *  Set enable_predictive_host_dependency_checks value.
 *
 *  @param[in] value The new enable_predictive_host_dependency_checks value.
 */
void state::enable_predictive_host_dependency_checks(bool value) {
  _enable_predictive_host_dependency_checks = value;
}

/**
 *  Get enable_predictive_service_dependency_checks value.
 *
 *  @return The enable_predictive_service_dependency_checks value.
 */
bool state::enable_predictive_service_dependency_checks() const noexcept {
  return _enable_predictive_service_dependency_checks;
}

/**
 *  Set enable_predictive_service_dependency_checks value.
 *
 *  @param[in] value The new enable_predictive_service_dependency_checks value.
 */
void state::enable_predictive_service_dependency_checks(bool value) {
  _enable_predictive_service_dependency_checks = value;
}

/**
 *  Get event_broker_options value.
 *
 *  @return The event_broker_options value.
 */
unsigned long state::event_broker_options() const noexcept {
  return _event_broker_options;
}

/**
 *  Set event_broker_options value.
 *
 *  @param[in] value The new event_broker_options value.
 */
void state::event_broker_options(unsigned long value) {
  _event_broker_options = value;
}

/**
 *  Get event_handler_timeout value.
 *
 *  @return The event_handler_timeout value.
 */
unsigned int state::event_handler_timeout() const noexcept {
  return _event_handler_timeout;
}

/**
 *  Set event_handler_timeout value.
 *
 *  @param[in] value The new event_handler_timeout value.
 */
void state::event_handler_timeout(unsigned int value) {
  if (!value)
    throw(engine_error() << "event_handler_timeout cannot be 0");
  _event_handler_timeout = value;
}

/**
 *  Get execute_host_checks value.
 *
 *  @return The execute_host_checks value.
 */
bool state::execute_host_checks() const noexcept {
  return _execute_host_checks;
}

/**
 *  Set execute_host_checks value.
 *
 *  @param[in] value The new execute_host_checks value.
 */
void state::execute_host_checks(bool value) {
  _execute_host_checks = value;
}

/**
 *  Get execute_service_checks value.
 *
 *  @return The execute_service_checks value.
 */
bool state::execute_service_checks() const noexcept {
  return _execute_service_checks;
}

/**
 *  Set execute_service_checks value.
 *
 *  @param[in] value The new execute_service_checks value.
 */
void state::execute_service_checks(bool value) {
  _execute_service_checks = value;
}

/**
 *  Get external_command_buffer_slots value.
 *
 *  @return The external_command_buffer_slots value.
 */
int state::external_command_buffer_slots() const noexcept {
  return _external_command_buffer_slots;
}

/**
 *  Set external_command_buffer_slots value.
 *
 *  @param[in] value The new external_command_buffer_slots value.
 */
void state::external_command_buffer_slots(int value) {
  _external_command_buffer_slots = value;
}

/**
 *  Get global_host_event_handler value.
 *
 *  @return The global_host_event_handler value.
 */
std::string const& state::global_host_event_handler() const noexcept {
  return _global_host_event_handler;
}

/**
 *  Set global_host_event_handler value.
 *
 *  @param[in] value The new global_host_event_handler value.
 */
void state::global_host_event_handler(std::string const& value) {
  _global_host_event_handler = value;
}

/**
 *  Get global_service_event_handler value.
 *
 *  @return The global_service_event_handler value.
 */
std::string const& state::global_service_event_handler() const noexcept {
  return _global_service_event_handler;
}

/**
 *  Set global_service_event_handler value.
 *
 *  @param[in] value The new global_service_event_handler value.
 */
void state::global_service_event_handler(std::string const& value) {
  _global_service_event_handler = value;
}

/**
 *  Get high_host_flap_threshold value.
 *
 *  @return The high_host_flap_threshold value.
 */
float state::high_host_flap_threshold() const noexcept {
  return _high_host_flap_threshold;
}

/**
 *  Set high_host_flap_threshold value.
 *
 *  @param[in] value The new high_host_flap_threshold value.
 */
void state::high_host_flap_threshold(float value) {
  if (value <= 0.0 || value >= 100.0)
    throw(engine_error() << "high_host_flap_threshold must "
                         << "be between 0.0 and 100.0, both excluded");
  _high_host_flap_threshold = value;
}

/**
 *  Get high_service_flap_threshold value.
 *
 *  @return The high_service_flap_threshold value.
 */
float state::high_service_flap_threshold() const noexcept {
  return _high_service_flap_threshold;
}

/**
 *  Set high_service_flap_threshold value.
 *
 *  @param[in] value The new high_service_flap_threshold value.
 */
void state::high_service_flap_threshold(float value) {
  if (value <= 0.0 || value >= 100.0)
    throw(engine_error() << "high_service_flap_threshold "
                         << "must be between 0.0 and 100.0, both excluded");
  _high_service_flap_threshold = value;
}

/**
 *  Get all engine hostdependencies.
 *
 *  @return All engine hostdependencies.
 */
set_hostdependency const& state::hostdependencies() const noexcept {
  return _hostdependencies;
}

/**
 *  Get all engine hostdependencies.
 *
 *  @return All engine hostdependencies.
 */
set_hostdependency& state::hostdependencies() noexcept {
  return _hostdependencies;
}

/**
 *  Get all engine hostescalations.
 *
 *  @return All engine hostescalations.
 */
set_hostescalation const& state::hostescalations() const noexcept {
  return _hostescalations;
}

/**
 *  Get all engine hostescalations.
 *
 *  @return All engine hostescalations.
 */
set_hostescalation& state::hostescalations() noexcept {
  return _hostescalations;
}

/**
 *  Get all engine hostgroups.
 *
 *  @return All engine hostgroups.
 */
set_hostgroup const& state::hostgroups() const noexcept {
  return _hostgroups;
}

/**
 *  Get all engine hostgroups.
 *
 *  @return All engine hostgroups.
 */
set_hostgroup& state::hostgroups() noexcept {
  return _hostgroups;
}

/**
 *  Find a host group by its key.
 *
 *  @param[in] k Host group key.
 *
 *  @return Iterator to the element if found, hostgroups().end()
 *          otherwise.
 */
set_hostgroup::const_iterator state::hostgroups_find(
    hostgroup::key_type const& k) const {
  configuration::hostgroup below_searched(k);
  set_hostgroup::const_iterator it(_hostgroups.upper_bound(below_searched));
  if (it != _hostgroups.end() && it->hostgroup_name() == k)
    return it;
  else if (it != _hostgroups.begin() && (--it)->hostgroup_name() == k)
    return it;
  return _hostgroups.end();
}

/**
 *  Find a host group by its key.
 *
 *  @param[in] k Host group key.
 *
 *  @return Iterator to the element if found, hostgroups().end()
 *          otherwise.
 */
set_hostgroup::iterator state::hostgroups_find(hostgroup::key_type const& k) {
  configuration::hostgroup below_searched(k);
  set_hostgroup::iterator it(_hostgroups.upper_bound(below_searched));
  if ((it != _hostgroups.end()) && (it->hostgroup_name() == k))
    return it;
  else if ((it != _hostgroups.begin()) && ((--it)->hostgroup_name() == k))
    return it;
  return _hostgroups.end();
}

/**
 *  Get all engine hosts.
 *
 *  @return All engine hosts.
 */
set_host const& state::hosts() const noexcept {
  return _hosts;
}

/**
 *  Get all engine hosts.
 *
 *  @return All engine hosts.
 */
set_host& state::hosts() noexcept {
  return _hosts;
}

/**
 *  Find a host from its key.
 *
 *  @param[in] k Host key (host name).
 *
 *  @return Iterator to the host if found, hosts().end() if it was not.
 */
set_host::const_iterator state::hosts_find(host::key_type const& k) const {
  configuration::host below_searched(k);
  set_host::const_iterator it(_hosts.upper_bound(below_searched));
  if ((it != _hosts.end()) && (it->host_id() == k))
    return it;
  else if ((it != _hosts.begin()) && ((--it)->host_id() == k))
    return it;
  return _hosts.end();
}

set_host::const_iterator state::hosts_find(std::string const& name) const {
  for (set_host::const_iterator it(_hosts.begin()), end(_hosts.end());
       it != end; ++it) {
    if (it->host_name() == name)
      return it;
  }
  return _hosts.end();
}

/**
 *  Find a host from its key.
 *
 *  @param[in] k Host key (host name).
 *
 *  @return Iterator to the host if found, hosts().end() if it was not.
 */
set_host::iterator state::hosts_find(host::key_type const& k) {
  configuration::host below_searched(k);
  set_host::iterator it(_hosts.upper_bound(below_searched));
  if (it != _hosts.end() && it->host_id() == k)
    return it;
  else if (it != _hosts.begin() && (--it)->host_id() == k)
    return it;
  return _hosts.end();
}

/**
 *  Get host_check_timeout value.
 *
 *  @return The host_check_timeout value.
 */
unsigned int state::host_check_timeout() const noexcept {
  return _host_check_timeout;
}

/**
 *  Set host_check_timeout value.
 *
 *  @param[in] value The new host_check_timeout value.
 */
void state::host_check_timeout(unsigned int value) {
  if (!value)
    throw(engine_error() << "host_check_timeout cannot be 0");
  _host_check_timeout = value;
}

/**
 *  Get host_freshness_check_interval value.
 *
 *  @return The host_freshness_check_interval value.
 */
unsigned int state::host_freshness_check_interval() const noexcept {
  return _host_freshness_check_interval;
}

/**
 *  Set host_freshness_check_interval value.
 *
 *  @param[in] value The new host_freshness_check_interval value.
 */
void state::host_freshness_check_interval(unsigned int value) {
  _host_freshness_check_interval = value;
}

/**
 *  Get host_inter_check_delay_method value.
 *
 *  @return The host_inter_check_delay_method value.
 */
state::inter_check_delay state::host_inter_check_delay_method() const noexcept {
  return _host_inter_check_delay_method;
}

/**
 *  Set host_inter_check_delay_method value.
 *
 *  @param[in] value The new host_inter_check_delay_method value.
 */
void state::host_inter_check_delay_method(inter_check_delay value) {
  _host_inter_check_delay_method = value;
}

/**
 *  Get host_perfdata_command value.
 *
 *  @return The host_perfdata_command value.
 */
std::string const& state::host_perfdata_command() const noexcept {
  return _host_perfdata_command;
}

/**
 *  Set host_perfdata_command value.
 *
 *  @param[in] value The new host_perfdata_command value.
 */
void state::host_perfdata_command(std::string const& value) {
  _host_perfdata_command = value;
}

/**
 *  Get host_perfdata_file value.
 *
 *  @return The host_perfdata_file value.
 */
std::string const& state::host_perfdata_file() const noexcept {
  return _host_perfdata_file;
}

/**
 *  Set host_perfdata_file value.
 *
 *  @param[in] value The new host_perfdata_file value.
 */
void state::host_perfdata_file(std::string const& value) {
  _host_perfdata_file = value;
}

/**
 *  Get host_perfdata_file_mode value.
 *
 *  @return The host_perfdata_file_mode value.
 */
state::perfdata_file_mode state::host_perfdata_file_mode() const noexcept {
  return _host_perfdata_file_mode;
}

/**
 *  Set host_perfdata_file_mode value.
 *
 *  @param[in] value The new host_perfdata_file_mode value.
 */
void state::host_perfdata_file_mode(perfdata_file_mode value) {
  _host_perfdata_file_mode = value;
}

/**
 *  Get host_perfdata_file_processing_command value.
 *
 *  @return The host_perfdata_file_processing_command value.
 */
std::string const& state::host_perfdata_file_processing_command()
    const noexcept {
  return _host_perfdata_file_processing_command;
}

/**
 *  Set host_perfdata_file_processing_command value.
 *
 *  @param[in] value The new host_perfdata_file_processing_command value.
 */
void state::host_perfdata_file_processing_command(std::string const& value) {
  _host_perfdata_file_processing_command = value;
}

/**
 *  Get host_perfdata_file_processing_interval value.
 *
 *  @return The host_perfdata_file_processing_interval value.
 */
unsigned int state::host_perfdata_file_processing_interval() const noexcept {
  return _host_perfdata_file_processing_interval;
}

/**
 *  Set host_perfdata_file_processing_interval value.
 *
 *  @param[in] value The new host_perfdata_file_processing_interval value.
 */
void state::host_perfdata_file_processing_interval(unsigned int value) {
  _host_perfdata_file_processing_interval = value;
}

/**
 *  Get host_perfdata_file_template value.
 *
 *  @return The host_perfdata_file_template value.
 */
std::string const& state::host_perfdata_file_template() const noexcept {
  return _host_perfdata_file_template;
}

/**
 *  Set host_perfdata_file_template value.
 *
 *  @param[in] value The new host_perfdata_file_template value.
 */
void state::host_perfdata_file_template(std::string const& value) {
  _host_perfdata_file_template = value;
}

/**
 *  Get illegal_object_chars value.
 *
 *  @return The illegal_object_chars value.
 */
std::string const& state::illegal_object_chars() const noexcept {
  return _illegal_object_chars;
}

/**
 *  Set illegal_object_chars value.
 *
 *  @param[in] value The new illegal_object_chars value.
 */
void state::illegal_object_chars(std::string const& value) {
  _illegal_object_chars = value;
}

/**
 *  Get illegal_output_chars value.
 *
 *  @return The illegal_output_chars value.
 */
std::string const& state::illegal_output_chars() const noexcept {
  return _illegal_output_chars;
}

/**
 *  Set illegal_output_chars value.
 *
 *  @param[in] value The new illegal_output_chars value.
 */
void state::illegal_output_chars(std::string const& value) {
  _illegal_output_chars = value;
}

/**
 *  Get interval_length value.
 *
 *  @return The interval_length value.
 */
unsigned int state::interval_length() const noexcept {
  return _interval_length;
}

/**
 *  Set interval_length value.
 *
 *  @param[in] value The new interval_length value.
 */
void state::interval_length(unsigned int value) {
  if (!value)
    throw(engine_error() << "interval_length cannot be 0");

  if (!_command_check_interval_is_seconds && _command_check_interval != -1) {
    _command_check_interval /= _interval_length;
    _interval_length = value;
    _command_check_interval *= _interval_length;
  } else
    _interval_length = value;
}

/**
 *  Get log_event_handlers value.
 *
 *  @return The log_event_handlers value.
 */
bool state::log_event_handlers() const noexcept {
  return _log_event_handlers;
}

/**
 *  Set log_event_handlers value.
 *
 *  @param[in] value The new log_event_handlers value.
 */
void state::log_event_handlers(bool value) {
  _log_event_handlers = value;
}

/**
 *  Get log_external_commands value.
 *
 *  @return The log_external_commands value.
 */
bool state::log_external_commands() const noexcept {
  return _log_external_commands;
}

/**
 *  Set log_external_commands value.
 *
 *  @param[in] value The new log_external_commands value.
 */
void state::log_external_commands(bool value) {
  _log_external_commands = value;
}

/**
 *  Get log_file value.
 *
 *  @return The log_file value.
 */
std::string const& state::log_file() const noexcept {
  return _log_file;
}

/**
 *  Set log_file value.
 *
 *  @param[in] value The new log_file value.
 */
void state::log_file(std::string const& value) {
  _log_file = value;
}

/**
 *  Get log_host_retries value.
 *
 *  @return The log_host_retries value.
 */
bool state::log_host_retries() const noexcept {
  return _log_host_retries;
}

/**
 *  Set log_host_retries value.
 *
 *  @param[in] value The new log_host_retries value.
 */
void state::log_host_retries(bool value) {
  _log_host_retries = value;
}

/**
 *  Get log_notifications value.
 *
 *  @return The log_notifications value.
 */
bool state::log_notifications() const noexcept {
  return _log_notifications;
}

/**
 *  Set log_notifications value.
 *
 *  @param[in] value The new log_notifications value.
 */
void state::log_notifications(bool value) {
  _log_notifications = value;
}

/**
 *  Get log_passive_checks value.
 *
 *  @return The log_passive_checks value.
 */
bool state::log_passive_checks() const noexcept {
  return _log_passive_checks;
}

/**
 *  Set log_passive_checks value.
 *
 *  @param[in] value The new log_passive_checks value.
 */
void state::log_passive_checks(bool value) {
  _log_passive_checks = value;
}

/**
 *  Get log pid value.
 *
 *  @return  Log pid value.
 */
bool state::log_pid() const noexcept {
  return _log_pid;
}

/**
 *  Set the log pid value.
 *
 *  @param[in] value  The new log pid value.
 */
void state::log_pid(bool value) {
  _log_pid = value;
}

/**
 *  Get log_service_retries value.
 *
 *  @return The log_service_retries value.
 */
bool state::log_service_retries() const noexcept {
  return _log_service_retries;
}

/**
 *  Set log_service_retries value.
 *
 *  @param[in] value The new log_service_retries value.
 */
void state::log_service_retries(bool value) {
  _log_service_retries = value;
}

/**
 *  Get low_host_flap_threshold value.
 *
 *  @return The low_host_flap_threshold value.
 */
float state::low_host_flap_threshold() const noexcept {
  return _low_host_flap_threshold;
}

/**
 *  Set low_host_flap_threshold value.
 *
 *  @param[in] value The new low_host_flap_threshold value.
 */
void state::low_host_flap_threshold(float value) {
  if (value <= 0.0 || value >= 100.0)
    throw(engine_error() << "low_host_flap_threshold "
                         << "must be between 0.0 and 100.0, both excluded");
  _low_host_flap_threshold = value;
}

/**
 *  Get low_service_flap_threshold value.
 *
 *  @return The low_service_flap_threshold value.
 */
float state::low_service_flap_threshold() const noexcept {
  return _low_service_flap_threshold;
}

/**
 *  Set low_service_flap_threshold value.
 *
 *  @param[in] value The new low_service_flap_threshold value.
 */
void state::low_service_flap_threshold(float value) {
  if (value <= 0.0 || value >= 100.0)
    throw(engine_error() << "low_service_flap_threshold "
                         << "must be between 0.0 and 100.0, both excluded");
  _low_service_flap_threshold = value;
}

/**
 *  Get max_check_reaper_time value.
 *
 *  @return The max_check_reaper_time value.
 */
unsigned int state::max_check_reaper_time() const noexcept {
  return _max_check_reaper_time;
}

/**
 *  Set max_check_reaper_time value.
 *
 *  @param[in] value The new max_check_reaper_time value.
 */
void state::max_check_reaper_time(unsigned int value) {
  if (!value)
    throw(engine_error() << "max_check_reaper_time cannot be 0");
  _max_check_reaper_time = value;
}

/**
 *  Get max_debug_file_size value.
 *
 *  @return The max_debug_file_size value.
 */
unsigned long state::max_debug_file_size() const noexcept {
  return _max_debug_file_size;
}

/**
 *  Set max_debug_file_size value.
 *
 *  @param[in] value The new max_debug_file_size value.
 */
void state::max_debug_file_size(unsigned long value) {
  _max_debug_file_size = value;
}

/**
 *  Get max_host_check_spread value.
 *
 *  @return The max_host_check_spread value.
 */
unsigned int state::max_host_check_spread() const noexcept {
  return _max_host_check_spread;
}

/**
 *  Set max_host_check_spread value.
 *
 *  @param[in] value The new max_host_check_spread value.
 */
void state::max_host_check_spread(unsigned int value) {
  if (!value)
    throw(engine_error() << "max_host_check_spread cannot be 0");
  _max_host_check_spread = value;
}

/**
 *  Get max_log_file_size value.
 *
 *  @return The max_log_file_size value.
 */
unsigned long state::max_log_file_size() const noexcept {
  return _max_log_file_size;
}

/**
 *  Set max_log_file_size value.
 *
 *  @param[in] value The new max_log_file_size value.
 */
void state::max_log_file_size(unsigned long value) {
  _max_log_file_size = value;
}

/**
 *  Get max_parallel_service_checks value.
 *
 *  @return The max_parallel_service_checks value.
 */
unsigned int state::max_parallel_service_checks() const noexcept {
  return _max_parallel_service_checks;
}

/**
 *  Set max_parallel_service_checks value.
 *
 *  @param[in] value The new max_parallel_service_checks value.
 */
void state::max_parallel_service_checks(unsigned int value) {
  _max_parallel_service_checks = value;
}

/**
 *  Get max_service_check_spread value.
 *
 *  @return The max_service_check_spread value.
 */
unsigned int state::max_service_check_spread() const noexcept {
  return _max_service_check_spread;
}

/**
 *  Set max_service_check_spread value.
 *
 *  @param[in] value The new max_service_check_spread value.
 */
void state::max_service_check_spread(unsigned int value) {
  if (!value)
    throw(engine_error() << "max_service_check_spread cannot be 0");
  _max_service_check_spread = value;
}

/**
 *  Get notification_timeout value.
 *
 *  @return The notification_timeout value.
 */
unsigned int state::notification_timeout() const noexcept {
  return _notification_timeout;
}

/**
 *  Set notification_timeout value.
 *
 *  @param[in] value The new notification_timeout value.
 */
void state::notification_timeout(unsigned int value) {
  if (!value)
    throw(engine_error() << "notification_timeout cannot be 0");
  _notification_timeout = value;
}

/**
 *  Get obsess_over_hosts value.
 *
 *  @return The obsess_over_hosts value.
 */
bool state::obsess_over_hosts() const noexcept {
  return _obsess_over_hosts;
}

/**
 *  Set obsess_over_hosts value.
 *
 *  @param[in] value The new obsess_over_hosts value.
 */
void state::obsess_over_hosts(bool value) {
  _obsess_over_hosts = value;
}

/**
 *  Get obsess_over_services value.
 *
 *  @return The obsess_over_services value.
 */
bool state::obsess_over_services() const noexcept {
  return _obsess_over_services;
}

/**
 *  Set obsess_over_services value.
 *
 *  @param[in] value The new obsess_over_services value.
 */
void state::obsess_over_services(bool value) {
  _obsess_over_services = value;
}

/**
 *  Get ochp_command value.
 *
 *  @return The ochp_command value.
 */
std::string const& state::ochp_command() const noexcept {
  return _ochp_command;
}

/**
 *  Set ochp_command value.
 *
 *  @param[in] value The new ochp_command value.
 */
void state::ochp_command(std::string const& value) {
  _ochp_command = value;
}

/**
 *  Get ochp_timeout value.
 *
 *  @return The ochp_timeout value.
 */
unsigned int state::ochp_timeout() const noexcept {
  return _ochp_timeout;
}

/**
 *  Set ochp_timeout value.
 *
 *  @param[in] value The new ochp_timeout value.
 */
void state::ochp_timeout(unsigned int value) {
  if (!value)
    throw(engine_error() << "ochp_timeout cannot be 0");
  _ochp_timeout = value;
}

/**
 *  Get ocsp_command value.
 *
 *  @return The ocsp_command value.
 */
std::string const& state::ocsp_command() const noexcept {
  return _ocsp_command;
}

/**
 *  Set ocsp_command value.
 *
 *  @param[in] value The new ocsp_command value.
 */
void state::ocsp_command(std::string const& value) {
  _ocsp_command = value;
}

/**
 *  Get ocsp_timeout value.
 *
 *  @return The ocsp_timeout value.
 */
unsigned int state::ocsp_timeout() const noexcept {
  return _ocsp_timeout;
}

/**
 *  Set ocsp_timeout value.
 *
 *  @param[in] value The new ocsp_timeout value.
 */
void state::ocsp_timeout(unsigned int value) {
  if (!value)
    throw(engine_error() << "ocsp_timeout cannot be 0");
  _ocsp_timeout = value;
}

/**
 *  Get passive_host_checks_are_soft value.
 *
 *  @return The passive_host_checks_are_soft value.
 */
bool state::passive_host_checks_are_soft() const noexcept {
  return _passive_host_checks_are_soft;
}

/**
 *  Set passive_host_checks_are_soft value.
 *
 *  @param[in] value The new passive_host_checks_are_soft value.
 */
void state::passive_host_checks_are_soft(bool value) {
  _passive_host_checks_are_soft = value;
}

/**
 *  Get perfdata_timeout value.
 *
 *  @return The perfdata_timeout value.
 */
int state::perfdata_timeout() const noexcept {
  return _perfdata_timeout;
}

/**
 *  Set perfdata_timeout value.
 *
 *  @param[in] value The new perfdata_timeout value.
 */
void state::perfdata_timeout(int value) {
  _perfdata_timeout = value;
}

/**
 *  Get poller_name value.
 *
 *  @return The poller_name value.
 */
std::string const& state::poller_name() const noexcept {
  return _poller_name;
}

/**
 *  Set poller_name value.
 *
 *  @param[in] value The new poller_name value.
 */
void state::poller_name(std::string const& value) noexcept {
  _poller_name = value;
}

/**
 *  Get poller_id value.
 *
 *  @return The poller_id value.
 */
uint32_t state::poller_id() const noexcept {
  return _poller_id;
}

/**
 *  Set poller_id value.
 *
 *  @param[in] value The new poller_id value.
 */
void state::poller_id(uint32_t value) noexcept {
  _poller_id = value;
}

/**
 *  Get rpc_port value.
 *
 *  @return The poller_id value.
 */
uint16_t state::rpc_port() const noexcept {
  return _poller_id;
}

/**
 *  Set poller_id value.
 *
 *  @param[in] value The new poller_id value.
 */
void state::rpc_port(uint16_t value) noexcept {
  _poller_id = value;
}

/**
 *  Get process_performance_data value.
 *
 *  @return The process_performance_data value.
 */
bool state::process_performance_data() const noexcept {
  return _process_performance_data;
}

/**
 *  Set process_performance_data value.
 *
 *  @param[in] value The new process_performance_data value.
 */
void state::process_performance_data(bool value) {
  _process_performance_data = value;
}

/**
 *  Get resource_file value.
 *
 *  @return The resource_file value.
 */
std::list<std::string> const& state::resource_file() const noexcept {
  return _resource_file;
}

/**
 *  Set resource_file value.
 *
 *  @param[in] value The new resource_file value.
 */
void state::resource_file(std::list<std::string> const& value) {
  _resource_file = value;
}

/**
 *  Get retained_contact_host_attribute_mask value.
 *
 *  @return The retained_contact_host_attribute_mask value.
 */
unsigned long state::retained_contact_host_attribute_mask() const noexcept {
  return _retained_contact_host_attribute_mask;
}

/**
 *  Set retained_contact_host_attribute_mask value.
 *
 *  @param[in] value The new retained_contact_host_attribute_mask value.
 */
void state::retained_contact_host_attribute_mask(unsigned long value) {
  _retained_contact_host_attribute_mask = value;
}

/**
 *  Get retained_contact_service_attribute_mask value.
 *
 *  @return The retained_contact_service_attribute_mask value.
 */
unsigned long state::retained_contact_service_attribute_mask() const noexcept {
  return _retained_contact_service_attribute_mask;
}

/**
 *  Set retained_contact_service_attribute_mask value.
 *
 *  @param[in] value The new retained_contact_service_attribute_mask value.
 */
void state::retained_contact_service_attribute_mask(unsigned long value) {
  _retained_contact_service_attribute_mask = value;
}

/**
 *  Get retained_host_attribute_mask value.
 *
 *  @return The retained_host_attribute_mask value.
 */
unsigned long state::retained_host_attribute_mask() const noexcept {
  return _retained_host_attribute_mask;
}

/**
 *  Set retained_host_attribute_mask value.
 *
 *  @param[in] value The new retained_host_attribute_mask value.
 */
void state::retained_host_attribute_mask(unsigned long value) {
  _retained_host_attribute_mask = value;
}

/**
 *  Get retained_process_host_attribute_mask value.
 *
 *  @return The retained_process_host_attribute_mask value.
 */
unsigned long state::retained_process_host_attribute_mask() const noexcept {
  return _retained_process_host_attribute_mask;
}

/**
 *  Set retained_process_host_attribute_mask value.
 *
 *  @param[in] value The new retained_process_host_attribute_mask value.
 */
void state::retained_process_host_attribute_mask(unsigned long value) {
  _retained_process_host_attribute_mask = value;
}

/**
 *  Get retain_state_information value.
 *
 *  @return The retain_state_information value.
 */
bool state::retain_state_information() const noexcept {
  return _retain_state_information;
}

/**
 *  Set retain_state_information value.
 *
 *  @param[in] value The new retain_state_information value.
 */
void state::retain_state_information(bool value) {
  _retain_state_information = value;
}

/**
 *  Get retention_scheduling_horizon value.
 *
 *  @return The retention_scheduling_horizon value.
 */
unsigned int state::retention_scheduling_horizon() const noexcept {
  return _retention_scheduling_horizon;
}

/**
 *  Set retention_scheduling_horizon value.
 *
 *  @param[in] value The new retention_scheduling_horizon value.
 */
void state::retention_scheduling_horizon(unsigned int value) {
  if (!value)
    throw(engine_error() << "retention_scheduling_horizon cannot be 0");
  _retention_scheduling_horizon = value;
}

/**
 *  Get retention_update_interval value.
 *
 *  @return The retention_update_interval value.
 */
unsigned int state::retention_update_interval() const noexcept {
  return _retention_update_interval;
}

/**
 *  Set retention_update_interval value.
 *
 *  @param[in] value The new retention_update_interval value.
 */
void state::retention_update_interval(unsigned int value) {
  if (!value)
    throw(engine_error() << "retention_update_interval cannot be 0");
  _retention_update_interval = value;
}

/**
 *  Get all engine servicedependencies.
 *
 *  @return All engine servicedependencies.
 */
set_servicedependency const& state::servicedependencies() const noexcept {
  return _servicedependencies;
}

/**
 *  Get all engine servicedependencies.
 *
 *  @return All engine servicedependencies.
 */
set_servicedependency& state::servicedependencies() noexcept {
  return _servicedependencies;
}

/**
 *  Get all engine serviceescalations.
 *
 *  @return All engine serviceescalations.
 */
set_serviceescalation const& state::serviceescalations() const noexcept {
  return _serviceescalations;
}

/**
 *  Get all engine serviceescalations.
 *
 *  @return All engine serviceescalations.
 */
set_serviceescalation& state::serviceescalations() noexcept {
  return _serviceescalations;
}

/**
 *  Get all engine servicegroups.
 *
 *  @return All engine servicegroups.
 */
set_servicegroup const& state::servicegroups() const noexcept {
  return _servicegroups;
}

/**
 *  Get all engine servicegroups.
 *
 *  @return All engine servicegroups.
 */
set_servicegroup& state::servicegroups() noexcept {
  return _servicegroups;
}

/**
 *  Get service group by its key.
 *
 *  @param[in] k Service group name.
 *
 *  @return Iterator to the element if found, servicegroups().end()
 *          otherwise.
 */
set_servicegroup::const_iterator state::servicegroups_find(
    servicegroup::key_type const& k) const {
  configuration::servicegroup below_searched(k);
  set_servicegroup::const_iterator it(
      _servicegroups.upper_bound(below_searched));
  if ((it != _servicegroups.end()) && (it->servicegroup_name() == k))
    return it;
  else if ((it != _servicegroups.begin()) && ((--it)->servicegroup_name() == k))
    return it;
  return _servicegroups.end();
}

/**
 *  Get service group by its key.
 *
 *  @param[in] k Service group name.
 *
 *  @return Iterator to the element if found, servicegroups().end()
 *          otherwise.
 */
set_servicegroup::iterator state::servicegroups_find(
    servicegroup::key_type const& k) {
  configuration::servicegroup below_searched(k);
  set_servicegroup::iterator it(_servicegroups.upper_bound(below_searched));
  if ((it != _servicegroups.end()) && (it->servicegroup_name() == k))
    return it;
  else if ((it != _servicegroups.begin()) && ((--it)->servicegroup_name() == k))
    return it;
  return _servicegroups.end();
}
//
///**
// *  Get all engine anomalydetections.
// *
// *  @return All engine anomalydetections.
// */
// set_anomalydetection const& state::anomalydetections() const noexcept {
//  return _anomalydetections;
//}

/**
 *  Get all engine anomalydetections.
 *
 *  @return All engine anomalydetections.
 */
set_anomalydetection& state::anomalydetections() noexcept {
  return _anomalydetections;
}

/**
 *  Get all engine services.
 *
 *  @return All engine services.
 */
set_service const& state::services() const noexcept {
  return _services;
}

/**
 *  Get all engine services.
 *
 *  @return All engine services.
 */
set_service& state::services() noexcept {
  return _services;
}

/**
 *  Get anomaly detection service by its key.
 *
 *  @param[in] k anomaly detection service name.
 *
 *  @return Iterator to the element if found, anomalydetections().end()
 *          otherwise.
 */
set_anomalydetection::iterator state::anomalydetections_find(
    anomalydetection::key_type const& k) {
  configuration::anomalydetection below_searched;
  below_searched.set_host_id(k.first);
  below_searched.set_service_id(k.second);
  set_anomalydetection::const_iterator it{
      _anomalydetections.upper_bound(below_searched)};
  if (it != _anomalydetections.end() && it->host_id() == k.first &&
      it->service_id() == k.second)
    return it;
  else if (it != _anomalydetections.begin() && (--it)->host_id() == k.first &&
           it->service_id() == k.second)
    return it;
  return _anomalydetections.end();
}
/**
 *  Get service by its key.
 *
 *  @param[in] k Service name.
 *
 *  @return Iterator to the element if found, services().end()
 *          otherwise.
 */
set_service::iterator state::services_find(service::key_type const& k) {
  configuration::service below_searched;
  below_searched.set_host_id(k.first);
  below_searched.set_service_id(k.second);
  set_service::const_iterator it{_services.upper_bound(below_searched)};
  if (it != _services.end() && it->host_id() == k.first &&
      it->service_id() == k.second)
    return it;
  else if (it != _services.begin() && (--it)->host_id() == k.first &&
           it->service_id() == k.second)
    return it;
  return _services.end();
}

set_service::const_iterator state::services_find(
    std::string const& host_name,
    std::string const& service_desc) const {
  for (auto it = _services.begin(), end = _services.end(); it != end; ++it) {
    if (it->service_description() == service_desc &&
        *it->hosts().begin() == host_name)
      return it;
  }
  return _services.end();
}

/**
 *  Get service_check_timeout value.
 *
 *  @return The service_check_timeout value.
 */
unsigned int state::service_check_timeout() const noexcept {
  return _service_check_timeout;
}

/**
 *  Set service_check_timeout value.
 *
 *  @param[in] value The new service_check_timeout value.
 */
void state::service_check_timeout(unsigned int value) {
  if (!value)
    throw(engine_error() << "service_check_timeout cannot be 0");
  _service_check_timeout = value;
}

/**
 *  Get service_freshness_check_interval value.
 *
 *  @return The service_freshness_check_interval value.
 */
unsigned int state::service_freshness_check_interval() const noexcept {
  return _service_freshness_check_interval;
}

/**
 *  Set service_freshness_check_interval value.
 *
 *  @param[in] value The new service_freshness_check_interval value.
 */
void state::service_freshness_check_interval(unsigned int value) {
  if (!value)
    throw(engine_error() << "service_freshness_check_interval cannot be 0");
  _service_freshness_check_interval = value;
}

/**
 *  Get service_inter_check_delay_method value.
 *
 *  @return The service_inter_check_delay_method value.
 */
state::inter_check_delay state::service_inter_check_delay_method()
    const noexcept {
  return _service_inter_check_delay_method;
}

/**
 *  Set service_inter_check_delay_method value.
 *
 *  @param[in] value The new service_inter_check_delay_method value.
 */
void state::service_inter_check_delay_method(inter_check_delay value) {
  _service_inter_check_delay_method = value;
}

/**
 *  Get service_interleave_factor_method value.
 *
 *  @return The service_interleave_factor_method value.
 */
state::interleave_factor state::service_interleave_factor_method()
    const noexcept {
  return _service_interleave_factor_method;
}

/**
 *  Set service_interleave_factor_method value.
 *
 *  @param[in] value The new service_interleave_factor_method value.
 */
void state::service_interleave_factor_method(interleave_factor value) {
  _service_interleave_factor_method = value;
}

/**
 *  Get service_perfdata_command value.
 *
 *  @return The service_perfdata_command value.
 */
std::string const& state::service_perfdata_command() const noexcept {
  return _service_perfdata_command;
}

/**
 *  Set service_perfdata_command value.
 *
 *  @param[in] value The new service_perfdata_command value.
 */
void state::service_perfdata_command(std::string const& value) {
  _service_perfdata_command = value;
}

/**
 *  Get service_perfdata_file value.
 *
 *  @return The service_perfdata_file value.
 */
std::string const& state::service_perfdata_file() const noexcept {
  return _service_perfdata_file;
}

/**
 *  Set service_perfdata_file value.
 *
 *  @param[in] value The new service_perfdata_file value.
 */
void state::service_perfdata_file(std::string const& value) {
  _service_perfdata_file = value;
}

/**
 *  Get service_perfdata_file_mode value.
 *
 *  @return The service_perfdata_file_mode value.
 */
state::perfdata_file_mode state::service_perfdata_file_mode() const noexcept {
  return _service_perfdata_file_mode;
}

/**
 *  Set service_perfdata_file_mode value.
 *
 *  @param[in] value The new service_perfdata_file_mode value.
 */
void state::service_perfdata_file_mode(perfdata_file_mode value) {
  _service_perfdata_file_mode = value;
}

/**
 *  Get service_perfdata_file_processing_command value.
 *
 *  @return The service_perfdata_file_processing_command value.
 */
std::string const& state::service_perfdata_file_processing_command()
    const noexcept {
  return _service_perfdata_file_processing_command;
}

/**
 *  Set service_perfdata_file_processing_command value.
 *
 *  @param[in] value The new service_perfdata_file_processing_command value.
 */
void state::service_perfdata_file_processing_command(std::string const& value) {
  _service_perfdata_file_processing_command = value;
}

/**
 *  Get service_perfdata_file_processing_interval value.
 *
 *  @return The service_perfdata_file_processing_interval value.
 */
unsigned int state::service_perfdata_file_processing_interval() const noexcept {
  return _service_perfdata_file_processing_interval;
}

/**
 *  Set service_perfdata_file_processing_interval value.
 *
 *  @param[in] value The new service_perfdata_file_processing_interval value.
 */
void state::service_perfdata_file_processing_interval(unsigned int value) {
  _service_perfdata_file_processing_interval = value;
}

/**
 *  Get service_perfdata_file_template value.
 *
 *  @return The service_perfdata_file_template value.
 */
std::string const& state::service_perfdata_file_template() const noexcept {
  return _service_perfdata_file_template;
}

/**
 *  Set service_perfdata_file_template value.
 *
 *  @param[in] value The new service_perfdata_file_template value.
 */
void state::service_perfdata_file_template(std::string const& value) {
  _service_perfdata_file_template = value;
}

/**
 *  Get sleep_time value.
 *
 *  @return The sleep_time value.
 */
float state::sleep_time() const noexcept {
  return _sleep_time;
}

/**
 *  Set sleep_time value.
 *
 *  @param[in] value The new sleep_time value.
 */
void state::sleep_time(float value) {
  if (value <= 0.0)
    throw(engine_error() << "sleep_time cannot be less or equal to 0 (" << value
                         << " provided)");
  _sleep_time = value;
}

/**
 *  Get soft_state_dependencies value.
 *
 *  @return The soft_state_dependencies value.
 */
bool state::soft_state_dependencies() const noexcept {
  return _soft_state_dependencies;
}

/**
 *  Set soft_state_dependencies value.
 *
 *  @param[in] value The new soft_state_dependencies value.
 */
void state::soft_state_dependencies(bool value) {
  _soft_state_dependencies = value;
}

/**
 *  Get state_retention_file value.
 *
 *  @return The state_retention_file value.
 */
std::string const& state::state_retention_file() const noexcept {
  return _state_retention_file;
}

/**
 *  Set state_retention_file value.
 *
 *  @param[in] value The new state_retention_file value.
 */
void state::state_retention_file(std::string const& value) {
  if (value.empty() || value[0] == '/')
    _state_retention_file = value;
  else {
    io::file_entry fe(_cfg_main);
    std::string base_name(fe.directory_name());
    _state_retention_file = base_name + "/" + value;
  }
}

/**
 *  Get status_file value.
 *
 *  @return The status_file value.
 */
std::string const& state::status_file() const noexcept {
  return _status_file;
}

/**
 *  Set status_file value.
 *
 *  @param[in] value The new status_file value.
 */
void state::status_file(std::string const& value) {
  _status_file = value;
}

/**
 *  Get status_update_interval value.
 *
 *  @return The status_update_interval value.
 */
unsigned int state::status_update_interval() const noexcept {
  return _status_update_interval;
}

/**
 *  Set status_update_interval value.
 *
 *  @param[in] value The new status_update_interval value.
 */
void state::status_update_interval(unsigned int value) {
  if (value < 2)
    throw(engine_error() << "status_update_interval cannot be less than 2 ("
                         << value << " provided)");
  _status_update_interval = value;
}

/**
 *  Set a property with new value.
 *
 *  @param[in] key   The property name.
 *  @param[in] value The new value.
 *
 *  @return True on success, otherwise false.
 */
bool state::set(char const* key, char const* value) {
  try {
    std::unordered_map<std::string, state::setter_func>::const_iterator it{
        _setters.find(key)};
    if (it != _setters.end())
      return (it->second)(*this, value);
  } catch (std::exception const& e) {
    engine_logger(log_config_error, basic) << e.what();
    return false;
  }
  return true;
}

/**
 *  Get all engine timeperiods.
 *
 *  @return All engine timeperiods.
 */
set_timeperiod const& state::timeperiods() const noexcept {
  return _timeperiods;
}

/**
 *  Get all engine timeperiods.
 *
 *  @return All engine timeperiods.
 */
set_timeperiod& state::timeperiods() noexcept {
  return _timeperiods;
}

/**
 *  Find a time period by its key.
 *
 *  @param[in] k Time period name.
 *
 *  @return Iterator to the element if found, timeperiods().end()
 *          otherwise.
 */
set_timeperiod::const_iterator state::timeperiods_find(
    timeperiod::key_type const& k) const {
  configuration::timeperiod below_searched(k);
  set_timeperiod::const_iterator it(_timeperiods.upper_bound(below_searched));
  if ((it != _timeperiods.end()) && (it->timeperiod_name() == k))
    return it;
  else if ((it != _timeperiods.begin()) && ((--it)->timeperiod_name() == k))
    return it;
  return _timeperiods.end();
}

/**
 *  Find a time period by its key.
 *
 *  @param[in] k Time period name.
 *
 *  @return Iterator to the element if found, timeperiods().end()
 *          otherwise.
 */
set_timeperiod::iterator state::timeperiods_find(
    timeperiod::key_type const& k) {
  configuration::timeperiod below_searched(k);
  set_timeperiod::iterator it(_timeperiods.upper_bound(below_searched));
  if ((it != _timeperiods.end()) && (it->timeperiod_name() == k))
    return it;
  else if ((it != _timeperiods.begin()) && ((--it)->timeperiod_name() == k))
    return it;
  return _timeperiods.end();
}

/**
 *  Get time_change_threshold value.
 *
 *  @return The time_change_threshold value.
 */
unsigned int state::time_change_threshold() const noexcept {
  return _time_change_threshold;
}

/**
 *  Set time_change_threshold value.
 *
 *  @param[in] value The new time_change_threshold value.
 */
void state::time_change_threshold(unsigned int value) {
  if (value < 6)
    throw(engine_error() << "time_change_threshold cannot be less than 6 ("
                         << value << " provided)");
  _time_change_threshold = value;
}

/**
 *  Get translate_passive_host_checks value.
 *
 *  @return The translate_passive_host_checks value.
 */
bool state::translate_passive_host_checks() const noexcept {
  return _translate_passive_host_checks;
}

/**
 *  Set translate_passive_host_checks value.
 *
 *  @param[in] value The new translate_passive_host_checks value.
 */
void state::translate_passive_host_checks(bool value) {
  _translate_passive_host_checks = value;
}

/**
 *  Get user resources.
 *
 *  @return The users resources list.
 */
std::unordered_map<std::string, std::string> const& state::user()
    const noexcept {
  return _users;
}

/**
 *  Set the user resources.
 *
 *  @param[in] value The new users list.
 */
void state::user(std::unordered_map<std::string, std::string> const& value) {
  _users = value;
}

/**
 *  Set the user resources.
 *
 *  @param[in] key   The user key.
 *  @param[in] value The user value.
 */
void state::user(std::string const& key, std::string const& value) {
  if (key.size() < 3 || key[0] != '$' || key[key.size() - 1] != '$')
    throw(engine_error() << "Invalid user key '" << key << "'");
  std::string new_key = key;
  new_key.erase(new_key.begin(), new_key.begin() + 1);
  new_key.erase(new_key.end() - 1, new_key.end());
  _users[new_key] = value;
}

/**
 *  Set the user resources.
 *
 *  @param[in] key   The user key.
 *  @param[in] value The user value.
 */
void state::user(unsigned int key, std::string const& value) {
  _users[string::from(key)] = value;
}

/**
 *  Set use_aggressive_host_checking value. This function is still there just
 *  to warn the user. It should be removed soon.
 *
 *  @param[in] value The new use_aggressive_host_checking value.
 */
void state::use_aggressive_host_checking(bool value __attribute__((unused))) {
  engine_logger(log_verification_error, basic)
      << "Warning: use_aggressive_host_checking is deprecated."
         " This option is no more supported since version 21.04.";
  ++config_warnings;
}

/**
 *  Get use_large_installation_tweaks value.
 *
 *  @return The use_large_installation_tweaks value.
 */
bool state::use_large_installation_tweaks() const noexcept {
  return _use_large_installation_tweaks;
}

/**
 * @brief Get instance_heartbeat_interval value. This is the minimal delay in
 * seconds between two instance status sent to broker.
 *
 * @return this value in seconds.
 */
uint32_t state::instance_heartbeat_interval() const noexcept {
  return _instance_heartbeat_interval;
}

/**
 *  Set use_large_installation_tweaks value.
 *
 *  @param[in] value The new use_large_installation_tweaks value.
 */
void state::use_large_installation_tweaks(bool value) {
  _use_large_installation_tweaks = value;
}

/**
 *  Set instance_heartbeat_interval value.
 *
 *  @param[in] value The new instance_heartbeat_interval value.
 */
void state::instance_heartbeat_interval(uint32_t value) {
  _instance_heartbeat_interval = value;
}

/**
 *  Get use_regexp_matches value.
 *
 *  @return The use_regexp_matches value.
 */
bool state::use_regexp_matches() const noexcept {
  return _use_regexp_matches;
}

/**
 *  Set use_regexp_matches value.
 *
 *  @param[in] value The new use_regexp_matches value.
 */
void state::use_regexp_matches(bool value) {
  _use_regexp_matches = value;
}

/**
 *  Get use_retained_program_state value.
 *
 *  @return The use_retained_program_state value.
 */
bool state::use_retained_program_state() const noexcept {
  return _use_retained_program_state;
}

/**
 *  Set use_retained_program_state value.
 *
 *  @param[in] value The new use_retained_program_state value.
 */
void state::use_retained_program_state(bool value) {
  _use_retained_program_state = value;
}

/**
 *  Get use_retained_scheduling_info value.
 *
 *  @return The use_retained_scheduling_info value.
 */
bool state::use_retained_scheduling_info() const noexcept {
  return _use_retained_scheduling_info;
}

/**
 *  Set use_retained_scheduling_info value.
 *
 *  @param[in] value The new use_retained_scheduling_info value.
 */
void state::use_retained_scheduling_info(bool value) {
  _use_retained_scheduling_info = value;
}

/**
 *  Get use_setpgid value.
 *
 *  @return The use_setpgid value.
 */
bool state::use_setpgid() const noexcept {
  return _use_setpgid;
}

/**
 *  Set use_setpgid value.
 *
 *  @param[in] value The new use_setpgid value.
 */
void state::use_setpgid(bool value) {
  _use_setpgid = value;
}

/**
 *  Get use_syslog value.
 *
 *  @return The use_syslog value.
 */
bool state::use_syslog() const noexcept {
  return _use_syslog;
}

/**
 *  Set use_syslog value.
 *
 *  @param[in] value The new use_syslog value.
 */
void state::use_syslog(bool value) {
  _use_syslog = value;
}

/**
 *  Get log_v2_enabled value.
 *
 *  @return The log_v2_enabled value.
 */
bool state::log_v2_enabled() const noexcept {
  return _log_v2_enabled;
}

/**
 *  Set log_v2_enabled value.
 *
 *  @param[in] value The new log_v2_enabled value.
 */
void state::log_v2_enabled(bool value) {
  _log_v2_enabled = value;
}

/**
 *  Get log_legacy_enabled value.
 *
 *  @return The log_legacy_enabled value.
 */
bool state::log_legacy_enabled() const noexcept {
  return _log_legacy_enabled;
}

/**
 *  Set log_legacy_enabled value.
 *
 *  @param[in] value The new log_legacy_enabled value.
 */
void state::log_legacy_enabled(bool value) {
  _log_legacy_enabled = value;
}

/**
 *  Get log_v2_logger value.
 *
 *  @return The log_v2_logger value.
 */
std::string const& state::log_v2_logger() const noexcept {
  return _log_v2_logger;
}

/**
 *  Set log_v2_logger value.
 *
 *  @param[in] value The new log_v2_logger value.
 */
void state::log_v2_logger(std::string const& value) {
  _log_v2_logger = value;
}

/**
 *  Get log_level_functions value.
 *
 *  @return The log_level_functions value.
 */
std::string const& state::log_level_functions() const noexcept {
  return _log_level_functions;
}

/**
 *  Set log_level_functions value.
 *
 *  @param[in] value The new log_level_functions value.
 */
void state::log_level_functions(std::string const& value) {
<<<<<<< HEAD
  if (log_v2::contains_level(value))
    _log_level_functions = value;
  else
    log_v2::config()->error("error wrong level setted for log_level_functions");
=======
  if (log_v2::levels_map.find(value) != log_v2::levels_map.end())
    _log_level_functions = value;
  else
    log_v2::config()->error("error wrong level setted ");
>>>>>>> 007fd090
}

/**
 *  Get log_level_config value.
 *
 *  @return The log_level_config value.
 */
std::string const& state::log_level_config() const noexcept {
  return _log_level_config;
}

/**
 *  Set log_level_config value.
 *
 *  @param[in] value The new log_level_config value.
 */
void state::log_level_config(std::string const& value) {
<<<<<<< HEAD
  if (log_v2::contains_level(value))
    _log_level_config = value;
  else
    log_v2::config()->error("error wrong level setted for log_level_config");
=======
  if (log_v2::levels_map.find(value) != log_v2::levels_map.end())
    _log_level_config = value;
  else
    log_v2::config()->error("error wrong level setted ");
>>>>>>> 007fd090
}

/**
 *  Get log_level_events value.
 *
 *  @return The log_level_events value.
 */
std::string const& state::log_level_events() const noexcept {
  return _log_level_events;
}

/**
 *  Set log_level_events value.
 *
 *  @param[in] value The new log_level_events value.
 */
void state::log_level_events(std::string const& value) {
<<<<<<< HEAD
  if (log_v2::contains_level(value))
    _log_level_events = value;
  else
    log_v2::config()->error("error wrong level setted for log_level_events");
=======
  if (log_v2::levels_map.find(value) != log_v2::levels_map.end())
    _log_level_events = value;
  else
    log_v2::config()->error("error wrong level setted ");
>>>>>>> 007fd090
}

/**
 *  Get log_level_checks value.
 *
 *  @return The log_level_checks value.
 */
std::string const& state::log_level_checks() const noexcept {
  return _log_level_checks;
}

/**
 *  Set log_level_checks value.
 *
 *  @param[in] value The new log_level_checks value.
 */
void state::log_level_checks(std::string const& value) {
<<<<<<< HEAD
  if (log_v2::contains_level(value))
    _log_level_checks = value;
  else
    log_v2::config()->error("error wrong level setted for log_level_checks");
=======
  if (log_v2::levels_map.find(value) != log_v2::levels_map.end())
    _log_level_checks = value;
  else
    log_v2::config()->error("error wrong level setted ");
>>>>>>> 007fd090
}

/**
 *  Get log_level_notifications value.
 *
 *  @return The log_level_notifications value.
 */
std::string const& state::log_level_notifications() const noexcept {
  return _log_level_notifications;
}

/**
 *  Set log_level_notifications value.
 *
 *  @param[in] value The new log_level_notifications value.
 */
void state::log_level_notifications(std::string const& value) {
<<<<<<< HEAD
  if (log_v2::contains_level(value))
    _log_level_notifications = value;
  else
    log_v2::config()->error(
        "error wrong level setted for log_level_notifications");
=======
  if (log_v2::levels_map.find(value) != log_v2::levels_map.end())
    _log_level_notifications = value;
  else
    log_v2::config()->error("error wrong level setted ");
>>>>>>> 007fd090
}

/**
 *  Get log_level_eventbroker value.
 *
 *  @return The log_level_eventbroker value.
 */
std::string const& state::log_level_eventbroker() const noexcept {
  return _log_level_eventbroker;
}

/**
 *  Set log_level_eventbroker value.
 *
 *  @param[in] value The new log_level_eventbroker value.
 */
void state::log_level_eventbroker(std::string const& value) {
<<<<<<< HEAD
  if (log_v2::contains_level(value))
    _log_level_eventbroker = value;
  else
    log_v2::config()->error(
        "error wrong level setted for log_level_eventbroker");
=======
  if (log_v2::levels_map.find(value) != log_v2::levels_map.end())
    _log_level_eventbroker = value;
  else
    log_v2::config()->error("error wrong level setted ");
>>>>>>> 007fd090
}

/**
 *  Get log_level_external_command value.
 *
 *  @return The log_level_external_command value.
 */
std::string const& state::log_level_external_command() const noexcept {
  return _log_level_external_command;
}

/**
 *  Set log_level_external_command value.
 *
 *  @param[in] value The new log_level_external_command value.
 */
void state::log_level_external_command(std::string const& value) {
<<<<<<< HEAD
  if (log_v2::contains_level(value))
    _log_level_external_command = value;
  else
    log_v2::config()->error(
        "error wrong level setted for log_level_external_command");
=======
  if (log_v2::levels_map.find(value) != log_v2::levels_map.end())
    _log_level_external_command = value;
  else
    log_v2::config()->error("error wrong level setted ");
>>>>>>> 007fd090
}

/**
 *  Get log_level_commands value.
 *
 *  @return The log_level_commands value.
 */
std::string const& state::log_level_commands() const noexcept {
  return _log_level_commands;
}

/**
 *  Set log_level_commands value.
 *
 *  @param[in] value The new log_level_commands value.
 */
void state::log_level_commands(std::string const& value) {
<<<<<<< HEAD
  if (log_v2::contains_level(value))
    _log_level_commands = value;
  else
    log_v2::config()->error("error wrong level setted for log_level_commands");
=======
  if (log_v2::levels_map.find(value) != log_v2::levels_map.end())
    _log_level_commands = value;
  else
    log_v2::config()->error("error wrong level setted ");
>>>>>>> 007fd090
}

/**
 *  Get log_level_downtimes value.
 *
 *  @return The log_level_downtimes value.
 */
std::string const& state::log_level_downtimes() const noexcept {
  return _log_level_downtimes;
}

/**
 *  Set log_level_downtimes value.
 *
 *  @param[in] value The new log_level_downtimes value.
 */
void state::log_level_downtimes(std::string const& value) {
<<<<<<< HEAD
  if (log_v2::contains_level(value))
    _log_level_downtimes = value;
  else
    log_v2::config()->error("error wrong level setted for log_level_downtimes");
=======
  if (log_v2::levels_map.find(value) != log_v2::levels_map.end())
    _log_level_downtimes = value;
  else
    log_v2::config()->error("error wrong level setted ");
>>>>>>> 007fd090
}

/**
 *  Get log_level_comments value.
 *
 *  @return The log_level_comments value.
 */
std::string const& state::log_level_comments() const noexcept {
  return _log_level_comments;
}

/**
 *  Set log_level_comments value.
 *
 *  @param[in] value The new log_level_comments value.
 */
void state::log_level_comments(std::string const& value) {
<<<<<<< HEAD
  if (log_v2::contains_level(value))
    _log_level_comments = value;
  else
    log_v2::config()->error("error wrong level setted for log_level_comments");
=======
  if (log_v2::levels_map.find(value) != log_v2::levels_map.end())
    _log_level_comments = value;
  else
    log_v2::config()->error("error wrong level setted ");
>>>>>>> 007fd090
}

/**
 *  Get log_level_macros value.
 *
 *  @return The log_level_macros value.
 */
std::string const& state::log_level_macros() const noexcept {
  return _log_level_macros;
}

/**
 *  Set log_level_macros value.
 *
 *  @param[in] value The new log_level_macros value.
 */
void state::log_level_macros(std::string const& value) {
<<<<<<< HEAD
  if (log_v2::contains_level(value))
    _log_level_macros = value;
  else
    log_v2::config()->error("error wrong level setted for log_level_macros");
=======
  if (log_v2::levels_map.find(value) != log_v2::levels_map.end())
    _log_level_macros = value;
  else
    log_v2::config()->error("error wrong level setted ");
>>>>>>> 007fd090
}

/**
 *  Get log_level_process value.
 *
 *  @return The log_level_process value.
 */
std::string const& state::log_level_process() const noexcept {
  return _log_level_process;
}

/**
 *  Set log_level_process value.
 *
 *  @param[in] value The new log_level_process value.
 */
void state::log_level_process(std::string const& value) {
<<<<<<< HEAD
  if (log_v2::contains_level(value))
    _log_level_process = value;
  else
    log_v2::config()->error("error wrong level setted for log_level_process");
=======
  if (log_v2::levels_map.find(value) != log_v2::levels_map.end())
    _log_level_process = value;
  else
    log_v2::config()->error("error wrong level setted ");
>>>>>>> 007fd090
}

/**
 *  Get use_timezone value.
 *
 *  @return The use_timezone value.
 */
std::string const& state::use_timezone() const noexcept {
  return _use_timezone;
}

/**
 *  Set use_timezone value.
 *
 *  @param[in] value The new use_timezone value.
 */
void state::use_timezone(std::string const& value) {
  _use_timezone = value;
}

/**
 *  Get use_true_regexp_matching value.
 *
 *  @return The use_true_regexp_matching value.
 */
bool state::use_true_regexp_matching() const noexcept {
  return _use_true_regexp_matching;
}

/**
 *  Set use_true_regexp_matching value.
 *
 *  @param[in] value The new use_true_regexp_matching value.
 */
void state::use_true_regexp_matching(bool value) {
  _use_true_regexp_matching = value;
}

/**
 *  Unused variable aggregate_status_updates.
 *
 *  @param[in] value Unused.
 */
void state::_set_aggregate_status_updates(std::string const& value) {
  (void)value;
  engine_logger(log_config_warning, basic)
      << "Warning: aggregate_status_updates variable ignored";
  ++config_warnings;
}

/**
 *  Unused variable auth_file.
 *
 *  @param[in] value Unused.
 */
void state::_set_auth_file(std::string const& value) {
  (void)value;
  engine_logger(log_config_warning, basic)
      << "Warning: auth_file variable ignored";
  ++config_warnings;
}

/**
 *  Unused variable bare_update_check.
 *
 *  @param[in] value Unused.
 */
void state::_set_bare_update_check(std::string const& value) {
  (void)value;
  engine_logger(log_config_warning, basic)
      << "Warning: bare_update_check variable ignored";
  ++config_warnings;
}

/**
 *  Add broker module.
 *
 *  @param[in] value The new broker module.
 */
void state::_set_broker_module(std::string const& value) {
  _broker_module.push_back(value);
}

/**
 *  Add configuration directory.
 *
 *  @param[in] value The new configuration directory.
 */
void state::_set_cfg_dir(std::string const& value) {
  if (value.empty() || value[0] == '/')
    _cfg_dir.push_back(value);
  else {
    io::file_entry fe(_cfg_main);
    std::string base_name(fe.directory_name());
    _cfg_dir.push_back(base_name + "/" + value);
  }
}

/**
 *  Add configuration file.
 *
 *  @param[in] value The new configuration file.
 */
void state::_set_cfg_file(std::string const& value) {
  if (value.empty() || value[0] == '/')
    _cfg_file.push_back(value);
  else {
    io::file_entry fe(_cfg_main);
    std::string base_name(fe.directory_name());
    _cfg_file.push_back(base_name + "/" + value);
  }
}

/**
 *  Unused variable check_for_updates.
 *
 *  @param[in] value Unused.
 */
void state::_set_check_for_updates(std::string const& value) {
  (void)value;
  engine_logger(log_config_warning, basic)
      << "Warning: check_for_updates variable ignored";
  ++config_warnings;
}

/**
 *  Unused variable child_processes_fork_twice.
 *
 *  @param[in] value Unused.
 */
void state::_set_child_processes_fork_twice(std::string const& value) {
  (void)value;
  engine_logger(log_config_warning, basic)
      << "Warning: child_processes_fork_twice variable ignored";
  ++config_warnings;
}

/**
 *  Set command check interval.
 *
 *  @param[in] value The new command check interval.
 */
void state::_set_command_check_interval(std::string const& value) {
  std::string val(value);
  size_t pos(val.find('s'));
  if (pos == std::string::npos)
    _command_check_interval_is_seconds = false;
  else if (pos == val.size() - 1) {
    _command_check_interval_is_seconds = true;
    val.erase(val.begin() + pos);
  }
  setter<int, &state::command_check_interval>::generic(*this, val.c_str());
}

/**
 *  Unused variable comment_file.
 *
 *  @param[in] value Unused.
 */
void state::_set_comment_file(std::string const& value) {
  (void)value;
  engine_logger(log_config_warning, basic)
      << "Warning: comment_file variable ignored";
  ++config_warnings;
}

/**
 *  Unused variable daemon_dumps_core.
 *
 *  @param[in] value Unused.
 */
void state::_set_daemon_dumps_core(std::string const& value) {
  (void)value;
  engine_logger(log_config_warning, basic)
      << "Warning: daemon_dumps_core variable ignored";
  ++config_warnings;
}

/**
 *  Set date format.
 *
 *  @param[in] value The new date format.
 */
void state::_set_date_format(std::string const& value) {
  if (value == "euro")
    _date_format = euro;
  else if (value == "iso8601")
    _date_format = iso8601;
  else if (value == "strict-iso8601")
    _date_format = strict_iso8601;
  else
    _date_format = us;
}

/**
 *  Unused variable downtime_file.
 *
 *  @param[in] value Unused.
 */
void state::_set_downtime_file(std::string const& value) {
  (void)value;
  engine_logger(log_config_warning, basic)
      << "Warning: downtime_file variable ignored";
  ++config_warnings;
}

/**
 *  Unused variable enable_embedded_perl.
 *
 *  @param[in] value Unused.
 */
void state::_set_enable_embedded_perl(std::string const& value) {
  (void)value;
  engine_logger(log_config_warning, basic)
      << "Warning: enable_embedded_perl variable ignored";
  ++config_warnings;
}

/**
 *  Unused variable enable_failure_prediction.
 *
 *  @param[in] value  Unused.
 */
void state::_set_enable_failure_prediction(std::string const& value) {
  (void)value;
  engine_logger(log_config_warning, basic)
      << "Warning: enable_failure_prediction variable ignored";
  ++config_warnings;
  return;
}

/**
 *  Set event_broker_options.
 *
 *  @param[in] value The new event_broker_options value.
 */
void state::_set_event_broker_options(std::string const& value) {
  if (value != "-1")
    setter<unsigned long, &state::event_broker_options>::generic(*this,
                                                                 value.c_str());
  else {
    _event_broker_options = BROKER_EVERYTHING;
  }
}

/**
 *  Unused variable free_child_process_memory.
 *
 *  @param[in] value Unused.
 */
void state::_set_free_child_process_memory(std::string const& value) {
  (void)value;
  engine_logger(log_config_warning, basic)
      << "Warning: free_child_process_memory variable ignored";
  ++config_warnings;
}

/**
 *  Set host_inter_check_delay_method.
 *
 *  @param[in] value The new host_inter_check_delay_method value.
 */
void state::_set_host_inter_check_delay_method(std::string const& value) {
  if (value == "n")
    _host_inter_check_delay_method = icd_none;
  else if (value == "d")
    _host_inter_check_delay_method = icd_dumb;
  else if (value == "s")
    _host_inter_check_delay_method = icd_smart;
  else {
    _host_inter_check_delay_method = icd_user;
    if (!string::to(value.c_str(), scheduling_info.host_inter_check_delay) ||
        scheduling_info.host_inter_check_delay <= 0.0)
      throw(engine_error()
            << "Invalid value for host_inter_check_delay_method, must "
            << "be one of 'n' (none), 'd' (dumb), 's' (smart) or a "
            << "stricly positive value (" << value << " provided)");
  }
}

/**
 *  Set host_perfdata_file_mode.
 *
 *  @param[in] value The new host_inter_check_delay_method value.
 */
void state::_set_host_perfdata_file_mode(std::string const& value) {
  if (value == "p")
    _host_perfdata_file_mode = mode_pipe;
  else if (value == "w")
    _host_perfdata_file_mode = mode_file;
  else
    _host_perfdata_file_mode = mode_file_append;
}

/**
 *  Unused variable lock_file.
 *
 *  @param[in] value Unused.
 */
void state::_set_lock_file(std::string const& value) {
  (void)value;
  engine_logger(log_config_warning, basic)
      << "Warning: lock_file variable ignored";
  ++config_warnings;
}

/**
 *  Unused variable log_archive_path.
 *
 *  @param[in] value Unused.
 */
void state::_set_log_archive_path(std::string const& value) {
  (void)value;
  engine_logger(log_config_warning, basic)
      << "Warning: log_archive_path variable ignored";
  ++config_warnings;
}

/**
 *  Unused variable log_initial_states.
 *
 *  @param[in] value  Unused.
 */
void state::_set_log_initial_states(std::string const& value) {
  (void)value;
  engine_logger(log_config_warning, basic)
      << "Warning: log_initial_states variable ignored";
  ++config_warnings;
  return;
}

/**
 *  Unused variable log_rotation_method.
 *
 *  @param[in] value Unused.
 */
void state::_set_log_rotation_method(std::string const& value) {
  (void)value;
  engine_logger(log_config_warning, basic)
      << "Warning: log_rotation_method variable ignored";
  ++config_warnings;
}

/**
 *  Unused variable nagios_group.
 *
 *  @param[in] value Unused.
 */
void state::_set_nagios_group(std::string const& value) {
  (void)value;
  engine_logger(log_config_warning, basic)
      << "Warning: nagios_group variable ignored";
  ++config_warnings;
}

/**
 *  Unused variable nagios_user.
 *
 *  @param[in] value Unused.
 */
void state::_set_nagios_user(std::string const& value) {
  (void)value;
  engine_logger(log_config_warning, basic)
      << "Warning: nagios_user variable ignored";
  ++config_warnings;
}

/**
 *  Set object_cache_file value.
 *
 *  @param[in] value Unused.
 */
void state::_set_object_cache_file(std::string const& value) {
  (void)value;
  engine_logger(log_config_warning, basic)
      << "Warning: object_cache_file variable ignored";
  ++config_warnings;
}

/**
 *  Unused variable p1_file.
 *
 *  @param[in] value Unused.
 */
void state::_set_p1_file(std::string const& value) {
  (void)value;
  engine_logger(log_config_warning, basic)
      << "Warning: p1_file variable ignored";
  ++config_warnings;
}

/**
 *  Set precached_object_file value.
 *
 *  @param[in] value Unused.
 */
void state::_set_precached_object_file(std::string const& value) {
  (void)value;
  engine_logger(log_config_warning, basic)
      << "Warning: precached_object_file variable ignored";
  ++config_warnings;
}

/**
 *  Set resource_file.
 *
 *  @param[in] value The new resource_file.
 */
void state::_set_resource_file(std::string const& value) {
  if (value.empty() || value[0] == '/')
    _resource_file.push_back(value);
  else {
    io::file_entry fe(_cfg_main);
    std::string base_name(fe.directory_name());
    _resource_file.push_back(base_name + "/" + value);
  }
}

/**
 *  Unused variable retained_process_service_attribute_mask.
 *
 *  @param[in] value Unused.
 */
void state::_set_retained_process_service_attribute_mask(
    std::string const& value) {
  (void)value;
  engine_logger(log_config_warning, basic)
      << "Warning: retained_process_service_attribute_mask variable ignored";
  ++config_warnings;
}

/**
 *  Unused variable retained_service_attribute_mask.
 *
 *  @param[in] value Unused.
 */
void state::_set_retained_service_attribute_mask(std::string const& value) {
  (void)value;
  engine_logger(log_config_warning, basic)
      << "Warning: retained_service_attribute_mask variable ignored";
  ++config_warnings;
}

/**
 *  Set service_inter_check_delay_method
 *
 *  @param[in] value The new service_inter_check_delay_method.
 */
void state::_set_service_inter_check_delay_method(std::string const& value) {
  if (value == "n")
    _service_inter_check_delay_method = icd_none;
  else if (value == "d")
    _service_inter_check_delay_method = icd_dumb;
  else if (value == "s")
    _service_inter_check_delay_method = icd_smart;
  else {
    _service_inter_check_delay_method = icd_user;
    if (!string::to(value.c_str(), scheduling_info.service_inter_check_delay) ||
        scheduling_info.service_inter_check_delay <= 0.0)
      throw(engine_error()
            << "Invalid value for service_inter_check_delay_method, "
            << "must be one of 'n' (none), 'd' (dumb), 's' (smart) or "
            << "a strictly positive value (" << value << " provided)");
  }
}

/**
 *  Set service_interleave_factor_method
 *
 *  @param[in] value The new service_interleave_factor_method.
 */
void state::_set_service_interleave_factor_method(std::string const& value) {
  if (value == "s")
    _service_interleave_factor_method = ilf_smart;
  else {
    _service_interleave_factor_method = ilf_user;
    if (!string::to(value.c_str(), scheduling_info.service_interleave_factor) ||
        scheduling_info.service_interleave_factor < 1)
      scheduling_info.service_interleave_factor = 1;
  }
}

/**
 *  Set service_perfdata_file_mode.
 *
 *  @param[in] value The new service_inter_check_delay_method value.
 */
void state::_set_service_perfdata_file_mode(std::string const& value) {
  if (value == "p")
    _service_perfdata_file_mode = mode_pipe;
  else if (value == "w")
    _service_perfdata_file_mode = mode_file;
  else
    _service_perfdata_file_mode = mode_file_append;
}

/**
 *  Unused variable temp_file.
 *
 *  @param[in] value Unused.
 */
void state::_set_temp_file(std::string const& value) {
  (void)value;
  engine_logger(log_config_warning, basic)
      << "Warning: temp_file variable ignored";
  ++config_warnings;
}

/**
 *  Unused variable temp_path.
 *
 *  @param[in] value Unused.
 */
void state::_set_temp_path(std::string const& value) {
  (void)value;
  engine_logger(log_config_warning, basic)
      << "Warning: temp_path variable ignored";
  ++config_warnings;
}

/**
 *  Unused variable use_embedded_perl_implicitly.
 *
 *  @param[in] value Unused.
 */
void state::_set_use_embedded_perl_implicitly(std::string const& value) {
  (void)value;
  engine_logger(log_config_warning, basic)
      << "Warning: use_embedded_perl_implicitly variable ignored";
  ++config_warnings;
}

void state::macros_filter(std::string const& value) {
  size_t previous(0), first, last;
  size_t current(value.find(','));
  while (current != std::string::npos) {
    std::string item(value.substr(previous, current - previous));
    first = item.find_first_not_of(' ');
    last = item.find_last_not_of(' ');
    _macros_filter.insert(item.substr(first, last - first + 1));
    previous = current + 1;
    current = value.find(',', previous);
  }
  std::string item(value.substr(previous, current - previous));
  first = item.find_first_not_of(' ');
  last = item.find_last_not_of(' ');
  _macros_filter.insert(item.substr(first, last - first + 1));
}

std::set<std::string> const& state::macros_filter() const {
  return _macros_filter;
}

/**
 *  Get enable_macros_filter value.
 *
 *  @return The enable_macros_filter value.
 */
bool state::enable_macros_filter() const noexcept {
  return _enable_macros_filter;
}

/**
 *  Set enable_macros_filter value.
 *
 *  @param[in] value The new enable_macros_filter value.
 */
void state::enable_macros_filter(bool value) {
  _enable_macros_filter = value;
}<|MERGE_RESOLUTION|>--- conflicted
+++ resolved
@@ -2192,8 +2192,8 @@
  *
  *  @return The host_perfdata_file_processing_command value.
  */
-std::string const& state::host_perfdata_file_processing_command()
-    const noexcept {
+std::string const& state::host_perfdata_file_processing_command() const
+    noexcept {
   return _host_perfdata_file_processing_command;
 }
 
@@ -3222,8 +3222,8 @@
  *
  *  @return The service_inter_check_delay_method value.
  */
-state::inter_check_delay state::service_inter_check_delay_method()
-    const noexcept {
+state::inter_check_delay state::service_inter_check_delay_method() const
+    noexcept {
   return _service_inter_check_delay_method;
 }
 
@@ -3241,8 +3241,8 @@
  *
  *  @return The service_interleave_factor_method value.
  */
-state::interleave_factor state::service_interleave_factor_method()
-    const noexcept {
+state::interleave_factor state::service_interleave_factor_method() const
+    noexcept {
   return _service_interleave_factor_method;
 }
 
@@ -3314,8 +3314,8 @@
  *
  *  @return The service_perfdata_file_processing_command value.
  */
-std::string const& state::service_perfdata_file_processing_command()
-    const noexcept {
+std::string const& state::service_perfdata_file_processing_command() const
+    noexcept {
   return _service_perfdata_file_processing_command;
 }
 
@@ -3587,8 +3587,8 @@
  *
  *  @return The users resources list.
  */
-std::unordered_map<std::string, std::string> const& state::user()
-    const noexcept {
+std::unordered_map<std::string, std::string> const& state::user() const
+    noexcept {
   return _users;
 }
 
@@ -3835,17 +3835,10 @@
  *  @param[in] value The new log_level_functions value.
  */
 void state::log_level_functions(std::string const& value) {
-<<<<<<< HEAD
   if (log_v2::contains_level(value))
     _log_level_functions = value;
   else
     log_v2::config()->error("error wrong level setted for log_level_functions");
-=======
-  if (log_v2::levels_map.find(value) != log_v2::levels_map.end())
-    _log_level_functions = value;
-  else
-    log_v2::config()->error("error wrong level setted ");
->>>>>>> 007fd090
 }
 
 /**
@@ -3863,17 +3856,10 @@
  *  @param[in] value The new log_level_config value.
  */
 void state::log_level_config(std::string const& value) {
-<<<<<<< HEAD
   if (log_v2::contains_level(value))
     _log_level_config = value;
   else
     log_v2::config()->error("error wrong level setted for log_level_config");
-=======
-  if (log_v2::levels_map.find(value) != log_v2::levels_map.end())
-    _log_level_config = value;
-  else
-    log_v2::config()->error("error wrong level setted ");
->>>>>>> 007fd090
 }
 
 /**
@@ -3891,17 +3877,10 @@
  *  @param[in] value The new log_level_events value.
  */
 void state::log_level_events(std::string const& value) {
-<<<<<<< HEAD
   if (log_v2::contains_level(value))
     _log_level_events = value;
   else
     log_v2::config()->error("error wrong level setted for log_level_events");
-=======
-  if (log_v2::levels_map.find(value) != log_v2::levels_map.end())
-    _log_level_events = value;
-  else
-    log_v2::config()->error("error wrong level setted ");
->>>>>>> 007fd090
 }
 
 /**
@@ -3919,17 +3898,10 @@
  *  @param[in] value The new log_level_checks value.
  */
 void state::log_level_checks(std::string const& value) {
-<<<<<<< HEAD
   if (log_v2::contains_level(value))
     _log_level_checks = value;
   else
     log_v2::config()->error("error wrong level setted for log_level_checks");
-=======
-  if (log_v2::levels_map.find(value) != log_v2::levels_map.end())
-    _log_level_checks = value;
-  else
-    log_v2::config()->error("error wrong level setted ");
->>>>>>> 007fd090
 }
 
 /**
@@ -3947,18 +3919,11 @@
  *  @param[in] value The new log_level_notifications value.
  */
 void state::log_level_notifications(std::string const& value) {
-<<<<<<< HEAD
   if (log_v2::contains_level(value))
     _log_level_notifications = value;
   else
     log_v2::config()->error(
         "error wrong level setted for log_level_notifications");
-=======
-  if (log_v2::levels_map.find(value) != log_v2::levels_map.end())
-    _log_level_notifications = value;
-  else
-    log_v2::config()->error("error wrong level setted ");
->>>>>>> 007fd090
 }
 
 /**
@@ -3976,18 +3941,11 @@
  *  @param[in] value The new log_level_eventbroker value.
  */
 void state::log_level_eventbroker(std::string const& value) {
-<<<<<<< HEAD
   if (log_v2::contains_level(value))
     _log_level_eventbroker = value;
   else
     log_v2::config()->error(
         "error wrong level setted for log_level_eventbroker");
-=======
-  if (log_v2::levels_map.find(value) != log_v2::levels_map.end())
-    _log_level_eventbroker = value;
-  else
-    log_v2::config()->error("error wrong level setted ");
->>>>>>> 007fd090
 }
 
 /**
@@ -4005,18 +3963,11 @@
  *  @param[in] value The new log_level_external_command value.
  */
 void state::log_level_external_command(std::string const& value) {
-<<<<<<< HEAD
   if (log_v2::contains_level(value))
     _log_level_external_command = value;
   else
     log_v2::config()->error(
         "error wrong level setted for log_level_external_command");
-=======
-  if (log_v2::levels_map.find(value) != log_v2::levels_map.end())
-    _log_level_external_command = value;
-  else
-    log_v2::config()->error("error wrong level setted ");
->>>>>>> 007fd090
 }
 
 /**
@@ -4034,17 +3985,10 @@
  *  @param[in] value The new log_level_commands value.
  */
 void state::log_level_commands(std::string const& value) {
-<<<<<<< HEAD
   if (log_v2::contains_level(value))
     _log_level_commands = value;
   else
     log_v2::config()->error("error wrong level setted for log_level_commands");
-=======
-  if (log_v2::levels_map.find(value) != log_v2::levels_map.end())
-    _log_level_commands = value;
-  else
-    log_v2::config()->error("error wrong level setted ");
->>>>>>> 007fd090
 }
 
 /**
@@ -4062,17 +4006,10 @@
  *  @param[in] value The new log_level_downtimes value.
  */
 void state::log_level_downtimes(std::string const& value) {
-<<<<<<< HEAD
   if (log_v2::contains_level(value))
     _log_level_downtimes = value;
   else
     log_v2::config()->error("error wrong level setted for log_level_downtimes");
-=======
-  if (log_v2::levels_map.find(value) != log_v2::levels_map.end())
-    _log_level_downtimes = value;
-  else
-    log_v2::config()->error("error wrong level setted ");
->>>>>>> 007fd090
 }
 
 /**
@@ -4090,17 +4027,10 @@
  *  @param[in] value The new log_level_comments value.
  */
 void state::log_level_comments(std::string const& value) {
-<<<<<<< HEAD
   if (log_v2::contains_level(value))
     _log_level_comments = value;
   else
     log_v2::config()->error("error wrong level setted for log_level_comments");
-=======
-  if (log_v2::levels_map.find(value) != log_v2::levels_map.end())
-    _log_level_comments = value;
-  else
-    log_v2::config()->error("error wrong level setted ");
->>>>>>> 007fd090
 }
 
 /**
@@ -4118,17 +4048,10 @@
  *  @param[in] value The new log_level_macros value.
  */
 void state::log_level_macros(std::string const& value) {
-<<<<<<< HEAD
   if (log_v2::contains_level(value))
     _log_level_macros = value;
   else
     log_v2::config()->error("error wrong level setted for log_level_macros");
-=======
-  if (log_v2::levels_map.find(value) != log_v2::levels_map.end())
-    _log_level_macros = value;
-  else
-    log_v2::config()->error("error wrong level setted ");
->>>>>>> 007fd090
 }
 
 /**
@@ -4146,24 +4069,11 @@
  *  @param[in] value The new log_level_process value.
  */
 void state::log_level_process(std::string const& value) {
-<<<<<<< HEAD
   if (log_v2::contains_level(value))
     _log_level_process = value;
   else
     log_v2::config()->error("error wrong level setted for log_level_process");
-=======
-  if (log_v2::levels_map.find(value) != log_v2::levels_map.end())
-    _log_level_process = value;
-  else
-    log_v2::config()->error("error wrong level setted ");
->>>>>>> 007fd090
-}
-
-/**
- *  Get use_timezone value.
- *
- *  @return The use_timezone value.
- */
+}
 std::string const& state::use_timezone() const noexcept {
   return _use_timezone;
 }
