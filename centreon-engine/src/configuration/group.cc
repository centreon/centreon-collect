/*
** Copyright 2011-2013 Merethis
**
** This file is part of Centreon Engine.
**
** Centreon Engine is free software: you can redistribute it and/or
** modify it under the terms of the GNU General Public License version 2
** as published by the Free Software Foundation.
**
** Centreon Engine is distributed in the hope that it will be useful,
** but WITHOUT ANY WARRANTY; without even the implied warranty of
** MERCHANTABILITY or FITNESS FOR A PARTICULAR PURPOSE. See the GNU
** General Public License for more details.
**
** You should have received a copy of the GNU General Public License
** along with Centreon Engine. If not, see
** <http://www.gnu.org/licenses/>.
*/

#include "com/centreon/engine/configuration/group.hh"
#include "com/centreon/engine/string.hh"

using namespace  com::centreon::engine::configuration;

/**
 *  Constructor.
 *
 *  @param[in] is_add_inherit True if add on merge list.
 */
group::group(bool is_inherit)
  : _is_inherit(is_inherit),
    _is_null(false),
    _is_set(false) {

}

/**
 *  Copy constructor.
 *
 *  @param[in] right The object to copy.
 */
group::group(group const& right) {
  operator=(right);
}

/**
 *  Destructor.
 */
group::~group() throw () {

}

/**
 *  Copy constructor.
 *
 *  @param[in] right The object to copy.
 *
 *  @return This object.
 */
group& group::operator=(group const& right) {
  if (this != &right) {
    _data = right._data;
    _is_inherit = right._is_inherit;
    _is_null = right._is_null;
    _is_set = right._is_set;
  }
  return (*this);
}

/**
 *  Copy constructor.
 *
 *  @param[in] right The object to copy.
 *
 *  @return This object.
 */
group& group::operator=(std::string const& right) {
  _data.clear();
  if (!right.empty()) {
    if (right[0] == '+') {
      _is_inherit = true;
      string::split(right.substr(1), _data, ',');
    }
    else if (right == "null")
      _is_null = true;
    else {
      _is_inherit = false;
      string::split(right, _data, ',');
    }
  }
  _is_set = true;
  return (*this);
}

/**
 *  Add data.
 *
 *  @param[in] right The object to add.
 *
 *  @return This object.
 */
group& group::operator+=(group const& right) {
  if (this != &right) {
    _data.insert(_data.end(), right._data.begin(), right._data.end());
    _is_set = true;
  }
  return (*this);
}

/**
 *  Equal operator.
 *
 *  @param[in] right The object to compare.
 *
 *  @return True if is the same object, otherwise false.
 */
bool group::operator==(group const& right) const throw () {
<<<<<<< HEAD
  return (_is_inherit == right._is_inherit
          && _is_set == right._is_set
          && _is_null == right._is_null
          && _data == right._data);
=======
  return (_data == right._data);
>>>>>>> 22a75154
}

/**
 *  Not equal operator.
 *
 *  @param[in] right The object to compare.
 *
 *  @return True if is not the same object, otherwise false.
 */
bool group::operator!=(group const& right) const throw () {
  return (!operator==(right));
}

/**
 *  Less-than operator.
 *
 *  @param[in] right Object to compare to.
 *
 *  @return True if this object is less than right.
 */
bool group::operator<(group const& right) const throw () {
<<<<<<< HEAD
  if (_is_inherit != right._is_inherit)
    return (_is_inherit != right._is_inherit);
  if (_is_null != right._is_null)
    return (_is_null != right._is_null);
  if (_is_set != right._is_set)
    return (_is_set != right._is_set);
=======
>>>>>>> 22a75154
  return (_data < right._data);
}

/**
 *  Clear group.
 */
void group::reset() {
  _data.clear();
  _is_inherit = false;
  _is_null = false;
  _is_set = false;
}<|MERGE_RESOLUTION|>--- conflicted
+++ resolved
@@ -115,14 +115,7 @@
  *  @return True if is the same object, otherwise false.
  */
 bool group::operator==(group const& right) const throw () {
-<<<<<<< HEAD
-  return (_is_inherit == right._is_inherit
-          && _is_set == right._is_set
-          && _is_null == right._is_null
-          && _data == right._data);
-=======
   return (_data == right._data);
->>>>>>> 22a75154
 }
 
 /**
@@ -144,15 +137,6 @@
  *  @return True if this object is less than right.
  */
 bool group::operator<(group const& right) const throw () {
-<<<<<<< HEAD
-  if (_is_inherit != right._is_inherit)
-    return (_is_inherit != right._is_inherit);
-  if (_is_null != right._is_null)
-    return (_is_null != right._is_null);
-  if (_is_set != right._is_set)
-    return (_is_set != right._is_set);
-=======
->>>>>>> 22a75154
   return (_data < right._data);
 }
 
