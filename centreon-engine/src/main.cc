/*
** Copyright 1999-2009 Ethan Galstad
** Copyright 2009-2010 Nagios Core Development Team and Community Contributors
** Copyright 2011-2021 Centreon
**
** This file is part of Centreon Engine.
**
** Centreon Engine is free software: you can redistribute it and/or
** modify it under the terms of the GNU General Public License version 2
** as published by the Free Software Foundation.
**
** Centreon Engine is distributed in the hope that it will be useful,
** but WITHOUT ANY WARRANTY; without even the implied warranty of
** MERCHANTABILITY or FITNESS FOR A PARTICULAR PURPOSE. See the GNU
** General Public License for more details.
**
** You should have received a copy of the GNU General Public License
** along with Centreon Engine. If not, see
** <http://www.gnu.org/licenses/>.
*/

#include <cstdlib>
#include <cstring>
#include <exception>
#ifdef HAVE_GETOPT_H
#include <getopt.h>
#endif  // HAVE_GETOPT_H
#include <unistd.h>

#include <random>
#include <string>

#include "com/centreon/engine/broker.hh"
#include "com/centreon/engine/broker/loader.hh"
#include "com/centreon/engine/checks/checker.hh"
#include "com/centreon/engine/config.hh"
#include "com/centreon/engine/configuration/applier/logging.hh"
#include "com/centreon/engine/configuration/applier/state.hh"
#include "com/centreon/engine/configuration/parser.hh"
#include "com/centreon/engine/configuration/state.hh"
#include "com/centreon/engine/diagnostic.hh"
#include "com/centreon/engine/downtimes/downtime_manager.hh"
#include "com/centreon/engine/enginerpc.hh"
#include "com/centreon/engine/events/loop.hh"
#include "com/centreon/engine/globals.hh"
#include "com/centreon/engine/log_v2.hh"
#include "com/centreon/engine/logging.hh"
#include "com/centreon/engine/logging/broker.hh"
#include "com/centreon/engine/logging/logger.hh"
#include "com/centreon/engine/macros/misc.hh"
#include "com/centreon/engine/nebmods.hh"
#include "com/centreon/engine/retention/dump.hh"
#include "com/centreon/engine/retention/parser.hh"
#include "com/centreon/engine/retention/state.hh"
#include "com/centreon/engine/statusdata.hh"
#include "com/centreon/engine/string.hh"
#include "com/centreon/engine/utils.hh"
#include "com/centreon/engine/version.hh"
#include "com/centreon/io/directory_entry.hh"
#include "com/centreon/logging/engine.hh"
<<<<<<< HEAD
#include "com/centreon/engine/log_v2.hh"
=======
>>>>>>> 007fd090

using namespace com::centreon::engine;

// Error message when configuration parsing fail.
#define ERROR_CONFIGURATION                                                  \
  "    Check your configuration file(s) to ensure that they contain valid\n" \
  "    directives and data definitions. If you are upgrading from a\n"       \
  "    previous version of Centreon Engine, you should be aware that some\n" \
  "    variables/definitions may have been removed or modified in this\n"    \
  "    version. Make sure to read the documentation regarding the config\n"  \
  "    files, as well as the version changelog to find out what has\n"       \
  "    changed.\n"

/**
 *  Centreon Engine entry point.
 *
 *  @param[in] argc Argument count.
 *  @param[in] argv Argument values.
 *
 *  @return EXIT_SUCCESS on success.
 */
int main(int argc, char* argv[]) {
  // Get global macros.
  nagios_macros* mac(get_global_macros());

#ifdef HAVE_GETOPT_H
  int option_index = 0;
  static struct option const long_options[] = {
      {"diagnose", no_argument, NULL, 'D'},
      {"dont-verify-paths", no_argument, NULL, 'x'},
      {"help", no_argument, NULL, 'h'},
      {"license", no_argument, NULL, 'V'},
      {"test-scheduling", no_argument, NULL, 's'},
      {"verify-config", no_argument, NULL, 'v'},
      {"version", no_argument, NULL, 'V'},
      {NULL, no_argument, NULL, '\0'}};
#endif  // HAVE_GETOPT_H

  // Load singletons and global variable.
  config = new configuration::state;

  // Hack to instanciate the logger.
  configuration::applier::logging::instance();

  logging::broker backend_broker_log;

  int retval(EXIT_FAILURE);
  try {
    // Options.
    bool display_help(false);
    bool display_license(false);
    bool error(false);
    bool diagnose(false);

    // Process all command line arguments.
    int c;
#ifdef HAVE_GETOPT_H
    while ((c = getopt_long(argc, argv, "+hVvsxD", long_options,
                            &option_index)) != -1) {
#else
    while ((c = getopt(argc, argv, "+hVvsxD")) != -1) {
#endif  // HAVE_GETOPT_H

      // Process flag.
      switch (c) {
        case '?':  // Usage.
        case 'h':
          display_help = true;
          break;
        case 'V':  // Version.
          display_license = true;
          break;
        case 'v':  // Verify config.
          verify_config = true;
          break;
        case 's':  // Scheduling check.
          test_scheduling = true;
          break;
        case 'x':  // Don't verify circular paths.
          verify_circular_paths = false;
          break;
        case 'D':  // Diagnostic.
          diagnose = true;
          break;
        default:
          error = true;
      }
    }

    // Invalid argument count.
    if ((argc < 2)
        // Main configuration file not on command line.
        || (optind >= argc))
      error = true;
    else {
      // Config file is last argument specified.
      config_file = string::dup(argv[optind]);

      // Make sure the config file uses an absolute path.
      if (config_file[0] != '/') {
        // Get absolute path of current working directory.
        std::string buffer(com::centreon::io::directory_entry::current_path());
        buffer.append("/");
        buffer.append(config_file);
        string::setstr(config_file, buffer);
      }
    }

    // Reset umask.
    umask(S_IWGRP | S_IWOTH);

    // Checker init
    checks::checker::init();

    // Just display the license.
    if (display_license) {
<<<<<<< HEAD
      engine_logger(logging::log_info_message, logging::basic)
          << "Centreon Engine " << CENTREON_ENGINE_VERSION_STRING
          << "\n"
             "\n"
             "Copyright 1999-2009 Ethan Galstad\n"
             "Copyright 2009-2010 Nagios Core Development Team and Community "
             "Contributors\n"
             "Copyright 2011-2021 Centreon\n"
             "\n"
             "This program is free software: you can redistribute it and/or\n"
             "modify it under the terms of the GNU General Public License "
             "version 2\n"
             "as published by the Free Software Foundation.\n"
             "\n"
             "Centreon Engine is distributed in the hope that it will be "
             "useful,\n"
             "but WITHOUT ANY WARRANTY; without even the implied warranty "
             "of\n"
             "MERCHANTABILITY or FITNESS FOR A PARTICULAR PURPOSE. See the "
             "GNU\n"
             "General Public License for more details.\n"
             "\n"
             "You should have received a copy of the GNU General Public "
             "License\n"
             "along with this program. If not, see\n"
             "<http://www.gnu.org/licenses/>.";

      log_v2::config()->info(
          "Centreon Engine {} \n"
          "\n"
          "Copyright 1999-2009 Ethan Galstad\n"
          "Copyright 2009-2010 Nagios Core Development Team and Community "
          "Contributors\n"
          "Copyright 2011-2021 Centreon\n"
          "\n"
          "This program is free software: you can redistribute it and/or\n"
          "modify it under the terms of the GNU General Public License "
          "version 2\n"
          "as published by the Free Software Foundation.\n"
          "\n"
          "Centreon Engine is distributed in the hope that it will be "
          "useful,\n"
          "but WITHOUT ANY WARRANTY; without even the implied warranty "
          "of\n"
          "MERCHANTABILITY or FITNESS FOR A PARTICULAR PURPOSE. See the "
          "GNU\n"
          "General Public License for more details.\n"
          "\n"
          "You should have received a copy of the GNU General Public "
          "License\n"
          "along with this program. If not, see\n"
          "<http://www.gnu.org/licenses/>.",
          CENTREON_ENGINE_VERSION_STRING);
=======
      if (old_logs)
        engine_logger(logging::log_info_message, logging::basic)
            << "Centreon Engine " << CENTREON_ENGINE_VERSION_STRING
            << "\n"
               "\n"
               "Copyright 1999-2009 Ethan Galstad\n"
               "Copyright 2009-2010 Nagios Core Development Team and Community "
               "Contributors\n"
               "Copyright 2011-2021 Centreon\n"
               "\n"
               "This program is free software: you can redistribute it and/or\n"
               "modify it under the terms of the GNU General Public License "
               "version 2\n"
               "as published by the Free Software Foundation.\n"
               "\n"
               "Centreon Engine is distributed in the hope that it will be "
               "useful,\n"
               "but WITHOUT ANY WARRANTY; without even the implied warranty "
               "of\n"
               "MERCHANTABILITY or FITNESS FOR A PARTICULAR PURPOSE. See the "
               "GNU\n"
               "General Public License for more details.\n"
               "\n"
               "You should have received a copy of the GNU General Public "
               "License\n"
               "along with this program. If not, see\n"
               "<http://www.gnu.org/licenses/>.";
      if (new_logs)
        std::cout
            << "Centreon Engine " << CENTREON_ENGINE_VERSION_STRING
            << "\n"
               "\n"
               "Copyright 1999-2009 Ethan Galstad\n"
               "Copyright 2009-2010 Nagios Core Development Team and Community "
               "Contributors\n"
               "Copyright 2011-2021 Centreon\n"
               "\n"
               "This program is free software: you can redistribute it and/or\n"
               "modify it under the terms of the GNU General Public License "
               "version 2\n"
               "as published by the Free Software Foundation.\n"
               "\n"
               "Centreon Engine is distributed in the hope that it will be "
               "useful,\n"
               "but WITHOUT ANY WARRANTY; without even the implied warranty "
               "of\n"
               "MERCHANTABILITY or FITNESS FOR A PARTICULAR PURPOSE. See the "
               "GNU\n"
               "General Public License for more details.\n"
               "\n"
               "You should have received a copy of the GNU General Public "
               "License\n"
               "along with this program. If not, see\n"
               "<http://www.gnu.org/licenses/>.";
>>>>>>> 007fd090

      retval = EXIT_SUCCESS;
    }
    // If requested or if an error occured, print usage.
    else if (error || display_help) {
<<<<<<< HEAD
      engine_logger(logging::log_info_message, logging::basic)
          << "Usage: " << argv[0] << " [options] <main_config_file>\n"
          << "\n"
          << "Basics:\n"
          << "  -h, --help                  Print help.\n"
          << "  -V, --license, --version    Print software version and "
             "license.\n"
          << "\n"
          << "Configuration:\n"
          << "  -v, --verify-config         Verify all configuration data.\n"
          << "  -s, --test-scheduling       Shows projected/recommended "
             "check\n"
          << "                              scheduling and other diagnostic "
             "info\n"
          << "                              based on the current "
             "configuration\n"
          << "                              files.\n"
          << "  -x, --dont-verify-paths     Don't check for circular object "
             "paths -\n"
          << "                              USE WITH CAUTION !\n"
          << "  -D, --diagnose              Generate a diagnostic file.\n"
          << "\n"
          << "Online:\n"
          << "  Website                     https://www.centreon.com\n"
          << "  Reference documentation     "
             "https://documentation.centreon.com/docs/centreon-engine/en/"
             "latest/\n"
          << "  Sources                     "
             "https://github.com/centreon/centreon-engine";

      log_v2::config()->info(
          "Usage: {} [options] <main_config_file>\n"
          "\n"
          "Basics:\n"
          "  -h, --help                  Print help.\n"
          "  -V, --license, --version    Print software version and "
          "license.\n"
          "\n"
          "Configuration:\n"
          "  -v, --verify-config         Verify all configuration data.\n"
          "  -s, --test-scheduling       Shows projected/recommended "
          "check\n"
          "                              scheduling and other diagnostic "
          "info\n"
          "                              based on the current "
          "configuration\n"
          "                              files.\n"
          "  -x, --dont-verify-paths     Don't check for circular object "
          "paths -\n"
          "                              USE WITH CAUTION !\n"
          "  -D, --diagnose              Generate a diagnostic file.\n"
          "\n"
          "Online:\n"
          "  Website                     https://www.centreon.com\n"
          "  Reference documentation     "
          "https://documentation.centreon.com/docs/centreon-engine/en/"
          "latest/\n"
          "  Sources                     "
          "https://github.com/centreon/centreon-engine",
          argv[0]);
=======
      if (old_logs)
        engine_logger(logging::log_info_message, logging::basic)
            << "Usage: " << argv[0] << " [options] <main_config_file>\n"
            << "\n"
            << "Basics:\n"
            << "  -h, --help                  Print help.\n"
            << "  -V, --license, --version    Print software version and "
               "license.\n"
            << "\n"
            << "Configuration:\n"
            << "  -v, --verify-config         Verify all configuration data.\n"
            << "  -s, --test-scheduling       Shows projected/recommended "
               "check\n"
            << "                              scheduling and other diagnostic "
               "info\n"
            << "                              based on the current "
               "configuration\n"
            << "                              files.\n"
            << "  -x, --dont-verify-paths     Don't check for circular object "
               "paths -\n"
            << "                              USE WITH CAUTION !\n"
            << "  -D, --diagnose              Generate a diagnostic file.\n"
            << "\n"
            << "Online:\n"
            << "  Website                     https://www.centreon.com\n"
            << "  Reference documentation     "
               "https://documentation.centreon.com/docs/centreon-engine/en/"
               "latest/\n"
            << "  Sources                     "
               "https://github.com/centreon/centreon-engine";

      if (new_logs)
        std::cout
            << "Usage: " << argv[0] << " [options] <main_config_file>\n"
            << "\n"
            << "Basics:\n"
            << "  -h, --help                  Print help.\n"
            << "  -V, --license, --version    Print software version and "
               "license.\n"
            << "\n"
            << "Configuration:\n"
            << "  -v, --verify-config         Verify all configuration data.\n"
            << "  -s, --test-scheduling       Shows projected/recommended "
               "check\n"
            << "                              scheduling and other diagnostic "
               "info\n"
            << "                              based on the current "
               "configuration\n"
            << "                              files.\n"
            << "  -x, --dont-verify-paths     Don't check for circular object "
               "paths -\n"
            << "                              USE WITH CAUTION !\n"
            << "  -D, --diagnose              Generate a diagnostic file.\n"
            << "\n"
            << "Online:\n"
            << "  Website                     https://www.centreon.com\n"
            << "  Reference documentation     "
               "https://documentation.centreon.com/docs/centreon-engine/en/"
               "latest/\n"
            << "  Sources                     "
               "https://github.com/centreon/centreon-engine";
>>>>>>> 007fd090

      retval = (display_help ? EXIT_SUCCESS : EXIT_FAILURE);
    }
    // We're just verifying the configuration.
    else if (verify_config) {
      try {
        // Read in the configuration files (main config file,
        // resource and object config files).
        configuration::state config;
        {
          configuration::parser p;
          p.parse(config_file, config);
        }

        configuration::applier::state::instance().apply(config);

<<<<<<< HEAD
        engine_logger(logging::log_info_message, logging::basic)
            << "\n"
            << "Checked " << commands::command::commands.size()
            << " commands.\n"
            << "Checked " << commands::connector::connectors.size()
            << " connectors.\n"
            << "Checked " << contact::contacts.size() << " contacts.\n"
            << "Checked " << hostdependency::hostdependencies.size()
            << " host dependencies.\n"
            << "Checked " << hostescalation::hostescalations.size()
            << " host escalations.\n"
            << "Checked " << hostgroup::hostgroups.size() << " host groups.\n"
            << "Checked " << host::hosts.size() << " hosts.\n"
            << "Checked " << servicedependency::servicedependencies.size()
            << " service dependencies.\n"
            << "Checked " << serviceescalation::serviceescalations.size()
            << " service escalations.\n"
            << "Checked " << servicegroup::servicegroups.size()
            << " service groups.\n"
            << "Checked " << service::services.size() << " services.\n"
            << "Checked " << timeperiod::timeperiods.size()
            << " time periods.\n"
            << "\n"
            << "Total Warnings: " << config_warnings << "\n"
            << "Total Errors:   " << config_errors;
        log_v2::config()->info(
            "\n"
            "Checked {} "
            " commands.\n"
            "Checked {} "
            " connectors.\n"
            "Checked  {}    contacts.\n"
            "Checked  {} "
            " host dependencies.\n"
            "Checked  {} "
            " host escalations.\n"
            "Checked {} host groups.\n"
            "Checked {} hosts.\n"
            "Checked {} "
            " service dependencies.\n"
            "Checked {} "
            " service escalations.\n"
            "Checked {} "
            " service groups.\n"
            "Checked {} services.\n"
            "Checked {} "
            " time periods.\n"
            "\n"
            "Total Warnings: {} \n"
            "Total Errors: {}",
            commands::command::commands.size(),
            commands::connector::connectors.size(), contact::contacts.size(),
            hostdependency::hostdependencies.size(),
            hostescalation::hostescalations.size(),
            hostgroup::hostgroups.size(), host::hosts.size(),
            servicedependency::servicedependencies.size(),
            serviceescalation::serviceescalations.size(),
            servicegroup::servicegroups.size(), service::services.size(),
            timeperiod::timeperiods.size(), config_warnings, config_errors);
=======
        if (old_logs)
          engine_logger(logging::log_info_message, logging::basic)
              << "\n"
              << "Checked " << commands::command::commands.size()
              << " commands.\n"
              << "Checked " << commands::connector::connectors.size()
              << " connectors.\n"
              << "Checked " << contact::contacts.size() << " contacts.\n"
              << "Checked " << hostdependency::hostdependencies.size()
              << " host dependencies.\n"
              << "Checked " << hostescalation::hostescalations.size()
              << " host escalations.\n"
              << "Checked " << hostgroup::hostgroups.size() << " host groups.\n"
              << "Checked " << host::hosts.size() << " hosts.\n"
              << "Checked " << servicedependency::servicedependencies.size()
              << " service dependencies.\n"
              << "Checked " << serviceescalation::serviceescalations.size()
              << " service escalations.\n"
              << "Checked " << servicegroup::servicegroups.size()
              << " service groups.\n"
              << "Checked " << service::services.size() << " services.\n"
              << "Checked " << timeperiod::timeperiods.size()
              << " time periods.\n"
              << "\n"
              << "Total Warnings: " << config_warnings << "\n"
              << "Total Errors:   " << config_errors;

        if (new_logs)
          std::cout << "\n"
                    << "Checked " << commands::command::commands.size()
                    << " commands.\n"
                    << "Checked " << commands::connector::connectors.size()
                    << " connectors.\n"
                    << "Checked " << contact::contacts.size() << " contacts.\n"
                    << "Checked " << hostdependency::hostdependencies.size()
                    << " host dependencies.\n"
                    << "Checked " << hostescalation::hostescalations.size()
                    << " host escalations.\n"
                    << "Checked " << hostgroup::hostgroups.size()
                    << " host groups.\n"
                    << "Checked " << host::hosts.size() << " hosts.\n"
                    << "Checked "
                    << servicedependency::servicedependencies.size()
                    << " service dependencies.\n"
                    << "Checked "
                    << serviceescalation::serviceescalations.size()
                    << " service escalations.\n"
                    << "Checked " << servicegroup::servicegroups.size()
                    << " service groups.\n"
                    << "Checked " << service::services.size() << " services.\n"
                    << "Checked " << timeperiod::timeperiods.size()
                    << " time periods.\n"
                    << "\n"
                    << "Total Warnings: " << config_warnings << "\n"
                    << "Total Errors:   " << config_errors;

>>>>>>> 007fd090
        retval = (config_errors ? EXIT_FAILURE : EXIT_SUCCESS);
      } catch (std::exception const& e) {
        log_v2::config()->error("Error while processing a config file: {}",
                                e.what());
        engine_logger(logging::log_config_error, logging::basic)
            << "Error while processing a config file: " << e.what();

        log_v2::config()->error(
            "One or more problems occurred while processing the config files. "
            "Check your configuration file(s) to ensure that they contain "
            "valid directives and data definitions. If you are upgrading from "
            "a previous version of Centreon Engine, you should be aware that "
            "some variables/definitions may have been removed or modified in "
            "this version. Make sure to read the documentation regarding the "
            "config files, as well as the version changelog to find out what "
            "has changed.");
        engine_logger(logging::log_config_error, logging::basic)
            << "One or more problems occurred while processing the config "
               "files.\n\n" ERROR_CONFIGURATION;
      }
    }
    // We're just testing scheduling.
    else if (test_scheduling) {
      try {
        // Parse configuration.
        configuration::state config;
        {
          configuration::parser p;
          p.parse(config_file, config);
        }

        // Parse retention.
        retention::state state;
        if (!config.state_retention_file().empty()) {
          retention::parser p;
          try {
            p.parse(config.state_retention_file(), state);
          } catch (std::exception const& e) {
            log_v2::config()->error("Error while parsing the retention: {}",
                                    e.what());
            engine_logger(logging::log_config_error, logging::basic)
                << e.what();
          }
        }

        // Apply configuration.
        configuration::applier::state::instance().apply(config, state);

        display_scheduling_info();
        retval = EXIT_SUCCESS;
      } catch (std::exception const& e) {
        log_v2::config()->error("{}", e.what());
        engine_logger(logging::log_config_error, logging::basic) << e.what();
      }
    }
    // Diagnostic.
    else if (diagnose) {
      diagnostic diag;
      diag.generate(config_file);
    }
    // Else start to monitor things.
    else {
      try {
        // Parse configuration.
        configuration::state config;
        {
          configuration::parser p;
          p.parse(config_file, config);
        }

        uint16_t port = config.rpc_port();

        if (!port) {
          std::random_device rd;  // Will be used to obtain a seed for the
                                  // random number engine
          std::mt19937 gen(
              rd());  // Standard mersenne_twister_engine seeded with rd()
          std::uniform_int_distribution<uint16_t> dis(50000, 50999);

          port = dis(gen);
        }

        std::unique_ptr<enginerpc, std::function<void(enginerpc*)> > rpc(
            new enginerpc("0.0.0.0", port), [](enginerpc* rpc) {
              rpc->shutdown();
              delete rpc;
            });

        // Parse retention.
        retention::state state;
        {
          retention::parser p;
          try {
            p.parse(config.state_retention_file(), state);
          } catch (std::exception const& e) {
            log_v2::config()->error("{}", e.what());
            engine_logger(logging::log_config_error, logging::basic)
                << e.what();
          }
        }

        // Get program (re)start time and save as macro. Needs to be
        // done after we read config files, as user may have overridden
        // timezone offset.
        program_start = std::time(nullptr);
        mac->x[MACRO_PROCESSSTARTTIME] = std::to_string(program_start);

        // Load broker modules.
        for (std::list<std::string>::const_iterator
                 it(config.broker_module().begin()),
             end(config.broker_module().end());
             it != end; ++it) {
          std::string filename;
          std::string args;
          if (!string::split(*it, filename, args, ' '))
            filename = *it;
          broker::loader::instance().add_module(filename, args);
        }
        neb_init_callback_list();

        // Add broker backend.
        com::centreon::logging::engine::instance().add(
            &backend_broker_log, logging::log_all, logging::basic);

        // Apply configuration.
        configuration::applier::state::instance().apply(config, state);

        // Handle signals (interrupts).
        setup_sighandler();

        // Initialize status data.
        initialize_status_data();

        // Initialize scheduled downtime data.
        downtimes::downtime_manager::instance().initialize_downtime_data();

        // Initialize check statistics.
        init_check_stats();

        // Update all status data (with retained information).
        update_all_status_data();

        // Send program data to broker.
        broker_program_state(NEBTYPE_PROCESS_EVENTLOOPSTART, NEBFLAG_NONE,
                             NEBATTR_NONE, NULL);

        // Get event start time and save as macro.
        event_start = time(NULL);
        mac->x[MACRO_EVENTSTARTTIME] = std::to_string(event_start);

        engine_logger(logging::log_info_message, logging::basic)
            << "Event loop start at " << string::ctime(event_start);
        log_v2::config()->info("Event loop start at {}",
                               string::ctime(event_start));
        // Start monitoring all services (doesn't return until a
        // restart or shutdown signal is encountered).
        com::centreon::engine::events::loop::instance().run();

        if (sigshutdown)
          engine_logger(logging::log_process_info, logging::basic)
              << "Caught SIG" << sigs[sig_id] << ", shutting down ...";
        log_v2::process()->info("Caught SIG {}, shutting down ...",
                                sigs[sig_id]);

        // Send program data to broker.
        broker_program_state(NEBTYPE_PROCESS_EVENTLOOPEND, NEBFLAG_NONE,
                             NEBATTR_NONE, NULL);
        if (sigshutdown)
          broker_program_state(NEBTYPE_PROCESS_SHUTDOWN, NEBFLAG_USER_INITIATED,
                               NEBATTR_SHUTDOWN_NORMAL, NULL);

        // Save service and host state information.
        retention::dump::save(::config->state_retention_file());

        // Clean up the status data.
        cleanup_status_data(true);

        // Shutdown stuff.
        if (sigshutdown)
          engine_logger(logging::log_process_info, logging::basic)
              << "Successfully shutdown ... (PID=" << getpid() << ")";
        log_v2::process()->info("Successfully shutdown ... (PID={})", getpid());

        retval = EXIT_SUCCESS;
      } catch (std::exception const& e) {
        // Log.
        engine_logger(logging::log_runtime_error, logging::basic)
            << "Error: " << e.what();
        log_v2::process()->error("Error: {}", e.what());
        // Send program data to broker.
        broker_program_state(NEBTYPE_PROCESS_SHUTDOWN,
                             NEBFLAG_PROCESS_INITIATED,
                             NEBATTR_SHUTDOWN_ABNORMAL, NULL);
      }
    }

    // Memory cleanup.
    cleanup();
    delete[] config_file;
    config_file = NULL;
  } catch (std::exception const& e) {
    engine_logger(logging::log_runtime_error, logging::basic)
        << "Error: " << e.what();
<<<<<<< HEAD
    log_v2::process()->error("Error: {}", e.what());
=======
>>>>>>> 007fd090
  }

  // Unload singletons and global objects.
  delete config;
  config = nullptr;

  return retval;
}<|MERGE_RESOLUTION|>--- conflicted
+++ resolved
@@ -58,10 +58,6 @@
 #include "com/centreon/engine/version.hh"
 #include "com/centreon/io/directory_entry.hh"
 #include "com/centreon/logging/engine.hh"
-<<<<<<< HEAD
-#include "com/centreon/engine/log_v2.hh"
-=======
->>>>>>> 007fd090
 
 using namespace com::centreon::engine;
 
@@ -178,7 +174,6 @@
 
     // Just display the license.
     if (display_license) {
-<<<<<<< HEAD
       engine_logger(logging::log_info_message, logging::basic)
           << "Centreon Engine " << CENTREON_ENGINE_VERSION_STRING
           << "\n"
@@ -232,68 +227,11 @@
           "along with this program. If not, see\n"
           "<http://www.gnu.org/licenses/>.",
           CENTREON_ENGINE_VERSION_STRING);
-=======
-      if (old_logs)
-        engine_logger(logging::log_info_message, logging::basic)
-            << "Centreon Engine " << CENTREON_ENGINE_VERSION_STRING
-            << "\n"
-               "\n"
-               "Copyright 1999-2009 Ethan Galstad\n"
-               "Copyright 2009-2010 Nagios Core Development Team and Community "
-               "Contributors\n"
-               "Copyright 2011-2021 Centreon\n"
-               "\n"
-               "This program is free software: you can redistribute it and/or\n"
-               "modify it under the terms of the GNU General Public License "
-               "version 2\n"
-               "as published by the Free Software Foundation.\n"
-               "\n"
-               "Centreon Engine is distributed in the hope that it will be "
-               "useful,\n"
-               "but WITHOUT ANY WARRANTY; without even the implied warranty "
-               "of\n"
-               "MERCHANTABILITY or FITNESS FOR A PARTICULAR PURPOSE. See the "
-               "GNU\n"
-               "General Public License for more details.\n"
-               "\n"
-               "You should have received a copy of the GNU General Public "
-               "License\n"
-               "along with this program. If not, see\n"
-               "<http://www.gnu.org/licenses/>.";
-      if (new_logs)
-        std::cout
-            << "Centreon Engine " << CENTREON_ENGINE_VERSION_STRING
-            << "\n"
-               "\n"
-               "Copyright 1999-2009 Ethan Galstad\n"
-               "Copyright 2009-2010 Nagios Core Development Team and Community "
-               "Contributors\n"
-               "Copyright 2011-2021 Centreon\n"
-               "\n"
-               "This program is free software: you can redistribute it and/or\n"
-               "modify it under the terms of the GNU General Public License "
-               "version 2\n"
-               "as published by the Free Software Foundation.\n"
-               "\n"
-               "Centreon Engine is distributed in the hope that it will be "
-               "useful,\n"
-               "but WITHOUT ANY WARRANTY; without even the implied warranty "
-               "of\n"
-               "MERCHANTABILITY or FITNESS FOR A PARTICULAR PURPOSE. See the "
-               "GNU\n"
-               "General Public License for more details.\n"
-               "\n"
-               "You should have received a copy of the GNU General Public "
-               "License\n"
-               "along with this program. If not, see\n"
-               "<http://www.gnu.org/licenses/>.";
->>>>>>> 007fd090
 
       retval = EXIT_SUCCESS;
     }
     // If requested or if an error occured, print usage.
     else if (error || display_help) {
-<<<<<<< HEAD
       engine_logger(logging::log_info_message, logging::basic)
           << "Usage: " << argv[0] << " [options] <main_config_file>\n"
           << "\n"
@@ -354,69 +292,6 @@
           "  Sources                     "
           "https://github.com/centreon/centreon-engine",
           argv[0]);
-=======
-      if (old_logs)
-        engine_logger(logging::log_info_message, logging::basic)
-            << "Usage: " << argv[0] << " [options] <main_config_file>\n"
-            << "\n"
-            << "Basics:\n"
-            << "  -h, --help                  Print help.\n"
-            << "  -V, --license, --version    Print software version and "
-               "license.\n"
-            << "\n"
-            << "Configuration:\n"
-            << "  -v, --verify-config         Verify all configuration data.\n"
-            << "  -s, --test-scheduling       Shows projected/recommended "
-               "check\n"
-            << "                              scheduling and other diagnostic "
-               "info\n"
-            << "                              based on the current "
-               "configuration\n"
-            << "                              files.\n"
-            << "  -x, --dont-verify-paths     Don't check for circular object "
-               "paths -\n"
-            << "                              USE WITH CAUTION !\n"
-            << "  -D, --diagnose              Generate a diagnostic file.\n"
-            << "\n"
-            << "Online:\n"
-            << "  Website                     https://www.centreon.com\n"
-            << "  Reference documentation     "
-               "https://documentation.centreon.com/docs/centreon-engine/en/"
-               "latest/\n"
-            << "  Sources                     "
-               "https://github.com/centreon/centreon-engine";
-
-      if (new_logs)
-        std::cout
-            << "Usage: " << argv[0] << " [options] <main_config_file>\n"
-            << "\n"
-            << "Basics:\n"
-            << "  -h, --help                  Print help.\n"
-            << "  -V, --license, --version    Print software version and "
-               "license.\n"
-            << "\n"
-            << "Configuration:\n"
-            << "  -v, --verify-config         Verify all configuration data.\n"
-            << "  -s, --test-scheduling       Shows projected/recommended "
-               "check\n"
-            << "                              scheduling and other diagnostic "
-               "info\n"
-            << "                              based on the current "
-               "configuration\n"
-            << "                              files.\n"
-            << "  -x, --dont-verify-paths     Don't check for circular object "
-               "paths -\n"
-            << "                              USE WITH CAUTION !\n"
-            << "  -D, --diagnose              Generate a diagnostic file.\n"
-            << "\n"
-            << "Online:\n"
-            << "  Website                     https://www.centreon.com\n"
-            << "  Reference documentation     "
-               "https://documentation.centreon.com/docs/centreon-engine/en/"
-               "latest/\n"
-            << "  Sources                     "
-               "https://github.com/centreon/centreon-engine";
->>>>>>> 007fd090
 
       retval = (display_help ? EXIT_SUCCESS : EXIT_FAILURE);
     }
@@ -433,7 +308,6 @@
 
         configuration::applier::state::instance().apply(config);
 
-<<<<<<< HEAD
         engine_logger(logging::log_info_message, logging::basic)
             << "\n"
             << "Checked " << commands::command::commands.size()
@@ -493,64 +367,6 @@
             serviceescalation::serviceescalations.size(),
             servicegroup::servicegroups.size(), service::services.size(),
             timeperiod::timeperiods.size(), config_warnings, config_errors);
-=======
-        if (old_logs)
-          engine_logger(logging::log_info_message, logging::basic)
-              << "\n"
-              << "Checked " << commands::command::commands.size()
-              << " commands.\n"
-              << "Checked " << commands::connector::connectors.size()
-              << " connectors.\n"
-              << "Checked " << contact::contacts.size() << " contacts.\n"
-              << "Checked " << hostdependency::hostdependencies.size()
-              << " host dependencies.\n"
-              << "Checked " << hostescalation::hostescalations.size()
-              << " host escalations.\n"
-              << "Checked " << hostgroup::hostgroups.size() << " host groups.\n"
-              << "Checked " << host::hosts.size() << " hosts.\n"
-              << "Checked " << servicedependency::servicedependencies.size()
-              << " service dependencies.\n"
-              << "Checked " << serviceescalation::serviceescalations.size()
-              << " service escalations.\n"
-              << "Checked " << servicegroup::servicegroups.size()
-              << " service groups.\n"
-              << "Checked " << service::services.size() << " services.\n"
-              << "Checked " << timeperiod::timeperiods.size()
-              << " time periods.\n"
-              << "\n"
-              << "Total Warnings: " << config_warnings << "\n"
-              << "Total Errors:   " << config_errors;
-
-        if (new_logs)
-          std::cout << "\n"
-                    << "Checked " << commands::command::commands.size()
-                    << " commands.\n"
-                    << "Checked " << commands::connector::connectors.size()
-                    << " connectors.\n"
-                    << "Checked " << contact::contacts.size() << " contacts.\n"
-                    << "Checked " << hostdependency::hostdependencies.size()
-                    << " host dependencies.\n"
-                    << "Checked " << hostescalation::hostescalations.size()
-                    << " host escalations.\n"
-                    << "Checked " << hostgroup::hostgroups.size()
-                    << " host groups.\n"
-                    << "Checked " << host::hosts.size() << " hosts.\n"
-                    << "Checked "
-                    << servicedependency::servicedependencies.size()
-                    << " service dependencies.\n"
-                    << "Checked "
-                    << serviceescalation::serviceescalations.size()
-                    << " service escalations.\n"
-                    << "Checked " << servicegroup::servicegroups.size()
-                    << " service groups.\n"
-                    << "Checked " << service::services.size() << " services.\n"
-                    << "Checked " << timeperiod::timeperiods.size()
-                    << " time periods.\n"
-                    << "\n"
-                    << "Total Warnings: " << config_warnings << "\n"
-                    << "Total Errors:   " << config_errors;
-
->>>>>>> 007fd090
         retval = (config_errors ? EXIT_FAILURE : EXIT_SUCCESS);
       } catch (std::exception const& e) {
         log_v2::config()->error("Error while processing a config file: {}",
@@ -754,10 +570,7 @@
   } catch (std::exception const& e) {
     engine_logger(logging::log_runtime_error, logging::basic)
         << "Error: " << e.what();
-<<<<<<< HEAD
     log_v2::process()->error("Error: {}", e.what());
-=======
->>>>>>> 007fd090
   }
 
   // Unload singletons and global objects.
