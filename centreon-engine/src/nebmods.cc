/*
** Copyright 2002-2008 Ethan Galstad
** Copyright 2011      Merethis
**
** This file is part of Centreon Engine.
**
** Centreon Engine is free software: you can redistribute it and/or
** modify it under the terms of the GNU General Public License version 2
** as published by the Free Software Foundation.
**
** Centreon Engine is distributed in the hope that it will be useful,
** but WITHOUT ANY WARRANTY; without even the implied warranty of
** MERCHANTABILITY or FITNESS FOR A PARTICULAR PURPOSE. See the GNU
** General Public License for more details.
**
** You should have received a copy of the GNU General Public License
** along with Centreon Engine. If not, see
** <http://www.gnu.org/licenses/>.
*/

#include <stdlib.h>
#include <stdio.h>
#include <errno.h>
#include "globals.hh"
#include "neberrors.hh"
#include "utils.hh"
#include "logging.hh"
#include "configuration/states.hh"
#include "modules/loader.hh"
#include "modules/handle.hh"
#include "nebmods.hh"

using namespace com::centreon::engine;

<<<<<<< HEAD
extern configuration::states config;

nebcallback*                 neb_callback_list[NEBCALLBACK_NUMITEMS];

=======
>>>>>>> 2e406ed7
/*#define DEBUG*/

/****************************************************************************/
/****************************************************************************/
/* INITIALIZATION/CLEANUP FUNCTIONS                                         */
/****************************************************************************/
/****************************************************************************/

/* initialize module routines */
int neb_init_modules(void) {
  return (OK);
}

/* deinitialize module routines */
int neb_deinit_modules(void) {
  return (OK);
}

/* add a new module to module list */
int neb_add_module(char const* filename, char const* args, int should_be_loaded) {
  (void)should_be_loaded;

  if (filename == NULL)
    return (ERROR);

  try {
    modules::loader& loader = modules::loader::instance();
    modules::handle module(filename, args);
    loader.add_module(module);
    log_debug_info(DEBUGL_EVENTBROKER, 0,
		   "Added module: name=`%s', args=`%s'\n",
		   filename,
		   args);
  }
  catch (...) {
    log_debug_info(DEBUGL_EVENTBROKER, 0,
		   "Counld not add module: name=`%s', args=`%s'\n",
		   filename,
		   args);
    return (ERROR);
  }
  return (OK);
}

/* free memory allocated to module list */
int neb_free_module_list(void) {
  try {
    modules::loader::instance().unload();
    log_debug_info(DEBUGL_EVENTBROKER, 0, "unload all modules success.\n");
  }
  catch (...) {
    log_debug_info(DEBUGL_EVENTBROKER, 0, "unload all modules failed.\n");
    return (ERROR);
  }
  return (OK);
}

/****************************************************************************/
/****************************************************************************/
/* LOAD/UNLOAD FUNCTIONS                                                    */
/****************************************************************************/
/****************************************************************************/

/* load all modules */
int neb_load_all_modules(void) {
  try {
    modules::loader& loader = modules::loader::instance();
    QMultiHash<QString, modules::handle>& modules = loader.get_modules();

    for (QMultiHash<QString, modules::handle>::iterator it = modules.begin(), end = modules.end();
	 it != end;
	 ++it) {
      neb_load_module(&it.value());
    }
  }
  catch (...) {
    log_debug_info(DEBUGL_EVENTBROKER, 0, "Counld not load all modules\n");
    return (ERROR);
  }
  return (OK);
}

/* load a particular module */
int neb_load_module(void* mod) {
  if (mod == NULL)
    return (ERROR);

  modules::handle* module = static_cast<modules::handle*>(mod);

  /* don't reopen the module */
  if (module->is_loaded() == true)
    return (OK);

  try {
    module->open();
    logit(NSLOG_INFO_MESSAGE, false,
	  "Event broker module `%s' initialized syccessfully.\n",
	  module->get_filename().toStdString().c_str());
  }
  catch (error const& e) {
    logit(NSLOG_RUNTIME_ERROR, false,
	  "Error: Could not load module `%s' -> %s\n",
	  module->get_filename().toStdString().c_str(),
	  e.what());
    return (ERROR);
  }
  catch (...) {
    logit(NSLOG_RUNTIME_ERROR, false,
	  "Error: Could not load module `%s'\n",
	  module->get_filename().toStdString().c_str());
    return (ERROR);
  }
  return (OK);
}

/* close (unload) all modules that are currently loaded */
int neb_unload_all_modules(int flags, int reason) {
  try {
    modules::loader& loader = modules::loader::instance();
    QMultiHash<QString, modules::handle>& modules = loader.get_modules();

    for (QMultiHash<QString, modules::handle>::iterator it = modules.begin(), end = modules.end();
	 it != end;
	 ++it) {
      neb_unload_module(&it.value(), flags, reason);
    }
    log_debug_info(DEBUGL_EVENTBROKER, 0, "load all modules success.\n");
  }
  catch (...) {
    log_debug_info(DEBUGL_EVENTBROKER, 0, "load all modules failed.\n");
    return (ERROR);
  }
  return (OK);
}

/* close (unload) a particular module */
int neb_unload_module(void* mod, int flags, int reason) {
  (void)flags;
  (void)reason;

  if (mod == NULL)
    return (ERROR);

  modules::handle* module = static_cast<modules::handle*>(mod);

  if (module->is_loaded() == false)
    return (OK);

  log_debug_info(DEBUGL_EVENTBROKER, 0,
                 "Attempting to unload module `%s'\n",
                 module->get_filename().toStdString().c_str());

  module->close();

  /* deregister all of the module's callbacks */
  neb_deregister_module_callbacks(module);

  log_debug_info(DEBUGL_EVENTBROKER, 0,
                 "Module '%s' unloaded successfully.\n",
		 module->get_filename().toStdString().c_str());

  logit(NSLOG_INFO_MESSAGE, false,
        "Event broker module '%s' deinitialized successfully.\n",
        module->get_filename().toStdString().c_str());

  return (OK);
}

/****************************************************************************/
/****************************************************************************/
/* INFO FUNCTIONS                                                           */
/****************************************************************************/
/****************************************************************************/

/* sets module information */
int neb_set_module_info(void* handle, int type, char* data) {
  if (handle == NULL)
    return (NEBERROR_NOMODULE);

  /* check type */
  if (type < 0 || type >= NEBMODULE_MODINFO_NUMITEMS)
    return (NEBERROR_MODINFOBOUNDS);

  try {
    modules::handle* module = static_cast<modules::handle*>(handle);
    modules::loader& loader = modules::loader::instance();
    QMultiHash<QString, modules::handle> const& modules = loader.get_modules();

    /* find the module */
    if (modules.find(module->get_filename(), *module) == modules.end()) {
      log_debug_info(DEBUGL_EVENTBROKER, 0,
		     "set module info failed: filename=%s, type=`%d'\n",
		     module->get_filename().toStdString().c_str(),
		     type);
      return (NEBERROR_BADMODULEHANDLE);
    }

    switch (type) {
    case NEBMODULE_MODINFO_TITLE:
      module->set_name(data);
      break;

    case NEBMODULE_MODINFO_AUTHOR:
      module->set_author(data);
      break;

    case NEBMODULE_MODINFO_COPYRIGHT:
      module->set_copyright(data);
      break;

    case NEBMODULE_MODINFO_VERSION:
      module->set_version(data);
      break;

    case NEBMODULE_MODINFO_LICENSE:
      module->set_license(data);
      break;

    case NEBMODULE_MODINFO_DESC:
      module->set_description(data);
      break;
    }

    log_debug_info(DEBUGL_EVENTBROKER, 0,
		   "set module info success: filename=%s, type=`%d'\n",
		   module->get_filename().toStdString().c_str(),
		   type);
  }
  catch (...) {
    log_debug_info(DEBUGL_EVENTBROKER, 0, "Counld not set module info.\n");
    return (ERROR);
  }

  return (OK);
}

/****************************************************************************/
/****************************************************************************/
/* CALLBACK FUNCTIONS                                                       */
/****************************************************************************/
/****************************************************************************/

/* allows a module to register a callback function */
int neb_register_callback(int callback_type,
			  void* mod_handle,
                          int priority,
			  int (*callback_func) (int, void*)) {
  nebcallback* new_callback = NULL;
  nebcallback* temp_callback = NULL;
  nebcallback* last_callback = NULL;

  if (callback_func == NULL)
    return (NEBERROR_NOCALLBACKFUNC);

  if (mod_handle == NULL)
    return (NEBERROR_NOMODULEHANDLE);

  /* make sure the callback type is within bounds */
  if (callback_type < 0 || callback_type >= NEBCALLBACK_NUMITEMS) {
    return (NEBERROR_CALLBACKBOUNDS);
  }

  try {
    modules::handle* module = static_cast<modules::handle*>(mod_handle);
    modules::loader& loader = modules::loader::instance();
    QMultiHash<QString, modules::handle> const& modules = loader.get_modules();

    /* make sure module handle is valid */
    if (modules.find(module->get_filename(), *module) == modules.end()) {
      return (NEBERROR_BADMODULEHANDLE);
    }
  }
  catch (...) {
    return (NEBERROR_BADMODULEHANDLE);
  }

  /* allocate memory */
  new_callback = new nebcallback;

  new_callback->priority = priority;
  new_callback->module_handle = (void*)mod_handle;
  new_callback->callback_func = *(void**)(&callback_func);

  /* add new function to callback list, sorted by priority (first come, first served for same priority) */
  new_callback->next = NULL;
  if (neb_callback_list[callback_type] == NULL)
    neb_callback_list[callback_type] = new_callback;
  else {
    last_callback = NULL;
    for (temp_callback = neb_callback_list[callback_type];
         temp_callback != NULL;
	 temp_callback = temp_callback->next) {
      if (temp_callback->priority > new_callback->priority)
        break;
      last_callback = temp_callback;
    }
    if (last_callback == NULL)
      neb_callback_list[callback_type] = new_callback;
    else {
      if (temp_callback == NULL)
        last_callback->next = new_callback;
      else {
        new_callback->next = temp_callback;
        last_callback->next = new_callback;
      }
    }
  }
  return (OK);
}

/* dregisters all callback functions for a given module */
int neb_deregister_module_callbacks(void* mod) {
  nebcallback* temp_callback = NULL;
  nebcallback* next_callback = NULL;
  int callback_type = 0;

  if (mod == NULL)
    return (NEBERROR_NOMODULE);

  for (callback_type = 0; callback_type < NEBCALLBACK_NUMITEMS; callback_type++) {
    for (temp_callback = neb_callback_list[callback_type];
	 temp_callback != NULL;
	 temp_callback = next_callback) {
      next_callback = temp_callback->next;
      if ((void*)temp_callback->module_handle == (void*)mod)
        neb_deregister_callback(callback_type,
				(int (*)(int, void*))temp_callback->callback_func);
    }
  }
  return (OK);
}

/* allows a module to deregister a callback function */
int neb_deregister_callback(int callback_type, int (*callback_func)(int, void*)) {
  nebcallback* temp_callback = NULL;
  nebcallback* last_callback = NULL;
  nebcallback* next_callback = NULL;

  if (callback_func == NULL)
    return (NEBERROR_NOCALLBACKFUNC);

  /* make sure the callback type is within bounds */
  if (callback_type < 0 || callback_type >= NEBCALLBACK_NUMITEMS)
    return (NEBERROR_CALLBACKBOUNDS);

  /* find the callback to remove */
  for (temp_callback = last_callback = neb_callback_list[callback_type];
       temp_callback != NULL;
       temp_callback = next_callback) {
    next_callback = temp_callback->next;

    /* we found it */
    if (temp_callback->callback_func == *(void**)(&callback_func))
      break;

    last_callback = temp_callback;
  }

  /* we couldn't find the callback */
  if (temp_callback == NULL)
    return (NEBERROR_CALLBACKNOTFOUND);

  else {
    /* only one item in the list */
    if (temp_callback != last_callback->next)
      neb_callback_list[callback_type] = NULL;
    else
      last_callback->next = next_callback;
    delete temp_callback;
  }

  return (OK);
}

/* make callbacks to modules */
int neb_make_callbacks(int callback_type, void* data) {
  nebcallback* temp_callback;
  nebcallback* next_callback;
  int (*callbackfunc) (int, void*);
  int cbresult = 0;
  int total_callbacks = 0;

  /* make sure the callback type is within bounds */
  if (callback_type < 0 || callback_type >= NEBCALLBACK_NUMITEMS)
    return (ERROR);

  log_debug_info(DEBUGL_EVENTBROKER, 1, "Making callbacks (type %d)...\n", callback_type);

  /* make the callbacks... */
  for (temp_callback = neb_callback_list[callback_type];
       temp_callback != NULL;
       temp_callback = next_callback) {
    next_callback = temp_callback->next;
    *(void**)(&callbackfunc) = temp_callback->callback_func;
    cbresult = callbackfunc(callback_type, data);
    temp_callback = next_callback;

    total_callbacks++;
    log_debug_info(DEBUGL_EVENTBROKER, 2,
                   "Callback #%d (type %d) return (code = %d\n",
                   total_callbacks,
		   callback_type,
		   cbresult);

    /* module wants to cancel callbacks to other modules (and potentially cancel the default handling of an event) */
    if (cbresult == NEBERROR_CALLBACKCANCEL)
      break;

    /* module wants to override default handling of an event */
    /* not sure if we should bail out here just because one module wants to override things - what about other modules? EG 12/11/2006 */
    else if (cbresult == NEBERROR_CALLBACKOVERRIDE)
      break;
  } return (cbresult);
}

/* initialize callback list */
int neb_init_callback_list(void) {
  int x = 0;

  /* initialize list pointers */
  for (x = 0; x < NEBCALLBACK_NUMITEMS; x++)
    neb_callback_list[x] = NULL;

  return (OK);
}

/* free memory allocated to callback list */
int neb_free_callback_list(void) {
  nebcallback* temp_callback = NULL;
  nebcallback* next_callback = NULL;
  int x = 0;

  for (x = 0; x < NEBCALLBACK_NUMITEMS; x++) {
    for (temp_callback = neb_callback_list[x];
	 temp_callback != NULL;
         temp_callback = next_callback) {
      next_callback = temp_callback->next;
      delete temp_callback;
    }

    neb_callback_list[x] = NULL;
  }

  return (OK);
}<|MERGE_RESOLUTION|>--- conflicted
+++ resolved
@@ -25,20 +25,12 @@
 #include "neberrors.hh"
 #include "utils.hh"
 #include "logging.hh"
-#include "configuration/states.hh"
 #include "modules/loader.hh"
 #include "modules/handle.hh"
 #include "nebmods.hh"
 
 using namespace com::centreon::engine;
 
-<<<<<<< HEAD
-extern configuration::states config;
-
-nebcallback*                 neb_callback_list[NEBCALLBACK_NUMITEMS];
-
-=======
->>>>>>> 2e406ed7
 /*#define DEBUG*/
 
 /****************************************************************************/
