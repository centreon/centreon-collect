--- conflicted
+++ resolved
@@ -72,42 +72,9 @@
 /**
  *  Cleanup instance of compatibility singleton.
  */
-<<<<<<< HEAD
-void compatibility::create_module(broker::handle* module) {
-  if (module == NULL)
-    return;
-
-  // allocate memory.
-  nebmodule* new_module = new nebmodule;
-
-  // initialize vars.
-  new_module->filename = my_strdup(module->get_filename().c_str());
-  new_module->args = my_strdup(module->get_args().c_str());
-  new_module->should_be_loaded = true;
-  new_module->is_currently_loaded = module->is_loaded();
-
-  new_module->info[NEBMODULE_MODINFO_TITLE] = my_strdup(module->get_name().c_str());
-  new_module->info[NEBMODULE_MODINFO_AUTHOR] = my_strdup(module->get_author().c_str());
-  new_module->info[NEBMODULE_MODINFO_COPYRIGHT] = my_strdup(module->get_copyright().c_str());
-  new_module->info[NEBMODULE_MODINFO_VERSION] = my_strdup(module->get_version().c_str());
-  new_module->info[NEBMODULE_MODINFO_LICENSE] = my_strdup(module->get_license().c_str());
-  new_module->info[NEBMODULE_MODINFO_DESC] = my_strdup(module->get_description().c_str());
-
-  new_module->module_handle = module;
-  new_module->init_func=NULL;
-  new_module->deinit_func=NULL;
-#ifdef HAVE_PTHREAD_H
-  new_module->thread_id = (pthread_t)NULL;
-#endif // !HAVE_PTHREAD_H
-
-  // add module to head of list
-  new_module->next = neb_module_list;
-  neb_module_list = new_module;
-=======
 void compatibility::unload() {
   _instance.reset();
   return ;
->>>>>>> 2aed1840
 }
 
 /**
@@ -121,7 +88,7 @@
       if (tmp->module_handle == mod) {
         delete [] tmp->info[NEBMODULE_MODINFO_AUTHOR];
         tmp->info[NEBMODULE_MODINFO_AUTHOR]
-          = my_strdup(qPrintable(mod->get_author()));
+          = my_strdup(mod->get_author().c_str());
       }
   }
   return ;
@@ -138,20 +105,12 @@
       if (tmp->module_handle == mod) {
         delete [] tmp->info[NEBMODULE_MODINFO_COPYRIGHT];
         tmp->info[NEBMODULE_MODINFO_COPYRIGHT]
-          = my_strdup(qPrintable(mod->get_copyright()));
+          = my_strdup(mod->get_copyright().c_str());
       }
   }
   return;
 }
 
-<<<<<<< HEAD
-  for (nebmodule* tmp = neb_module_list; tmp != NULL; tmp = tmp->next) {
-    if (tmp->module_handle == module) {
-      delete[] tmp->info[NEBMODULE_MODINFO_TITLE];
-      tmp->info[NEBMODULE_MODINFO_TITLE] = my_strdup(module->get_name().c_str());
-      return;
-    }
-=======
 /**
  *  Slot that gets notified when module is created.
  *
@@ -164,8 +123,8 @@
 
     // Module parameters.
     new_module->filename
-      = my_strdup(qPrintable(mod->get_filename()));
-    new_module->args = my_strdup(qPrintable(mod->get_args()));
+      = my_strdup(mod->get_filename().c_str());
+    new_module->args = my_strdup(mod->get_args().c_str());
     new_module->deinit_func = NULL;
     new_module->init_func = NULL;
     new_module->is_currently_loaded = mod->is_loaded();
@@ -175,22 +134,21 @@
 
     // Module information.
     new_module->info[NEBMODULE_MODINFO_AUTHOR]
-      = my_strdup(qPrintable(mod->get_author()));
+      = my_strdup(mod->get_author().c_str());
     new_module->info[NEBMODULE_MODINFO_COPYRIGHT]
-      = my_strdup(qPrintable(mod->get_copyright()));
+      = my_strdup(mod->get_copyright().c_str());
     new_module->info[NEBMODULE_MODINFO_DESC]
-      = my_strdup(qPrintable(mod->get_description()));
+      = my_strdup(mod->get_description().c_str());
     new_module->info[NEBMODULE_MODINFO_LICENSE]
-      = my_strdup(qPrintable(mod->get_license()));
+      = my_strdup(mod->get_license().c_str());
     new_module->info[NEBMODULE_MODINFO_TITLE]
-      = my_strdup(qPrintable(mod->get_name()));
+      = my_strdup(mod->get_name().c_str());
     new_module->info[NEBMODULE_MODINFO_VERSION]
-      = my_strdup(qPrintable(mod->get_version()));
+      = my_strdup(mod->get_version().c_str());
 
     // Add module to head of list.
     new_module->next = neb_module_list;
     neb_module_list = new_module.release();
->>>>>>> 2aed1840
   }
   return ;
 }
@@ -200,27 +158,14 @@
  *
  *  @param mod The module object.
  */
-<<<<<<< HEAD
-void compatibility::author_module(broker::handle* module) {
-  if (module == NULL)
-    return;
-
-  for (nebmodule* tmp = neb_module_list; tmp != NULL; tmp = tmp->next) {
-    if (tmp->module_handle == module) {
-      delete[] tmp->info[NEBMODULE_MODINFO_AUTHOR];
-      tmp->info[NEBMODULE_MODINFO_AUTHOR] = my_strdup(module->get_author().c_str());
-      return;
-    }
-=======
 void compatibility::description_module(broker::handle* mod) {
   if (mod) {
     for (nebmodule* tmp = neb_module_list; tmp; tmp = tmp->next)
       if (tmp->module_handle == mod) {
         delete [] tmp->info[NEBMODULE_MODINFO_DESC];
         tmp->info[NEBMODULE_MODINFO_DESC]
-          = my_strdup(qPrintable(mod->get_description()));
-      }
->>>>>>> 2aed1840
+          = my_strdup(mod->get_description().c_str());
+      }
   }
   return ;
 }
@@ -230,17 +175,6 @@
  *
  *  @param mod The module object.
  */
-<<<<<<< HEAD
-void compatibility::copyright_module(broker::handle* module) {
-  if (module == NULL)
-    return;
-
-  for (nebmodule* tmp = neb_module_list; tmp != NULL; tmp = tmp->next) {
-    if (tmp->module_handle == module) {
-      delete[] tmp->info[NEBMODULE_MODINFO_COPYRIGHT];
-      tmp->info[NEBMODULE_MODINFO_COPYRIGHT] = my_strdup(module->get_copyright().c_str());
-      return;
-=======
 void compatibility::destroy_module(broker::handle* mod) {
   if (mod) {
     nebmodule* tmp(neb_module_list);
@@ -263,7 +197,6 @@
         last = tmp;
         tmp = tmp->next;
       }
->>>>>>> 2aed1840
     }
   }
   return ;
@@ -274,27 +207,14 @@
  *
  *  @param mod The module object.
  */
-<<<<<<< HEAD
-void compatibility::version_module(broker::handle* module) {
-  if (module == NULL)
-    return;
-
-  for (nebmodule* tmp = neb_module_list; tmp != NULL; tmp = tmp->next) {
-    if (tmp->module_handle == module) {
-      delete[] tmp->info[NEBMODULE_MODINFO_VERSION];
-      tmp->info[NEBMODULE_MODINFO_VERSION] = my_strdup(module->get_version().c_str());
-      return;
-    }
-=======
 void compatibility::license_module(broker::handle* mod) {
   if (mod) {
     for (nebmodule* tmp = neb_module_list; tmp; tmp = tmp->next)
       if (tmp->module_handle == mod) {
         delete[] tmp->info[NEBMODULE_MODINFO_LICENSE];
         tmp->info[NEBMODULE_MODINFO_LICENSE]
-          = my_strdup(qPrintable(mod->get_license()));
-      }
->>>>>>> 2aed1840
+          = my_strdup(mod->get_license().c_str());
+      }
   }
   return;
 }
@@ -304,24 +224,11 @@
  *
  *  @param mod The module object.
  */
-<<<<<<< HEAD
-void compatibility::license_module(broker::handle* module) {
-  if (module == NULL)
-    return;
-
-  for (nebmodule* tmp = neb_module_list; tmp != NULL; tmp = tmp->next) {
-    if (tmp->module_handle == module) {
-      delete[] tmp->info[NEBMODULE_MODINFO_LICENSE];
-      tmp->info[NEBMODULE_MODINFO_LICENSE] = my_strdup(module->get_license().c_str());
-      return;
-    }
-=======
 void compatibility::loaded_module(broker::handle* mod) {
   if (mod) {
     for (nebmodule* tmp = neb_module_list; tmp; tmp = tmp->next)
       if (tmp->module_handle == mod)
         tmp->is_currently_loaded = mod->is_loaded();
->>>>>>> 2aed1840
   }
   return ;
 }
@@ -331,27 +238,14 @@
  *
  *  @param mod The module object.
  */
-<<<<<<< HEAD
-void compatibility::description_module(broker::handle* module) {
-  if (module == NULL)
-    return;
-
-  for (nebmodule* tmp = neb_module_list; tmp != NULL; tmp = tmp->next) {
-    if (tmp->module_handle == module) {
-      delete[] tmp->info[NEBMODULE_MODINFO_DESC];
-      tmp->info[NEBMODULE_MODINFO_DESC] = my_strdup(module->get_description().c_str());
-      return;
-    }
-=======
 void compatibility::name_module(broker::handle* mod) {
   if (mod) {
     for (nebmodule* tmp = neb_module_list; tmp; tmp = tmp->next)
       if (tmp->module_handle == mod) {
         delete [] tmp->info[NEBMODULE_MODINFO_TITLE];
         tmp->info[NEBMODULE_MODINFO_TITLE]
-          = my_strdup(qPrintable(mod->get_name()));
-      }
->>>>>>> 2aed1840
+          = my_strdup(mod->get_name().c_str());
+      }
   }
   return ;
 }
@@ -381,7 +275,7 @@
       if (tmp->module_handle == mod) {
         delete [] tmp->info[NEBMODULE_MODINFO_VERSION];
         tmp->info[NEBMODULE_MODINFO_VERSION]
-          = my_strdup(qPrintable(mod->get_version()));
+          = my_strdup(mod->get_version().c_str());
       }
   }
   return ;
