/*
** Copyright 2011-2012 Merethis
**
** This file is part of Centreon Engine.
**
** Centreon Engine is free software: you can redistribute it and/or
** modify it under the terms of the GNU General Public License version 2
** as published by the Free Software Foundation.
**
** Centreon Engine is distributed in the hope that it will be useful,
** but WITHOUT ANY WARRANTY; without even the implied warranty of
** MERCHANTABILITY or FITNESS FOR A PARTICULAR PURPOSE. See the GNU
** General Public License for more details.
**
** You should have received a copy of the GNU General Public License
** along with Centreon Engine. If not, see
** <http://www.gnu.org/licenses/>.
*/

<<<<<<< HEAD
#include "com/centreon/engine/commands/connector/execute_query.hh"
#include "com/centreon/engine/error.hh"
=======
#include <sstream>
#include <vector>
#include "error.hh"
#include "commands/connector/execute_query.hh"
>>>>>>> bbe091ea

using namespace com::centreon::engine::commands::connector;

/**************************************
*                                     *
*           Public Methods            *
*                                     *
**************************************/

/**
 *  Default constructor.
 */
<<<<<<< HEAD
execute_query::execute_query(
                 unsigned long cmd_id,
                 QString const& cmd,
                 QDateTime const& start_time,
                 unsigned int timeout)
=======
execute_query::execute_query(unsigned long cmd_id,
			     std::string const& cmd,
			     QDateTime const& start_time,
			     unsigned int timeout)
>>>>>>> bbe091ea
  : request(request::execute_q),
    _cmd(cmd),
    _cmd_id(cmd_id),
    _start_time(start_time),
    _timeout(timeout) {}

/**
 *  Copy constructor.
 *
 *  @param[in] right Object to copy.
 */
execute_query::execute_query(execute_query const& right)
  : request(right) {
  _internal_copy(right);
}

/**
 *  Destructor.
 */
execute_query::~execute_query() throw () {}

/**
 *  Assignment operator.
 *
 *  @param[in] right Object to copy.
 *
 *  @return This object.
 */
execute_query& execute_query::operator=(execute_query const& right) {
  if (this != &right) {
    request::operator=(right);
    _internal_copy(right);
  }
  return (*this);
}

/**
 *  Compare two result.
 *
 *  @param[in] right The object to compare.
 *
 *  @return True if objects have the same values.
 */
bool execute_query::operator==(
                      execute_query const& right) const throw () {
  return (request::operator==(right)
          && (_cmd == right._cmd)
          && (_cmd_id == right._cmd_id)
          && (_start_time == right._start_time)
          && (_timeout == right._timeout));
}

/**
 *  Compare two result.
 *
 *  @param[in] right The object to compare.
 *
 *  @return True if objects have the different values.
 */
bool execute_query::operator!=(
                      execute_query const& right) const throw () {
  return (!operator==(right));
}

/**
 *  Create the data with the request information.
 *
 *  @return The data request.
 */
std::string execute_query::build() {
  std::ostringstream oss;

  oss << _id << '\0'
      << static_cast<qulonglong>(_cmd_id) << '\0'
      << _timeout << '\0'
      << _start_time.toTime_t() << '\0'
      << _cmd.c_str();
  oss.write(cmd_ending().c_str(), cmd_ending().size());
  return (oss.str());
}

/**
<<<<<<< HEAD
 *  Get a pointer on a copy of the same object.
=======
 *  Restore object with the data information.
 *
 *  @param[in] data The data of the request information.
 */
void execute_query::restore(std::string const& data) {
  std::vector<std::string> list;
  size_t last(0);
  size_t pos(data.find('\0', last));
  while (pos != std::string::npos) {
    list.push_back(data.substr(last, pos - last));
    last = pos + 1;
    pos = data.find('\0', last);
  }
  if (last != data.size())
    list.push_back(data.substr(last));

  if (list.size() < 5) {
    throw (engine_error() << "bad request argument.");
  }

  int id(0);
  std::istringstream iss(list[0]);
  if ((!(iss >> id) || !iss.eof()) || id < 0 || id != _id)
    throw (engine_error() << "bad request id.");

  {
    std::istringstream iss(list[1]);
    if (!(iss >> _cmd_id) || !iss.eof())
      throw (engine_error() << "bad request argument, invalid cmd_id.");
  }

  {
    std::istringstream iss(list[2]);
    if (!(iss >> _timeout) || !iss.eof())
      throw (engine_error() << "bad request argument, invalid timeout.");
  }

  {
    unsigned int timestamp;
    if (!(iss >> timestamp) || !iss.eof())
      throw (engine_error() << "bad request argument, invalid start_time.");
    _start_time.setTime_t(timestamp);
  }

  _cmd = list[4];
}

/**
 *  Get the command line.
>>>>>>> bbe091ea
 *
 *  @return Return a pointer on a copy object.
 */
<<<<<<< HEAD
request* execute_query::clone() const {
  return (new execute_query(*this));
=======
std::string const& execute_query::get_command() const throw() {
 return (_cmd);
>>>>>>> bbe091ea
}

/**
 *  Get the argument list.
 *
 *  @return The argument list.
 */
<<<<<<< HEAD
QStringList execute_query::get_args() const throw () {
  static QString sep("\"'\t ");
  QString line = _cmd.trimmed();
  QStringList list;
  QString tmp;
=======
std::list<std::string> execute_query::get_args() const throw() {
  static std::string sep("\"'\t ");
  /*
  // XXX: todo.
  std::string line = _cmd.trimmed();
  std::list<std::string> list;
  std::string tmp;
>>>>>>> bbe091ea
  QChar c;
  int escape = 0;

  std::string::const_iterator it = line.begin();
  std::string::const_iterator end = line.end();

  if (c == 0 && it + 1 < end) {
    while (it->isSpace() && ((it + 1)->isSpace() || *(it + 1) == '\'' || *(it + 1) == '"'))
      ++it;
    if (!(c = (sep.contains(*it) ? *it : ' ')).isSpace())
      ++it;
  }

  for (; it != end; ++it) {
    if (c == 0 && it + 1 < end) {
      while (it->isSpace() && ((it + 1)->isSpace() || *(it + 1) == '\'' || *(it + 1) == '"'))
        ++it;
      c = (sep.contains(*it) ? *it : ' ');
      ++it;
    }

    if (*it == '\\') {
      if (++escape % 2 == 0)
        tmp += *it;
      continue ;
    }

    if (c == *it && escape % 2 == 0) {
      list << tmp;
      tmp = "";
      c = (c.isSpace() && !sep.contains(*(it + 1)) ? ' ' : 0);
    }
    else
      tmp += *it;
    escape = 0;
  }
  if (tmp != "")
    list << tmp;
  return (list);
  */
}

/**
 *  Get the command line.
 *
 *  @return The command line.
 */
QString const& execute_query::get_command() const throw () {
  return (_cmd);
}

/**
 *  Get the command id.
 *
 *  @return The command id.
 */
unsigned long execute_query::get_command_id() const throw () {
  return (_cmd_id);
}

/**
 *  Get the start date time.
 *
 *  @return The start date time.
 */
QDateTime const& execute_query::get_start_time() const throw () {
 return (_start_time);
}

/**
 *  Get the timeout value.
 *
 *  @return The timeout value.
 */
unsigned int execute_query::get_timeout() const throw () {
 return (_timeout);
}

/**
 *  Restore object with the data information.
 *
 *  @param[in] data The data of the request information.
 */
void execute_query::restore(QByteArray const& data) {
  QList<QByteArray> list = data.split('\0');
  if (list.size() < 5)
    throw (engine_error() << "bad request argument");

  bool ok;
  int id = list[0].toInt(&ok);
  if (!ok || id < 0 || id != _id)
    throw (engine_error() << "bad request id");

  _cmd_id = list[1].toULong(&ok);
  if (!ok)
    throw (engine_error() << "bad request argument, invalid cmd_id");

  _timeout = list[2].toUInt(&ok);
  if (!ok)
    throw (engine_error() << "bad request argument, invalid timeout");

  unsigned int timestamp = list[3].toUInt(&ok);
  if (!ok)
    throw (engine_error()
           << "bad request argument, invalid start_time");

  _start_time.setTime_t(timestamp);

  _cmd = list[4];
}

/**************************************
*                                     *
*           Private Methods           *
*                                     *
**************************************/

/**
 *  Copy internal data members.
 *
 *  @param[in] right Object to copy.
 */
void execute_query::_internal_copy(execute_query const& right) {
  _cmd = right._cmd;
  _cmd_id = right._cmd_id;
  _start_time = right._start_time;
  _timeout = right._timeout;
  return ;
}<|MERGE_RESOLUTION|>--- conflicted
+++ resolved
@@ -17,15 +17,10 @@
 ** <http://www.gnu.org/licenses/>.
 */
 
-<<<<<<< HEAD
+#include <sstream>
+#include <vector>
 #include "com/centreon/engine/commands/connector/execute_query.hh"
 #include "com/centreon/engine/error.hh"
-=======
-#include <sstream>
-#include <vector>
-#include "error.hh"
-#include "commands/connector/execute_query.hh"
->>>>>>> bbe091ea
 
 using namespace com::centreon::engine::commands::connector;
 
@@ -38,18 +33,11 @@
 /**
  *  Default constructor.
  */
-<<<<<<< HEAD
 execute_query::execute_query(
                  unsigned long cmd_id,
-                 QString const& cmd,
+                 std::string const& cmd,
                  QDateTime const& start_time,
                  unsigned int timeout)
-=======
-execute_query::execute_query(unsigned long cmd_id,
-			     std::string const& cmd,
-			     QDateTime const& start_time,
-			     unsigned int timeout)
->>>>>>> bbe091ea
   : request(request::execute_q),
     _cmd(cmd),
     _cmd_id(cmd_id),
@@ -132,69 +120,12 @@
 }
 
 /**
-<<<<<<< HEAD
  *  Get a pointer on a copy of the same object.
-=======
- *  Restore object with the data information.
- *
- *  @param[in] data The data of the request information.
- */
-void execute_query::restore(std::string const& data) {
-  std::vector<std::string> list;
-  size_t last(0);
-  size_t pos(data.find('\0', last));
-  while (pos != std::string::npos) {
-    list.push_back(data.substr(last, pos - last));
-    last = pos + 1;
-    pos = data.find('\0', last);
-  }
-  if (last != data.size())
-    list.push_back(data.substr(last));
-
-  if (list.size() < 5) {
-    throw (engine_error() << "bad request argument.");
-  }
-
-  int id(0);
-  std::istringstream iss(list[0]);
-  if ((!(iss >> id) || !iss.eof()) || id < 0 || id != _id)
-    throw (engine_error() << "bad request id.");
-
-  {
-    std::istringstream iss(list[1]);
-    if (!(iss >> _cmd_id) || !iss.eof())
-      throw (engine_error() << "bad request argument, invalid cmd_id.");
-  }
-
-  {
-    std::istringstream iss(list[2]);
-    if (!(iss >> _timeout) || !iss.eof())
-      throw (engine_error() << "bad request argument, invalid timeout.");
-  }
-
-  {
-    unsigned int timestamp;
-    if (!(iss >> timestamp) || !iss.eof())
-      throw (engine_error() << "bad request argument, invalid start_time.");
-    _start_time.setTime_t(timestamp);
-  }
-
-  _cmd = list[4];
-}
-
-/**
- *  Get the command line.
->>>>>>> bbe091ea
  *
  *  @return Return a pointer on a copy object.
  */
-<<<<<<< HEAD
 request* execute_query::clone() const {
   return (new execute_query(*this));
-=======
-std::string const& execute_query::get_command() const throw() {
- return (_cmd);
->>>>>>> bbe091ea
 }
 
 /**
@@ -202,39 +133,37 @@
  *
  *  @return The argument list.
  */
-<<<<<<< HEAD
-QStringList execute_query::get_args() const throw () {
-  static QString sep("\"'\t ");
-  QString line = _cmd.trimmed();
-  QStringList list;
-  QString tmp;
-=======
-std::list<std::string> execute_query::get_args() const throw() {
+std::list<std::string> execute_query::get_args() const throw () {
   static std::string sep("\"'\t ");
-  /*
-  // XXX: todo.
-  std::string line = _cmd.trimmed();
+  std::string line(_cmd);
+  while (!line.empty() && isspace(line[0]))
+    line.erase(line.begin());
+  while (!line.empty() && isspace(line[line.size() - 1]))
+    line.resize(line.size() - 1);
   std::list<std::string> list;
   std::string tmp;
->>>>>>> bbe091ea
-  QChar c;
+  char c;
   int escape = 0;
 
   std::string::const_iterator it = line.begin();
   std::string::const_iterator end = line.end();
 
   if (c == 0 && it + 1 < end) {
-    while (it->isSpace() && ((it + 1)->isSpace() || *(it + 1) == '\'' || *(it + 1) == '"'))
+    while (isspace(*it) && (isspace(*(it + 1))
+                            || (*(it + 1) == '\'')
+                            || (*(it + 1) == '"')))
       ++it;
-    if (!(c = (sep.contains(*it) ? *it : ' ')).isSpace())
+    if (!isspace(c = ((sep.find(*it) != std::string::npos) ? *it : ' ')))
       ++it;
   }
 
   for (; it != end; ++it) {
     if (c == 0 && it + 1 < end) {
-      while (it->isSpace() && ((it + 1)->isSpace() || *(it + 1) == '\'' || *(it + 1) == '"'))
+      while (isspace(*it) && (isspace(*(it + 1))
+                              || (*(it + 1) == '\'')
+                              || (*(it + 1) == '"')))
         ++it;
-      c = (sep.contains(*it) ? *it : ' ');
+      c = ((sep.find(*it) != std::string::npos) ? *it : ' ');
       ++it;
     }
 
@@ -245,18 +174,18 @@
     }
 
     if (c == *it && escape % 2 == 0) {
-      list << tmp;
+      list.push_back(tmp);
       tmp = "";
-      c = (c.isSpace() && !sep.contains(*(it + 1)) ? ' ' : 0);
+      c = (isspace(c)
+           && ((sep.find(*(it + 1)) == std::string::npos) ? ' ' : 0));
     }
     else
       tmp += *it;
     escape = 0;
   }
   if (tmp != "")
-    list << tmp;
+    list.push_back(tmp);
   return (list);
-  */
 }
 
 /**
@@ -264,7 +193,7 @@
  *
  *  @return The command line.
  */
-QString const& execute_query::get_command() const throw () {
+std::string const& execute_query::get_command() const throw () {
   return (_cmd);
 }
 
@@ -300,8 +229,8 @@
  *
  *  @param[in] data The data of the request information.
  */
-void execute_query::restore(QByteArray const& data) {
-  QList<QByteArray> list = data.split('\0');
+void execute_query::restore(std::string const& data) {
+  std::list<std::string> list = data.split('\0');
   if (list.size() < 5)
     throw (engine_error() << "bad request argument");
 
