--- conflicted
+++ resolved
@@ -167,13 +167,6 @@
   return ;
 }
 
-<<<<<<< HEAD
-=======
-//  std::list<std::string> basic_process::environment() const {
-//    return (_environment.toStringList());
-//  }
-
->>>>>>> bbe091ea
 /**
  *  Get the process error.
  *
@@ -265,15 +258,7 @@
   return (_channel);
 }
 
-<<<<<<< HEAD
-//  void basic_process::setNativeArguments(QString const& arguments) {
-=======
-//  void basic_process::setEnvironment(std::list<std::string> const& environment) {
-//    setProcessEnvironment(QProcessEnvironmentPrivate::fromList(environment));
-//  }
-
 //  void basic_process::setNativeArguments(std::string const& arguments) {
->>>>>>> bbe091ea
 //    throw (engine_error() << "basic_process: " << Q_FUNC_INFO << " not implemented yet.");
 //  }
 
@@ -328,10 +313,9 @@
  *  @param[in] arguments The arguments of the program.
  *  @param[in] mode      Set the openning mode.
  */
-<<<<<<< HEAD
 void basic_process::start(
-                      QString const& program,
-                      QStringList const& arguments,
+                      std::string const& program,
+                      std::list<std::string> const& arguments,
                       OpenMode mode) {
   if (_pstate == QProcess::NotRunning) {
     command_line cmdline(program, arguments);
@@ -339,16 +323,6 @@
     _start_process(mode);
   }
   return;
-=======
-void basic_process::start(std::string const& program, std::list<std::string> const& arguments, OpenMode mode) {
-  if (_pstate != QProcess::NotRunning)
-    return;
-
-  _program = program;
-  _arguments = arguments;
-
-  _start_process(mode);
->>>>>>> bbe091ea
 }
 
 /**
@@ -357,27 +331,13 @@
  *  @param[in] program The binary name.
  *  @param[in] mode    Set the openning mode.
  */
-<<<<<<< HEAD
-void basic_process::start(QString const& program, OpenMode mode) {
+void basic_process::start(std::string const& program, OpenMode mode) {
   if (_pstate == QProcess::NotRunning) {
     command_line cmdline(program);
     _args = cmdline.get_argv();
     _start_process(mode);
   }
   return;
-=======
-void basic_process::start(std::string const& program, OpenMode mode) {
-  if (_pstate != QProcess::NotRunning)
-    return;
-
-  /*
-  // XXX: todo.
-   _arguments = _split_command_line(program);
-  _program = _arguments.first();
-  _arguments.removeFirst();
-  */
-  _start_process(mode);
->>>>>>> bbe091ea
 }
 
 /**
@@ -494,18 +454,10 @@
 /**
  *  Send a KILL signal to the process.
  */
-<<<<<<< HEAD
 void basic_process::kill() {
   if (_pid != (pid_t)-1)
     ::kill(_pid, SIGKILL);
   return ;
-=======
-qint64 basic_process::bytesAvailable() const {
-  std::string const* buffer(_channel == QProcess::StandardOutput
-                           ? &_standard_output
-                           : &_standard_error);
-  return (QIODevice::bytesAvailable() + buffer->size());
->>>>>>> bbe091ea
 }
 
 /**
@@ -526,61 +478,10 @@
 /**
  *  Read data on the current channel.
  *
-<<<<<<< HEAD
  *  @param[in] data   The read buffer.
  *  @param[in] maxlen The max number of bytes to read.
  *
  *  @return Return the number of bytes read.
-=======
- *  @return True if a line is available.
- */
-bool basic_process::canReadLine() const {
-  bool ok(false);
-  if (_channel == QProcess::StandardOutput)
-    ok = (_standard_output.find('\n') != std::string::npos);
-  else
-    ok = (_standard_error.find('\n') != std::string::npos);
-  return (ok || QIODevice::canReadLine());
-}
-
-/**
- *  Close all communication with the process and kill it.
- */
-void basic_process::close() {
-  emit aboutToClose();
-  while (waitForBytesWritten(-1))
-    ;
-  kill();
-  waitForFinished(-1);
-  QIODevice::close();
-}
-
-/**
- *  Get if the process is finished and no data are available.
- *
- *  @return True if the process is not running, and all
- *  data are read, othrewise false.
- */
-bool basic_process::atEnd() const {
-  bool empty(false);
-  if (_channel == QProcess::StandardOutput)
-    empty = _standard_output.empty();
-  else
-    empty = _standard_error.empty();
-  return (QIODevice::atEnd() && (!isOpen() || empty));
-}
-
-/**
- *  Send a KILL signal to the process.
- */
-void basic_process::kill() {
-  if (_pid)
-    ::kill(_pid, SIGKILL);
-}
-
-/**
- *  Send a TERM signal to the process.
->>>>>>> bbe091ea
  */
 qint64 basic_process::readData(char* data, qint64 maxlen) {
   if (_channel != QProcess::StandardOutput)
@@ -611,31 +512,7 @@
  *  just before the program is executed.
  */
 void basic_process::setupChildProcess() {
-<<<<<<< HEAD
-  return ;
-=======
-
-}
-
-/**
- *  Read data on the current channel.
- *
- *  @param[in] data   The read buffer.
- *  @param[in] maxlen The max number of bytes to read.
- *
- *  @return Return the number of bytes read.
- */
-qint64 basic_process::readData(char* data, qint64 maxlen) {
-  std::string& buffer(_channel == QProcess::StandardOutput
-                     ? _standard_output
-                     : _standard_error);
-  qint64 to_read((unsigned int)maxlen < buffer.size() ? maxlen : buffer.size());
-  if (to_read > 0) {
-    memcpy(data, buffer.c_str(), to_read);
-    buffer.erase(0, to_read);
-  }
-  return (to_read);
->>>>>>> bbe091ea
+  return ;
 }
 
 /**
@@ -659,28 +536,9 @@
 **************************************/
 
 /**
-<<<<<<< HEAD
  *  Copy constructor.
  *
  *  @param[in] right Object to copy.
-=======
- *  Write data on the standard input.
- *
- *  @param[in] data The buffer to write.
- *
- *  @return Return the number of bytes written.
- */
-qint64 basic_process::writeData(std::string const& data) {
-  return (::write(_pipe_in[1], data.c_str(), data.size()));
-}
-
-/**
- *  Slot call when something append (data to read,
- *  close pipe) on the standard output.
- *  if data are available, all data is read and
- *  readyReadStandardOutput is emit and if the
- *  pipe is close the notification system is close.
->>>>>>> bbe091ea
  */
 basic_process::basic_process(basic_process const& right) : QIODevice() {
   _internal_copy(right);
@@ -743,31 +601,12 @@
  *
  *  @param[in] args Arguments array to release memory.
  */
-<<<<<<< HEAD
 void basic_process::_clean_args(char** args) throw () {
   for (unsigned int i(0); args[i]; ++i)
     delete [] args[i];
   delete [] args;
   return ;
 }
-=======
-void basic_process::_exec_child() {
-  _close(_pipe_out[0]);
-  _close(_pipe_err[0]);
-  _close(_pipe_in[1]);
-  _close(_pipe_dead[0]);
-  if (_dup2(_pipe_out[1], 1) != -1
-      && _dup2(_pipe_err[1], 2) != -1
-      && _dup2(_pipe_in[0], 0) != -1) {
-    _close(_pipe_in[0]);
-    _close(_pipe_out[1]);
-    _close(_pipe_err[1]);
-
-    char** args(_build_args(_program, _arguments));
-    // char** env = NULL;
-
-    _chdir(_working_directory.c_str());
->>>>>>> bbe091ea
 
 /**
  *  Like C library close, without signal internupt.
@@ -850,15 +689,7 @@
  *
  *  @return True if data was read, otherwise false.
  */
-<<<<<<< HEAD
-bool basic_process::_read(int fd, QByteArray* str) {
-=======
 bool basic_process::_read(int fd, std::string* str) {
-  qint64 len(_available_bytes(fd));
-  if (len <= 0)
-    return (false);
-
->>>>>>> bbe091ea
   char buffer[1024];
   qint64 size(_read(fd, buffer, sizeof(buffer)));
   if (size <= 0)
@@ -1096,7 +927,6 @@
  *  waitpid if call to get the status of
  *  the child.
  */
-<<<<<<< HEAD
 void basic_process::_notification_dead() {
   if (_pipe_dead[0] == -1 || !_notifier_dead)
     return;
@@ -1113,20 +943,6 @@
 
   setProcessState(QProcess::NotRunning);
   _emit_finished();
-=======
-char** basic_process::_build_args(std::string const& program, std::list<std::string> const& arguments) {
-  char** args(new char*[arguments.size() + 2]);
-  args[0] = qstrdup(program.c_str());
-
-  unsigned int i(1);
-  for (std::list<std::string>::const_iterator it(arguments.begin()),
-         end(arguments.end());
-       it != end;
-       ++it)
-    args[i++] = qstrdup(it->c_str());
-  args[i] = NULL;
-  return (args);
->>>>>>> bbe091ea
 }
 
 /**
@@ -1136,7 +952,6 @@
  *  readyReadStandardError is emit and if the
  *  pipe is close the notification system is close.
  */
-<<<<<<< HEAD
 void basic_process::_notification_standard_error() {
   if (_pipe_err[0] == -1 || !_notifier_error)
     return;
@@ -1175,40 +990,3 @@
     _emit_finished();
   }
 }
-=======
-std::list<std::string> basic_process::_split_command_line(std::string const& command_line) {
-  std::list<std::string> args;
-  std::string tmp;
-  int count(0);
-  bool in(false);
-  /*
-    // XXX: todo.
-  for (int i(0), end(command_line.size()); i < end; ++i) {
-    if (command_line[i] =='"') {
-      ++count;
-      if (count == 3) {
-        count = 0;
-        tmp += command_line[i];
-      }
-      continue;
-    }
-    if (count) {
-      if (count == 1)
-        in = !in;
-      count = 0;
-    }
-    if (!in && command_line[i].isSpace()) {
-      if (!tmp.empty()) {
-        args += tmp;
-        tmp.clear();
-      }
-    }
-    else
-      tmp += command_line[i];
-  }
-  if (!tmp.empty())
-    args += tmp;
-  */
-  return (args);
-}
->>>>>>> bbe091ea
