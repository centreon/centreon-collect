--- conflicted
+++ resolved
@@ -57,23 +57,11 @@
  *  @param[in] cmd The new command.
  */
 void set::add_command(QSharedPointer<command> cmd) {
-<<<<<<< HEAD
-  if (connect(&(*cmd),
-	      SIGNAL(name_changed(std::string const&, std::string const&)),
-	      this,
-	      SLOT(command_name_changed(std::string const&, std::string const&)),
-              Qt::DirectConnection) == false) {
-    throw (engine_error() << "connect command to set failed.");
-  }
-  // XXX: todo.
-  // _list[cmd->get_name()] = cmd;
-  logger(dbg_commands, basic) << "add command " << cmd->get_name();
-=======
   if (connect(
         &(*cmd),
-        SIGNAL(name_changed(QString const&, QString const&)),
+        SIGNAL(name_changed(std::string const&, std::string const&)),
         this,
-        SLOT(command_name_changed(QString const&, QString const&)),
+        SLOT(command_name_changed(std::string const&, std::string const&)),
         Qt::DirectConnection) == false)
     throw (engine_error() << "connect command to set failed.");
   _list[cmd->get_name()] = cmd;
@@ -89,12 +77,12 @@
  *  @return The shared pointer on a command object.
  */
 QSharedPointer<commands::command> set::get_command(
-                                         QString const& cmd_name) {
-  QHash<QString, QSharedPointer<command> >::iterator
+                                         std::string const& cmd_name) {
+  std::map<std::string, QSharedPointer<command> >::iterator
     it(_list.find(cmd_name));
   if (it == _list.end())
     throw (engine_error() << "command '" << cmd_name << "' not found");
-  return (it.value());
+  return (it->second);
 }
 
 /**
@@ -113,7 +101,6 @@
   if (!_instance.get())
     _instance.reset(new set);
   return ;
->>>>>>> 2aed1840
 }
 
 /**
@@ -121,14 +108,8 @@
  *
  *  @param[in] cmd_name The command name.
  */
-<<<<<<< HEAD
-void set::remove_command(std::string const& cmd_name) throw() {
-  // XXX: todo.
-  // _list.remove(cmd_name);
-=======
-void set::remove_command(QString const& cmd_name) {
-  _list.remove(cmd_name);
->>>>>>> 2aed1840
+void set::remove_command(std::string const& cmd_name) {
+  _list.erase(cmd_name);
   logger(dbg_commands, basic) << "remove command " << cmd_name;
   return ;
 }
@@ -136,20 +117,8 @@
 /**
  *  Cleanup the set singleton.
  */
-<<<<<<< HEAD
-QSharedPointer<commands::command> set::get_command(std::string const& cmd_name) {
-  /*
-  // XXX: todo.
-  std::map<std::string, QSharedPointer<command> >::iterator it = _list.find(cmd_name);
-  if (it == _list.end()) {
-    throw (engine_error() << "command '" << cmd_name << "' not found.");
-  }
-  return (it.value());
-  */
-=======
 void set::unload() {
   _instance.reset();
->>>>>>> 2aed1840
 }
 
 /**
@@ -158,14 +127,9 @@
  *  @param[in] old_name The old name of the command.
  *  @param[in] new_name The new name of the command.
  */
-<<<<<<< HEAD
-void set::command_name_changed(std::string const& old_name,
-			       std::string const& new_name) {
-=======
 void set::command_name_changed(
-            QString const& old_name,
-            QString const& new_name) {
->>>>>>> 2aed1840
+            std::string const& old_name,
+            std::string const& new_name) {
   (void)new_name;
   QSharedPointer<commands::command> cmd(get_command(old_name));
   remove_command(old_name);
