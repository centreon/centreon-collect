--- conflicted
+++ resolved
@@ -38,43 +38,13 @@
 #include "notifications.hh"
 #include "utils.hh"
 #include "logging.hh"
-#include "configuration/states.hh"
 
 /**** STATE INFORMATION SPECIFIC HEADER FILES ****/
 
 #include "xrddefault.hh"
 
-using namespace com::centreon::engine;
-
-<<<<<<< HEAD
-extern configuration::states config;
-
-extern host*                 host_list;
-extern service*              service_list;
-extern contact*              contact_list;
-extern comment*              comment_list;
-extern scheduled_downtime*   scheduled_downtime_list;
-
-extern int                   test_scheduling;
-
-extern unsigned long         next_comment_id;
-extern unsigned long         next_downtime_id;
-extern unsigned long         next_event_id;
-extern unsigned long         next_problem_id;
-extern unsigned long         next_notification_id;
-
-extern unsigned long         modified_host_process_attributes;
-extern unsigned long         modified_service_process_attributes;
-
-extern int                   defer_comment_sorting;
-extern int                   defer_downtime_sorting;
-
-static char*                 xrddefault_retention_file = NULL;
-static char*                 xrddefault_temp_file = NULL;
-=======
 static char*               xrddefault_retention_file = NULL;
 static char*               xrddefault_temp_file = NULL;
->>>>>>> 2e406ed7
 
 /******************************************************************/
 /********************* CONFIG INITIALIZATION  *********************/
