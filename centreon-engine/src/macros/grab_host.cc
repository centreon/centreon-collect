/*
** Copyright 1999-2010      Ethan Galstad
** Copyright 2011-2013,2016 Merethis
**
** This file is part of Centreon Engine.
**
** Centreon Engine is free software: you can redistribute it and/or
** modify it under the terms of the GNU General Public License version 2
** as published by the Free Software Foundation.
**
** Centreon Engine is distributed in the hope that it will be useful,
** but WITHOUT ANY WARRANTY; without even the implied warranty of
** MERCHANTABILITY or FITNESS FOR A PARTICULAR PURPOSE. See the GNU
** General Public License for more details.
**
** You should have received a copy of the GNU General Public License
** along with Centreon Engine. If not, see
** <http://www.gnu.org/licenses/>.
*/

#include <sstream>
#include <utility>
#include "com/centreon/engine/logging/logger.hh"
#include "com/centreon/engine/macros/clear_host.hh"
#include "com/centreon/engine/macros/clear_hostgroup.hh"
#include "com/centreon/engine/macros/defines.hh"
#include "com/centreon/engine/macros/grab.hh"
#include "com/centreon/engine/macros/grab_host.hh"
#include "com/centreon/engine/macros/misc.hh"
#include "com/centreon/engine/objects/objectlist.hh"
#include "com/centreon/engine/objects/servicesmember.hh"
#include "com/centreon/engine/objects/hostsmember.hh"
#include "com/centreon/engine/string.hh"
#include "com/centreon/unordered_hash.hh"

using namespace com::centreon::engine;
using namespace com::centreon::engine::macros;
using namespace com::centreon::engine::logging;

/**************************************
*                                     *
*           Local Functions           *
*                                     *
**************************************/

/**
 *  Generate total services macros.
 *
 *  @param[in]  hst    Host object.
 *  @param[out] mac    Macro array.
 */
static void generate_host_total_services(
              host& hst,
              nagios_macros* mac) {
  // Generate host service summary macros
  // (if they haven't already been computed).
  if (!mac->x[MACRO_TOTALHOSTSERVICES]) {
    unsigned long total_host_services(0);
    unsigned long total_host_services_ok(0);
    unsigned long total_host_services_warning(0);
    unsigned long total_host_services_unknown(0);
    unsigned long total_host_services_critical(0);
    for (servicesmember* temp_servicesmember = hst.services;
         temp_servicesmember != NULL;
         temp_servicesmember = temp_servicesmember->next) {
      service* temp_service(temp_servicesmember->service_ptr);
      if (temp_service) {
        total_host_services++;
        switch (temp_service->current_state) {
         case STATE_OK:
          total_host_services_ok++;
          break;
         case STATE_WARNING:
          total_host_services_warning++;
          break;
         case STATE_UNKNOWN:
          total_host_services_unknown++;
          break;
         case STATE_CRITICAL:
          total_host_services_critical++;
          break;
        }
      }
    }

    // These macros are time-intensive to compute, and will likely be
    // used together, so save them all for future use.
    string::setstr(mac->x[MACRO_TOTALHOSTSERVICES], total_host_services);
    string::setstr(mac->x[MACRO_TOTALHOSTSERVICESOK], total_host_services_ok);
    string::setstr(mac->x[MACRO_TOTALHOSTSERVICESWARNING], total_host_services_warning);
    string::setstr(mac->x[MACRO_TOTALHOSTSERVICESUNKNOWN], total_host_services_unknown);
    string::setstr(mac->x[MACRO_TOTALHOSTSERVICESCRITICAL], total_host_services_critical);
  }
  return;
}

/**
 *  Extract host check type.
 *
 *  @param[in] hst Host object.
 *  @param[in] mac Unused.
 *
 *  @return Newly allocated string containing either "PASSIVE" or
 *          "ACTIVE".
 */
static char* get_host_check_type(host& hst, nagios_macros* mac) {
  (void)mac;
  return (string::dup(
           (HOST_CHECK_PASSIVE == hst.check_type
            ? "PASSIVE"
            : "ACTIVE")));
}

/**
 *  Extract host group names.
 *
 *  @param[in] hst Host object.
 *  @param[in] mac Unused.
 *
 *  @return Newly allocated string with group names.
 */
static char* get_host_group_names(host& hst, nagios_macros* mac) {
  (void)mac;

  std::string buf;
  // Find all hostgroups this host is associated with.
  for (objectlist* temp_objectlist = hst.hostgroups_ptr;
       temp_objectlist != NULL;
       temp_objectlist = temp_objectlist->next) {
    hostgroup* temp_hostgroup(
      static_cast<hostgroup*>(temp_objectlist->object_ptr));
    if (temp_hostgroup) {
      if (!buf.empty())
        buf.append(",");
      buf.append(temp_hostgroup->group_name);
    }
  }
  return (string::dup(buf));
}

/**
 *  Extract host state.
 *
 *  @param[in] hst Host object.
 *  @param[in] mac Unused.
 *
 *  @return Newly allocated string with host state in plain text.
 */
template <int (host::* member)>
static char* get_host_state(host& hst, nagios_macros* mac) {
  (void)mac;
  char const* state;
  if (HOST_DOWN == hst.*member)
    state = "DOWN";
  else if (HOST_UNREACHABLE == hst.*member)
    state = "UNREACHABLE";
  else
    state = "UP";
  return (string::dup(state));
}

/**
 *  Extract services statistics.
 *
 *  @param[in] hst Host object.
 *  @param[in] mac Macro array.
 *
 *  @return Newly allocated string with requested value in plain text.
 */
template <unsigned int macro_id>
static char* get_host_total_services(host& hst, nagios_macros* mac) {
  generate_host_total_services(hst, mac);
  return (mac->x[macro_id]);
}

/**
 *  Get the parents of a host.
 *
 *  @param[in] hst Host object.
 *  @param[in] mac Macro array.
 *
 *  @return Newly allocated string with requested value in plain text.
 */
static char* get_host_parents(host& hst, nagios_macros* mac) {
  (void)mac;
  std::string retval;
  for (hostsmember* it = hst.parent_hosts; it != NULL; it = it->next) {
    if (!retval.empty())
      retval.append(it->host_name);
    retval.append(",");
  }
  return (string::dup(retval.c_str()));
}

/**
 *  Get the children of a host.
 *
 *  @param[in] hst Host object.
 *  @param[in] mac Macro array.
 *
 *  @return Newly allocated string with requested value in plain text.
 */
static char* get_host_children(host& hst, nagios_macros* mac) {
  (void)mac;
  std::string retval;
  for (hostsmember* it = hst.child_hosts; it != NULL; it = it->next) {
    if (!retval.empty())
      retval.append(it->host_name);
    retval.append(",");
  }
  return (string::dup(retval.c_str()));
}

/**
<<<<<<< HEAD
 *  Extract the host id.
 *
 *  @param[in] hst  The host
 *  @param[in] mac  Unused.
 *
 *  @return  Newly allocated string with the host id.
 */
static char* get_host_id(host& hst, nagios_macros* mac) {
  (void)mac;
  return (string::dup(string::from(
            com::centreon::engine::get_host_id(hst.name)).c_str()));
=======
 *  Get the timezone of a host.
 *
 *  @param[in] hst Host object.
 *  @param[in] mac Macro array.
 *
 *  @return Newly allocated string with requested value in plain text.
 */
static char* get_host_macro_timezone(host& hst, nagios_macros* mac) {
  (void)mac;
  return (string::dup(get_host_timezone(hst.name)));
>>>>>>> 879b2468
}

/**************************************
*                                     *
*         Redirection Object          *
*                                     *
**************************************/

// Redirection object.
struct grab_host_redirection {
  typedef umap<unsigned int, std::pair<char* (*)(host&, nagios_macros*), bool> > entry;
  entry routines;
  grab_host_redirection() {
    // Name.
    routines[MACRO_HOSTNAME].first = &get_member_as_string<host, char*, &host::name>;
    routines[MACRO_HOSTNAME].second = true;
    // Display name.
    routines[MACRO_HOSTDISPLAYNAME].first = &get_member_as_string<host, char*, &host::display_name>;
    routines[MACRO_HOSTDISPLAYNAME].second = true;
    // Alias.
    routines[MACRO_HOSTALIAS].first = &get_member_as_string<host, char*, &host::alias>;
    routines[MACRO_HOSTALIAS].second = true;
    // Address.
    routines[MACRO_HOSTADDRESS].first = &get_member_as_string<host, char*, &host::address>;
    routines[MACRO_HOSTADDRESS].second = true;
    // State.
    routines[MACRO_HOSTSTATE].first = &get_host_state<&host::current_state>;
    routines[MACRO_HOSTSTATE].second = true;
    // State ID.
    routines[MACRO_HOSTSTATEID].first = &get_member_as_string<host, int, &host::current_state>;
    routines[MACRO_HOSTSTATEID].second = true;
    // Last state.
    routines[MACRO_LASTHOSTSTATE].first = &get_host_state<&host::last_state>;
    routines[MACRO_LASTHOSTSTATE].second = true;
    // Last state ID.
    routines[MACRO_LASTHOSTSTATEID].first = &get_member_as_string<host, int, &host::last_state>;
    routines[MACRO_LASTHOSTSTATEID].second = true;
    // Check type.
    routines[MACRO_HOSTCHECKTYPE].first = &get_host_check_type;
    routines[MACRO_HOSTCHECKTYPE].second = true;
    // State type.
    routines[MACRO_HOSTSTATETYPE].first = &get_state_type<host>;
    routines[MACRO_HOSTSTATETYPE].second = true;
    // Output.
    routines[MACRO_HOSTOUTPUT].first = &get_member_as_string<host, char*, &host::plugin_output>;
    routines[MACRO_HOSTOUTPUT].second = true;
    // Long output.
    routines[MACRO_LONGHOSTOUTPUT].first = &get_member_as_string<host, char*, &host::long_plugin_output>;
    routines[MACRO_LONGHOSTOUTPUT].second = true;
    // Perfdata.
    routines[MACRO_HOSTPERFDATA].first = &get_member_as_string<host, char*, &host::perf_data>;
    routines[MACRO_HOSTPERFDATA].second = true;
    // Check command.
    routines[MACRO_HOSTCHECKCOMMAND].first = &get_member_as_string<host, char*, &host::host_check_command>;
    routines[MACRO_HOSTCHECKCOMMAND].second = true;
    // Attempt.
    routines[MACRO_HOSTATTEMPT].first = &get_member_as_string<host, int, &host::current_attempt>;
    routines[MACRO_HOSTATTEMPT].second = true;
    // Max attempt.
    routines[MACRO_MAXHOSTATTEMPTS].first = &get_member_as_string<host, int, &host::max_attempts>;
    routines[MACRO_MAXHOSTATTEMPTS].second = true;
    // Downtime.
    routines[MACRO_HOSTDOWNTIME].first = &get_member_as_string<host, int, &host::scheduled_downtime_depth>;
    routines[MACRO_HOSTDOWNTIME].second = true;
    // Percent state change.
    routines[MACRO_HOSTPERCENTCHANGE].first = &get_double<host, &host::percent_state_change, 2>;
    routines[MACRO_HOSTPERCENTCHANGE].second = true;
    // Duration.
    routines[MACRO_HOSTDURATION].first = &get_duration<host>;
    routines[MACRO_HOSTDURATION].second = true;
    // Duration in seconds.
    routines[MACRO_HOSTDURATIONSEC].first = &get_duration_sec<host>;
    routines[MACRO_HOSTDURATIONSEC].second = true;
    // Execution time.
    routines[MACRO_HOSTEXECUTIONTIME].first = &get_double<host, &host::execution_time, 3>;
    routines[MACRO_HOSTEXECUTIONTIME].second = true;
    // Latency.
    routines[MACRO_HOSTLATENCY].first = &get_double<host, &host::latency, 3>;
    routines[MACRO_HOSTLATENCY].second = true;
    // Last check.
    routines[MACRO_LASTHOSTCHECK].first = &get_member_as_string<host, time_t, &host::last_check>;
    routines[MACRO_LASTHOSTCHECK].second = true;
    // Last state change.
    routines[MACRO_LASTHOSTSTATECHANGE].first = &get_member_as_string<host, time_t, &host::last_state_change>;
    routines[MACRO_LASTHOSTSTATECHANGE].second = true;
    // Last up.
    routines[MACRO_LASTHOSTUP].first = &get_member_as_string<host, time_t, &host::last_time_up>;
    routines[MACRO_LASTHOSTUP].second = true;
    // Last down.
    routines[MACRO_LASTHOSTDOWN].first = &get_member_as_string<host, time_t, &host::last_time_down>;
    routines[MACRO_LASTHOSTDOWN].second = true;
    // Last unreachable.
    routines[MACRO_LASTHOSTUNREACHABLE].first = &get_member_as_string<host, time_t, &host::last_time_unreachable>;
    routines[MACRO_LASTHOSTUNREACHABLE].second = true;
    // Notification number.
    routines[MACRO_HOSTNOTIFICATIONNUMBER].first = &get_member_as_string<host, int, &host::current_notification_number>;
    routines[MACRO_HOSTNOTIFICATIONNUMBER].second = true;
    // Notification ID.
    routines[MACRO_HOSTNOTIFICATIONID].first = &get_member_as_string<host, unsigned long, &host::current_notification_id>;
    routines[MACRO_HOSTNOTIFICATIONID].second = true;
    // Event ID.
    routines[MACRO_HOSTEVENTID].first = &get_member_as_string<host, unsigned long, &host::current_event_id>;
    routines[MACRO_HOSTEVENTID].second = true;
    // Last event ID.
    routines[MACRO_LASTHOSTEVENTID].first = &get_member_as_string<host, unsigned long, &host::last_event_id>;
    routines[MACRO_LASTHOSTEVENTID].second = true;
    // Problem ID.
    routines[MACRO_HOSTPROBLEMID].first = &get_member_as_string<host, unsigned long, &host::current_problem_id>;
    routines[MACRO_HOSTPROBLEMID].second = true;
    // Last problem ID.
    routines[MACRO_LASTHOSTPROBLEMID].first = &get_member_as_string<host, unsigned long, &host::last_problem_id>;
    routines[MACRO_LASTHOSTPROBLEMID].second = true;
    // Action URL.
    routines[MACRO_HOSTACTIONURL].first = &get_recursive<host, &host::action_url, URL_ENCODE_MACRO_CHARS>;
    routines[MACRO_HOSTACTIONURL].second = true;
    // Notes URL.
    routines[MACRO_HOSTNOTESURL].first = &get_recursive<host, &host::notes_url, URL_ENCODE_MACRO_CHARS>;
    routines[MACRO_HOSTNOTESURL].second = true;
    // Notes.
    routines[MACRO_HOSTNOTES].first = &get_recursive<host, &host::notes, 0>;
    routines[MACRO_HOSTNOTES].second = true;
    // Group names.
    routines[MACRO_HOSTGROUPNAMES].first = &get_host_group_names;
    routines[MACRO_HOSTGROUPNAMES].second = true;
    // Total services.
    routines[MACRO_TOTALHOSTSERVICES].first = &get_host_total_services<MACRO_TOTALHOSTSERVICES>;
    routines[MACRO_TOTALHOSTSERVICES].second = false;
    // Total services ok.
    routines[MACRO_TOTALHOSTSERVICESOK].first = &get_host_total_services<MACRO_TOTALHOSTSERVICESOK>;
    routines[MACRO_TOTALHOSTSERVICESOK].second = false;
    // Total services warning.
    routines[MACRO_TOTALHOSTSERVICESWARNING].first = &get_host_total_services<MACRO_TOTALHOSTSERVICESWARNING>;
    routines[MACRO_TOTALHOSTSERVICESWARNING].second = false;
    // Total services unknown.
    routines[MACRO_TOTALHOSTSERVICESUNKNOWN].first = &get_host_total_services<MACRO_TOTALHOSTSERVICESUNKNOWN>;
    routines[MACRO_TOTALHOSTSERVICESUNKNOWN].second = false;
    // Total services critical.
    routines[MACRO_TOTALHOSTSERVICESCRITICAL].first = &get_host_total_services<MACRO_TOTALHOSTSERVICESCRITICAL>;
    routines[MACRO_TOTALHOSTSERVICESCRITICAL].second = false;
    // Acknowledgement author.
    routines[MACRO_HOSTACKAUTHOR].first = &get_macro_copy<host, MACRO_HOSTACKAUTHOR>;
    routines[MACRO_HOSTACKAUTHOR].second = true;
    // Acknowledgement author name.
    routines[MACRO_HOSTACKAUTHORNAME].first = &get_macro_copy<host, MACRO_HOSTACKAUTHORNAME>;
    routines[MACRO_HOSTACKAUTHORNAME].second = true;
    // Acknowledgement author alias.
    routines[MACRO_HOSTACKAUTHORALIAS].first = &get_macro_copy<host, MACRO_HOSTACKAUTHORALIAS>;
    routines[MACRO_HOSTACKAUTHORALIAS].second = true;
    // Acknowledgement comment.
    routines[MACRO_HOSTACKCOMMENT].first = &get_macro_copy<host, MACRO_HOSTACKCOMMENT>;
    routines[MACRO_HOSTACKCOMMENT].second = true;
    // Host parents.
    routines[MACRO_HOSTPARENTS].first = &get_host_parents;
    routines[MACRO_HOSTPARENTS].second = true;
    // Host children.
    routines[MACRO_HOSTCHILDREN].first = &get_host_children;
    routines[MACRO_HOSTCHILDREN].second = true;
<<<<<<< HEAD
    // Service id.
    routines[MACRO_HOSTID].first = &get_host_id;
    routines[MACRO_HOSTID].second = true;
=======
    // Host timezone.
    routines[MACRO_HOSTTIMEZONE].first = &get_host_macro_timezone;
    routines[MACRO_HOSTTIMEZONE].second = true;
>>>>>>> 879b2468
  }
} static const redirector;

/**************************************
*                                     *
*           Global Functions          *
*                                     *
**************************************/

extern "C" {
/**
 *  Grab a standard host macro.
 *
 *  @param[out] mac        Macro array.
 *  @param[in]  macro_type Macro to dump.
 *  @param[in]  hst        Target host.
 *  @param[out] output     Output buffer.
 *  @param[out] free_macro Set to true if output buffer should be free
 *                         by caller.
 *
 *  @return OK on success.
 */
int grab_standard_host_macro_r(
      nagios_macros* mac,
      int macro_type,
      host* hst,
      char** output,
      int* free_macro) {
  // Check that function was called with valid arguments.
  int retval;
  if (hst && output && free_macro) {
    grab_host_redirection::entry::const_iterator it(
      redirector.routines.find(macro_type));
    // Found matching routine.
    if (it != redirector.routines.end()) {
      // Call routine.
      *output = (*it->second.first)(*hst, mac);

      // Set the free macro flag.
      *free_macro = it->second.second;

      // Successful execution.
      retval = OK;
    }
    // Non-existent macro.
    else {
      logger(dbg_macros, basic)
        << "UNHANDLED HOST MACRO #" << macro_type << "! THIS IS A BUG!";
      retval = ERROR;
    }
  }
  else
    retval = ERROR;

  return (retval);
}

/**
 *  Grab a standard host macro for global macros.
 *
 *  @param[in]  macro_type Macro to dump.
 *  @param[in]  hst        Target host.
 *  @param[out] output     Output buffer.
 *  @param[out] free_macro Set to true if output buffer should be free
 *                         by caller.
 *
 *  @return OK on success.
 *
 *  @see grab_standard_host_macro_r
 */
int grab_standard_host_macro(
      int macro_type,
      host* hst,
      char** output,
      int* free_macro) {
  return (grab_standard_host_macro_r(
            get_global_macros(),
            macro_type,
            hst,
            output,
            free_macro));
}

/**
 *  Grab macros that are specific to a host.
 *
 *  @param[in] mac Macros object.
 *  @param[in] hst Host pointer.
 *
 *  @return OK on success.
 */
int grab_host_macros_r(nagios_macros* mac, host* hst) {
  // Clear host-related macros.
  clear_host_macros_r(mac);
  clear_hostgroup_macros_r(mac);

  // Save pointer to host.
  mac->host_ptr = hst;
  mac->hostgroup_ptr = NULL;

  if (hst == NULL)
    return (ERROR);

  // Save pointer to host's first/primary hostgroup.
  if (hst->hostgroups_ptr)
    mac->hostgroup_ptr
      = static_cast<hostgroup*>(hst->hostgroups_ptr->object_ptr);

  return (OK);
}

/**
 *  Grab macros that are specific to a host.
 *
 *  @param[in] hst Host pointer.
 *
 *  @return OK on success.
 *
 *  @see grab_host_macros_r
 */
int grab_host_macros(host* hst) {
  return (grab_host_macros_r(get_global_macros(), hst));
}

}<|MERGE_RESOLUTION|>--- conflicted
+++ resolved
@@ -1,6 +1,6 @@
 /*
 ** Copyright 1999-2010      Ethan Galstad
-** Copyright 2011-2013,2016 Merethis
+** Copyright 2011-2013,2016 Centreon
 **
 ** This file is part of Centreon Engine.
 **
@@ -212,7 +212,6 @@
 }
 
 /**
-<<<<<<< HEAD
  *  Extract the host id.
  *
  *  @param[in] hst  The host
@@ -224,7 +223,9 @@
   (void)mac;
   return (string::dup(string::from(
             com::centreon::engine::get_host_id(hst.name)).c_str()));
-=======
+}
+
+/**
  *  Get the timezone of a host.
  *
  *  @param[in] hst Host object.
@@ -235,7 +236,6 @@
 static char* get_host_macro_timezone(host& hst, nagios_macros* mac) {
   (void)mac;
   return (string::dup(get_host_timezone(hst.name)));
->>>>>>> 879b2468
 }
 
 /**************************************
@@ -393,15 +393,12 @@
     // Host children.
     routines[MACRO_HOSTCHILDREN].first = &get_host_children;
     routines[MACRO_HOSTCHILDREN].second = true;
-<<<<<<< HEAD
-    // Service id.
+    // Host ID.
     routines[MACRO_HOSTID].first = &get_host_id;
     routines[MACRO_HOSTID].second = true;
-=======
     // Host timezone.
     routines[MACRO_HOSTTIMEZONE].first = &get_host_macro_timezone;
     routines[MACRO_HOSTTIMEZONE].second = true;
->>>>>>> 879b2468
   }
 } static const redirector;
 
