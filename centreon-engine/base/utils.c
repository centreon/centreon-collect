--- conflicted
+++ resolved
@@ -1993,239 +1993,6 @@
 
 
 /******************************************************************/
-<<<<<<< HEAD
-=======
-/************************ DAEMON FUNCTIONS ************************/
-/******************************************************************/
-
-int daemon_init(void){
-	pid_t pid=-1;
-	int pidno=0;
-	int lockfile=0;
-	int val=0;
-	char buf[256];
-	struct flock lock;
-	char *homedir=NULL;
-	int ret;
-
-#ifdef RLIMIT_CORE
-	struct rlimit limit;
-#endif
-
-	/* change working directory. scuttle home if we're dumping core */
-	homedir=getenv("HOME");
-	if(daemon_dumps_core==TRUE && homedir!=NULL)
-		ret=chdir(homedir);
-	else
-		ret=chdir("/");
-
-	if(ret==-1){
-		logit(NSLOG_RUNTIME_ERROR,FALSE,"Error: due to asprintf.\n");
-		cleanup();
-		exit(ERROR);
-		}
-
-	umask(S_IWGRP|S_IWOTH);
-
-	lockfile=open(lock_file,O_RDWR | O_CREAT, S_IWUSR | S_IRUSR | S_IRGRP | S_IROTH);
-
-	if(lockfile<0){
-		logit(NSLOG_RUNTIME_ERROR,TRUE,"Failed to obtain lock on file %s: %s\n", lock_file, strerror(errno));
-		logit(NSLOG_PROCESS_INFO | NSLOG_RUNTIME_ERROR,TRUE,"Bailing out due to errors encountered while attempting to daemonize... (PID=%d)",(int)getpid());
-
-		cleanup();
-		exit(ERROR);
-	        }
-
-	/* see if we can read the contents of the lockfile */
-	if((val=read(lockfile,buf,(size_t)10))<0){
-		logit(NSLOG_RUNTIME_ERROR,TRUE,"Lockfile exists but cannot be read");
-		cleanup();
-		exit(ERROR);
-	        }
-
-	/* we read something - check the PID */
-	if(val>0){
-		if((val=sscanf(buf,"%d",&pidno))<1){
-			logit(NSLOG_RUNTIME_ERROR,TRUE,"Lockfile '%s' does not contain a valid PID (%s)",lock_file,buf);
-			cleanup();
-			exit(ERROR);
-		        }
-	        }
-
-	/* check for SIGHUP */
-	if(val==1 && (pid=(pid_t)pidno)==getpid()){
-		close(lockfile);
-		return OK;
-	        }
-
-	/* exit on errors... */
-	if((pid=fork())<0)
-		return(ERROR);
-
-	/* parent process goes away.. */
-	else if((int)pid!=0)
-		exit(OK);
-
-	/* child continues... */
-
-	/* child becomes session leader... */
-	setsid();
-
-	/* place a file lock on the lock file */
-	lock.l_type=F_WRLCK;
-	lock.l_start=0;
-	lock.l_whence=SEEK_SET;
-	lock.l_len=0;
-	if(fcntl(lockfile,F_SETLK,&lock)<0){
-		if(errno==EACCES || errno==EAGAIN){
-			fcntl(lockfile,F_GETLK,&lock);
-			logit(NSLOG_RUNTIME_ERROR,TRUE,"Lockfile '%s' looks like its already held by another instance of Nagios (PID %d).  Bailing out...",lock_file,(int)lock.l_pid);
-		        }
-		else
-			logit(NSLOG_RUNTIME_ERROR,TRUE,"Cannot lock lockfile '%s': %s. Bailing out...",lock_file,strerror(errno));
-
-		cleanup();
-		exit(ERROR);
-	        }
-
-	/* prevent daemon from dumping a core file... */
-#ifdef RLIMIT_CORE
-	if(daemon_dumps_core==FALSE){
-		getrlimit(RLIMIT_CORE,&limit);
-		limit.rlim_cur=0;
-		setrlimit(RLIMIT_CORE,&limit);
-	        }
-#endif
-
-	/* write PID to lockfile... */
-	lseek(lockfile,0,SEEK_SET);
-	if (ftruncate(lockfile,0)==-1)
-		logit(NSLOG_RUNTIME_WARNING,FALSE,"Warning: ftruncate failed %s.\n", strerror(errno));
-
-	sprintf(buf,"%d\n",(int)getpid());
-	if(write(lockfile,buf,strlen(buf))==-1)
-		logit(NSLOG_RUNTIME_WARNING,FALSE,"Warning: Write failed. %s\n", strerror(errno));
-
-	/* make sure lock file stays open while program is executing... */
-	val=fcntl(lockfile,F_GETFD,0);
-	val|=FD_CLOEXEC;
-	fcntl(lockfile,F_SETFD,val);
-
-        /* close existing stdin, stdout, stderr */
-	close(0);
-	close(1);
-	close(2);
-
-	/* THIS HAS TO BE DONE TO AVOID PROBLEMS WITH STDERR BEING REDIRECTED TO SERVICE MESSAGE PIPE! */
-	/* re-open stdin, stdout, stderr with known values */
-	open("/dev/null",O_RDONLY);
-	open("/dev/null",O_WRONLY);
-	open("/dev/null",O_WRONLY);
-
-#ifdef USE_EVENT_BROKER
-	/* send program data to broker */
-	broker_program_state(NEBTYPE_PROCESS_DAEMONIZE,NEBFLAG_NONE,NEBATTR_NONE,NULL);
-#endif
-
-	return OK;
-	}
-
-
-
-/******************************************************************/
-/*********************** SECURITY FUNCTIONS ***********************/
-/******************************************************************/
-
-/* drops privileges */
-int drop_privileges(char *user, char *group){
-	uid_t uid=-1;
-	gid_t gid=-1;
-	struct group *grp=NULL;
-	struct passwd *pw=NULL;
-	int result=OK;
-
-	log_debug_info(DEBUGL_FUNCTIONS,0,"drop_privileges() start\n");
-	log_debug_info(DEBUGL_PROCESS,0,"Original UID/GID: %d/%d\n",(int)getuid(),(int)getgid());
-
-	/* only drop privileges if we're running as root, so we don't interfere with being debugged while running as some random user */
-	if(getuid()!=0)
-		return OK;
-
-	/* set effective group ID */
-	if(group!=NULL){
-		
-		/* see if this is a group name */
-		if(strspn(group,"0123456789")<strlen(group)){
-			grp=(struct group *)getgrnam(group);
-			if(grp!=NULL)
-				gid=(gid_t)(grp->gr_gid);
-			else
-				logit(NSLOG_RUNTIME_WARNING,TRUE,"Warning: Could not get group entry for '%s'",group);
-		        }
-
-		/* else we were passed the GID */
-		else
-			gid=(gid_t)atoi(group);
-
-		/* set effective group ID if other than current EGID */
-		if(gid!=getegid()){
-
-			if(setgid(gid)==-1){
-				logit(NSLOG_RUNTIME_WARNING,TRUE,"Warning: Could not set effective GID=%d",(int)gid);
-				result=ERROR;
-			        }
-		        }
-	        }
-
-
-	/* set effective user ID */
-	if(user!=NULL){
-		
-		/* see if this is a user name */
-		if(strspn(user,"0123456789")<strlen(user)){
-			pw=(struct passwd *)getpwnam(user);
-			if(pw!=NULL)
-				uid=(uid_t)(pw->pw_uid);
-			else
-				logit(NSLOG_RUNTIME_WARNING,TRUE,"Warning: Could not get passwd entry for '%s'",user);
-		        }
-
-		/* else we were passed the UID */
-		else
-			uid=(uid_t)atoi(user);
-			
-#ifdef HAVE_INITGROUPS
-
-		if(uid!=geteuid()){
-
-			/* initialize supplementary groups */
-			if(initgroups(user,gid)==-1){
-				if(errno==EPERM)
-					logit(NSLOG_RUNTIME_WARNING,TRUE,"Warning: Unable to change supplementary groups using initgroups() -- I hope you know what you're doing");
-				else{
-					logit(NSLOG_RUNTIME_WARNING,TRUE,"Warning: Possibly root user failed dropping privileges with initgroups()");
-					return ERROR;
-			                }
-	                        }
-		        }
-#endif
-		if(setuid(uid)==-1){
-			logit(NSLOG_RUNTIME_WARNING,TRUE,"Warning: Could not set effective UID=%d",(int)uid);
-			result=ERROR;
-		        }
-	        }
-
-	log_debug_info(DEBUGL_PROCESS,0,"New UID/GID: %d/%d\n",(int)getuid(),(int)getgid());
-
-	return result;
-        }
-
-
-
-
-/******************************************************************/
->>>>>>> f626bb01
 /************************* IPC FUNCTIONS **************************/
 /******************************************************************/
 
