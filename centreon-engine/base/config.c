/*****************************************************************************
 *
 * CONFIG.C - Configuration input and verification routines for Nagios
 *
 * Copyright (c) 1999-2008 Ethan Galstad (egalstad@nagios.org)
 * Last Modified: 12-14-2008
 *
 * License:
 *
 * This program is free software; you can redistribute it and/or modify
 * it under the terms of the GNU General Public License version 2 as
 * published by the Free Software Foundation.
 *
 * This program is distributed in the hope that it will be useful,
 * but WITHOUT ANY WARRANTY; without even the implied warranty of
 * MERCHANTABILITY or FITNESS FOR A PARTICULAR PURPOSE.  See the
 * GNU General Public License for more details.
 *
 * You should have received a copy of the GNU General Public License
 * along with this program; if not, write to the Free Software
 * Foundation, Inc., 675 Mass Ave, Cambridge, MA 02139, USA.
 *
 *****************************************************************************/

#include "../include/config.h"
#include "../include/common.h"
#include "../include/objects.h"
#include "../include/macros.h"
#include "../include/nagios.h"
#include "../include/broker.h"
#include "../include/nebmods.h"
#include "../include/nebmodules.h"


extern char	*log_file;
extern char     *command_file;
extern char     *temp_file;
extern char     *temp_path;
extern char     *check_result_path;
extern char	*log_archive_path;
extern char     *auth_file;
extern char	*p1_file;

extern char     *macro_x[MACRO_X_COUNT];
extern char     *macro_user[MAX_USER_MACROS];

extern char     *global_host_event_handler;
extern char     *global_service_event_handler;
extern command  *global_host_event_handler_ptr;
extern command  *global_service_event_handler_ptr;

extern char     *ocsp_command;
extern char     *ochp_command;
extern command  *ocsp_command_ptr;
extern command  *ochp_command_ptr;

extern char     *illegal_object_chars;
extern char     *illegal_output_chars;

extern int      use_regexp_matches;
extern int      use_true_regexp_matching;

extern int	use_syslog;
extern int      log_notifications;
extern int      log_service_retries;
extern int      log_host_retries;
extern int      log_event_handlers;
extern int      log_external_commands;
extern int      log_passive_checks;

extern int      service_check_timeout;
extern int      host_check_timeout;
extern int      event_handler_timeout;
extern int      notification_timeout;
extern int      ocsp_timeout;
extern int      ochp_timeout;

extern int      log_initial_states;

extern int      verify_config;
extern int      verify_object_relationships;
extern int      verify_circular_paths;
extern int      test_scheduling;
extern int      precache_objects;
extern int      use_precached_objects;

extern double   sleep_time;
extern int      interval_length;
extern int      service_inter_check_delay_method;
extern int      host_inter_check_delay_method;
extern int      service_interleave_factor_method;
extern int      max_host_check_spread;
extern int      max_service_check_spread;

extern sched_info scheduling_info;

extern int      max_child_process_time;

extern int      max_parallel_service_checks;

extern int      command_check_interval;
extern int      check_reaper_interval;
extern int      max_check_reaper_time;
extern int      service_freshness_check_interval;
extern int      host_freshness_check_interval;
extern int      auto_rescheduling_interval;
extern int      auto_rescheduling_window;

extern int      check_external_commands;
extern int      check_orphaned_services;
extern int      check_orphaned_hosts;
extern int      check_service_freshness;
extern int      check_host_freshness;
extern int      auto_reschedule_checks;

extern int      additional_freshness_latency;

extern int      check_for_updates;
extern int      bare_update_check;

extern int      use_aggressive_host_checking;
extern unsigned long cached_host_check_horizon;
extern unsigned long cached_service_check_horizon;
extern int      enable_predictive_host_dependency_checks;
extern int      enable_predictive_service_dependency_checks;

extern int      soft_state_dependencies;

extern int      retain_state_information;
extern int      retention_update_interval;
extern int      use_retained_program_state;
extern int      use_retained_scheduling_info;
extern int      retention_scheduling_horizon;
extern unsigned long retained_host_attribute_mask;
extern unsigned long retained_service_attribute_mask;
extern unsigned long retained_contact_host_attribute_mask;
extern unsigned long retained_contact_service_attribute_mask;
extern unsigned long retained_process_host_attribute_mask;
extern unsigned long retained_process_service_attribute_mask;

extern int      log_rotation_method;

extern int      enable_notifications;
extern int      execute_service_checks;
extern int      accept_passive_service_checks;
extern int      execute_host_checks;
extern int      accept_passive_host_checks;
extern int      enable_event_handlers;
extern int      obsess_over_services;
extern int      obsess_over_hosts;
extern int      enable_failure_prediction;

extern int      translate_passive_host_checks;
extern int      passive_host_checks_are_soft;

extern int      aggregate_status_updates;
extern int      status_update_interval;

extern int      time_change_threshold;

extern unsigned long event_broker_options;

extern int      process_performance_data;

extern int      enable_flap_detection;

extern double   low_service_flap_threshold;
extern double   high_service_flap_threshold;
extern double   low_host_flap_threshold;
extern double   high_host_flap_threshold;

extern int      use_large_installation_tweaks;
extern int      enable_environment_macros;
extern int      free_child_process_memory;
extern int      child_processes_fork_twice;

extern int      enable_embedded_perl;
extern int      use_embedded_perl_implicitly;

extern int      date_format;
extern char     *use_timezone;

extern contact		*contact_list;
extern contactgroup	*contactgroup_list;
extern host             *host_list;
extern hostgroup	*hostgroup_list;
extern service          *service_list;
extern servicegroup     *servicegroup_list;
extern notification     *notification_list;
extern command          *command_list;
extern timeperiod       *timeperiod_list;
extern serviceescalation *serviceescalation_list;
extern servicedependency *servicedependency_list;
extern hostdependency   *hostdependency_list;
extern hostescalation   *hostescalation_list;

extern host		**host_hashlist;
extern service		**service_hashlist;

extern int              external_command_buffer_slots;

extern unsigned long    max_check_result_file_age;

extern char             *debug_file;
extern int              debug_level;
extern int              debug_verbosity;
extern unsigned long    max_debug_file_size;



/******************************************************************/
/************** CONFIGURATION INPUT FUNCTIONS *********************/
/******************************************************************/

/* read all configuration data */
int read_all_object_data(char *main_config_file){
	int result=OK;
	int options=0;
	int cache=FALSE;
	int precache=FALSE;

	options=READ_ALL_OBJECT_DATA;

	/* cache object definitions if we're up and running */
	if(verify_config==FALSE && test_scheduling==FALSE)
		cache=TRUE;

	/* precache object definitions */
	if(precache_objects==TRUE && (verify_config==TRUE || test_scheduling==TRUE))
		precache=TRUE;

	/* read in all host configuration data from external sources */
	result=read_object_config_data(main_config_file,options,cache,precache);
	if(result!=OK)
		return ERROR;

	return OK;
        }


/* process the main configuration file */
int read_main_config_file(char *main_config_file){
	char *input=NULL;
	char *variable=NULL;
	char *value=NULL;
	char *error_message=NULL;
	char *temp_ptr=NULL;
	mmapfile *thefile=NULL;
	int current_line=0;
	int error=FALSE;
	int command_check_interval_is_seconds=FALSE;
	char *modptr=NULL;
	char *argptr=NULL;
	DIR *tmpdir=NULL;
	int ret = 0;

	/* open the config file for reading */
	if((thefile=mmap_fopen(main_config_file))==NULL){
		logit(NSLOG_CONFIG_ERROR,TRUE,"Error: Cannot open main configuration file '%s' for reading!",main_config_file);
		return ERROR;
		}

	/* save the main config file macro */
	my_free(macro_x[MACRO_MAINCONFIGFILE]);
	if((macro_x[MACRO_MAINCONFIGFILE]=(char *)strdup(main_config_file)))
		strip(macro_x[MACRO_MAINCONFIGFILE]);

	/* process all lines in the config file */
	while(1){

		/* free memory */
		my_free(input);
		my_free(variable);
		my_free(value);

		/* read the next line */
		if((input=mmap_fgets_multiline(thefile))==NULL)
			break;

		current_line=thefile->current_line;

		strip(input);

		/* skip blank lines and comments */
		if(input[0]=='\x0' || input[0]=='#')
			continue;

		/* get the variable name */
		if((temp_ptr=my_strtok(input,"="))==NULL){
			ret=asprintf(&error_message,"NULL variable");
			error=TRUE;
			break;
			}
		if((variable=(char *)strdup(temp_ptr))==NULL){
			ret=asprintf(&error_message,"malloc() error");
			error=TRUE;
			break;
		        }

		/* get the value */
		if((temp_ptr=my_strtok(NULL,"\n"))==NULL){
			ret=asprintf(&error_message,"NULL value");
			error=TRUE;
			break;
			}
		if((value=(char *)strdup(temp_ptr))==NULL){
			ret=asprintf(&error_message,"malloc() error");
			error=TRUE;
			break;
		        }
		strip(variable);
		strip(value);

		/* process the variable/value */

		if(!strcmp(variable,"resource_file")){

			/* save the macro */
			my_free(macro_x[MACRO_RESOURCEFILE]);
			macro_x[MACRO_RESOURCEFILE]=(char *)strdup(value);

			/* process the resource file */
			read_resource_file(value);
		        }

		else if(!strcmp(variable,"log_file")){

			if(strlen(value)>MAX_FILENAME_LENGTH-1){
				ret=asprintf(&error_message,"Log file is too long");
				error=TRUE;
				break;
				}

			my_free(log_file);
			log_file=(char *)strdup(value);

			/* save the macro */
			my_free(macro_x[MACRO_LOGFILE]);
			macro_x[MACRO_LOGFILE]=(char *)strdup(log_file);
			}

		else if(!strcmp(variable,"debug_level"))
			debug_level=atoi(value);

		else if(!strcmp(variable,"debug_verbosity"))
			debug_verbosity=atoi(value);

		else if(!strcmp(variable,"debug_file")){

			if(strlen(value)>MAX_FILENAME_LENGTH-1){
				ret=asprintf(&error_message,"Debug log file is too long");
				error=TRUE;
				break;
				}

			my_free(debug_file);
			debug_file=(char *)strdup(value);
			}

		else if(!strcmp(variable,"max_debug_file_size"))
			max_debug_file_size=strtoul(value,NULL,0);

		else if(!strcmp(variable,"command_file")){

			if(strlen(value)>MAX_FILENAME_LENGTH-1){
				ret=asprintf(&error_message,"Command file is too long");
				error=TRUE;
				break;
				}

			my_free(command_file);
			command_file=(char *)strdup(value);

			/* save the macro */
			my_free(macro_x[MACRO_COMMANDFILE]);
			macro_x[MACRO_COMMANDFILE]=(char *)strdup(value);
			}

		else if(!strcmp(variable,"temp_file")){

			if(strlen(value)>MAX_FILENAME_LENGTH-1){
				ret=asprintf(&error_message,"Temp file is too long");
				error=TRUE;
				break;
				}

			my_free(temp_file);
			temp_file=(char *)strdup(value);

			/* save the macro */
			my_free(macro_x[MACRO_TEMPFILE]);
			macro_x[MACRO_TEMPFILE]=(char *)strdup(temp_file);
			}

		else if(!strcmp(variable,"temp_path")){

			if(strlen(value)>MAX_FILENAME_LENGTH-1){
				ret=asprintf(&error_message,"Temp path is too long");
				error=TRUE;
				break;
				}

			if((tmpdir=opendir((char *)value))==NULL){
				ret=asprintf(&error_message,"Temp path is not a valid directory");
				error=TRUE;
				break;
				}
			closedir(tmpdir);

			my_free(temp_path);
			if((temp_path=(char *)strdup(value))){
				strip(temp_path);
				/* make sure we don't have a trailing slash */
				if(temp_path[strlen(temp_path)-1]=='/')
					temp_path[strlen(temp_path)-1]='\x0';
			        }

			/* save the macro */
			my_free(macro_x[MACRO_TEMPPATH]);
			macro_x[MACRO_TEMPPATH]=(char *)strdup(temp_path);
			}

		else if(!strcmp(variable,"check_result_path")){

			if(strlen(value)>MAX_FILENAME_LENGTH-1){
				ret=asprintf(&error_message,"Check result path is too long");
				error=TRUE;
				break;
				}

			if((tmpdir=opendir((char *)value))==NULL){
				ret=asprintf(&error_message,"Check result path is not a valid directory");
				error=TRUE;
				break;
				}
			closedir(tmpdir);

			my_free(temp_path);
			if((temp_path=(char *)strdup(value))){
				strip(temp_path);
				/* make sure we don't have a trailing slash */
				if(temp_path[strlen(temp_path)-1]=='/')
					temp_path[strlen(temp_path)-1]='\x0';
			        }

			my_free(check_result_path);
			check_result_path=(char *)strdup(temp_path);
			}

		else if(!strcmp(variable,"max_check_result_file_age"))
			max_check_result_file_age=strtoul(value,NULL,0);

<<<<<<< HEAD
=======
		else if(!strcmp(variable,"lock_file")){

			if(strlen(value)>MAX_FILENAME_LENGTH-1){
				ret=asprintf(&error_message,"Lock file is too long");
				error=TRUE;
				break;
				}

			my_free(lock_file);
			lock_file=(char *)strdup(value);
			}

>>>>>>> f626bb01
		else if(!strcmp(variable,"global_host_event_handler")){
			my_free(global_host_event_handler);
			global_host_event_handler=(char *)strdup(value);
		        }

		else if(!strcmp(variable,"global_service_event_handler")){
			my_free(global_service_event_handler);
			global_service_event_handler=(char *)strdup(value);
		        }

		else if(!strcmp(variable,"ocsp_command")){
			my_free(ocsp_command);
			ocsp_command=(char *)strdup(value);
		        }

		else if(!strcmp(variable,"ochp_command")){
			my_free(ochp_command);
			ochp_command=(char *)strdup(value);
		        }

		else if(!strcmp(variable,"admin_email")){

			/* save the macro */
			my_free(macro_x[MACRO_ADMINEMAIL]);
			macro_x[MACRO_ADMINEMAIL]=(char *)strdup(value);
		        }

		else if(!strcmp(variable,"admin_pager")){

			/* save the macro */
			my_free(macro_x[MACRO_ADMINPAGER]);
			macro_x[MACRO_ADMINPAGER]=(char *)strdup(value);
		        }

		else if(!strcmp(variable,"use_syslog")){

			if(strlen(value)!=1||value[0]<'0'||value[0]>'1'){
				ret=asprintf(&error_message,"Illegal value for use_syslog");
				error=TRUE;
				break;
				}

			use_syslog=(atoi(value)>0)?TRUE:FALSE;
			}

		else if(!strcmp(variable,"log_notifications")){

			if(strlen(value)!=1||value[0]<'0'||value[0]>'1'){
				ret=asprintf(&error_message,"Illegal value for log_notifications");
				error=TRUE;
				break;
			        }

			log_notifications=(atoi(value)>0)?TRUE:FALSE;
		        }

		else if(!strcmp(variable,"log_service_retries")){

			if(strlen(value)!=1||value[0]<'0'||value[0]>'1'){
				ret=asprintf(&error_message,"Illegal value for log_service_retries");
				error=TRUE;
				break;
			        }

			log_service_retries=(atoi(value)>0)?TRUE:FALSE;
		        }

		else if(!strcmp(variable,"log_host_retries")){

			if(strlen(value)!=1||value[0]<'0'||value[0]>'1'){
				ret=asprintf(&error_message,"Illegal value for log_host_retries");
				error=TRUE;
				break;
			        }

			log_host_retries=(atoi(value)>0)?TRUE:FALSE;
		        }

		else if(!strcmp(variable,"log_event_handlers")){

			if(strlen(value)!=1||value[0]<'0'||value[0]>'1'){
				ret=asprintf(&error_message,"Illegal value for log_event_handlers");
				error=TRUE;
				break;
			        }

			log_event_handlers=(atoi(value)>0)?TRUE:FALSE;
		        }

		else if(!strcmp(variable,"log_external_commands")){

			if(strlen(value)!=1||value[0]<'0'||value[0]>'1'){
				ret=asprintf(&error_message,"Illegal value for log_external_commands");
				error=TRUE;
				break;
			        }

			log_external_commands=(atoi(value)>0)?TRUE:FALSE;
		        }

		else if(!strcmp(variable,"log_passive_checks")){

			if(strlen(value)!=1||value[0]<'0'||value[0]>'1'){
				ret=asprintf(&error_message,"Illegal value for log_passive_checks");
				error=TRUE;
				break;
			        }

			log_passive_checks=(atoi(value)>0)?TRUE:FALSE;
		        }

		else if(!strcmp(variable,"log_initial_states")){

			if(strlen(value)!=1||value[0]<'0'||value[0]>'1'){
				ret=asprintf(&error_message,"Illegal value for log_initial_states");
				error=TRUE;
				break;
			        }

			log_initial_states=(atoi(value)>0)?TRUE:FALSE;
		        }

		else if(!strcmp(variable,"retain_state_information")){

			if(strlen(value)!=1||value[0]<'0'||value[0]>'1'){
				ret=asprintf(&error_message,"Illegal value for retain_state_information");
				error=TRUE;
				break;
			        }

			retain_state_information=(atoi(value)>0)?TRUE:FALSE;
		        }

		else if(!strcmp(variable,"retention_update_interval")){

			retention_update_interval=atoi(value);
			if(retention_update_interval<0){
				ret=asprintf(&error_message,"Illegal value for retention_update_interval");
				error=TRUE;
				break;
			        }
		        }

		else if(!strcmp(variable,"use_retained_program_state")){

			if(strlen(value)!=1||value[0]<'0'||value[0]>'1'){
				ret=asprintf(&error_message,"Illegal value for use_retained_program_state");
				error=TRUE;
				break;
			        }

			use_retained_program_state=(atoi(value)>0)?TRUE:FALSE;
		        }

		else if(!strcmp(variable,"use_retained_scheduling_info")){

			if(strlen(value)!=1||value[0]<'0'||value[0]>'1'){
				ret=asprintf(&error_message,"Illegal value for use_retained_scheduling_info");
				error=TRUE;
				break;
			        }

			use_retained_scheduling_info=(atoi(value)>0)?TRUE:FALSE;
		        }

		else if(!strcmp(variable,"retention_scheduling_horizon")){

			retention_scheduling_horizon=atoi(value);

			if(retention_scheduling_horizon<=0){
				ret=asprintf(&error_message,"Illegal value for retention_scheduling_horizon");
				error=TRUE;
				break;
			        }
		        }

		else if(!strcmp(variable,"additional_freshness_latency"))
			additional_freshness_latency=atoi(value);

		else if(!strcmp(variable,"retained_host_attribute_mask"))
			retained_host_attribute_mask=strtoul(value,NULL,0);

		else if(!strcmp(variable,"retained_service_attribute_mask"))
			retained_service_attribute_mask=strtoul(value,NULL,0);

		else if(!strcmp(variable,"retained_process_host_attribute_mask"))
			retained_process_host_attribute_mask=strtoul(value,NULL,0);

		else if(!strcmp(variable,"retained_process_service_attribute_mask"))
			retained_process_service_attribute_mask=strtoul(value,NULL,0);

		else if(!strcmp(variable,"retained_contact_host_attribute_mask"))
			retained_contact_host_attribute_mask=strtoul(value,NULL,0);

		else if(!strcmp(variable,"retained_contact_service_attribute_mask"))
			retained_contact_service_attribute_mask=strtoul(value,NULL,0);

		else if(!strcmp(variable,"obsess_over_services")){

			if(strlen(value)!=1||value[0]<'0'||value[0]>'1'){
				ret=asprintf(&error_message,"Illegal value for obsess_over_services");
				error=TRUE;
				break;
			        }

			obsess_over_services=(atoi(value)>0)?TRUE:FALSE;
		        }

		else if(!strcmp(variable,"obsess_over_hosts")){

			if(strlen(value)!=1||value[0]<'0'||value[0]>'1'){
				ret=asprintf(&error_message,"Illegal value for obsess_over_hosts");
				error=TRUE;
				break;
			        }

			obsess_over_hosts=(atoi(value)>0)?TRUE:FALSE;
		        }

		else if(!strcmp(variable,"translate_passive_host_checks")){

			if(strlen(value)!=1||value[0]<'0'||value[0]>'1'){
				ret=asprintf(&error_message,"Illegal value for translate_passive_host_checks");
				error=TRUE;
				break;
			        }

			translate_passive_host_checks=(atoi(value)>0)?TRUE:FALSE;
		        }

		else if(!strcmp(variable,"passive_host_checks_are_soft"))
			passive_host_checks_are_soft=(atoi(value)>0)?TRUE:FALSE;

		else if(!strcmp(variable,"service_check_timeout")){

			service_check_timeout=atoi(value);

			if(service_check_timeout<=0){
				ret=asprintf(&error_message,"Illegal value for service_check_timeout");
				error=TRUE;
				break;
			        }
		        }

		else if(!strcmp(variable,"host_check_timeout")){

			host_check_timeout=atoi(value);

			if(host_check_timeout<=0){
				ret=asprintf(&error_message,"Illegal value for host_check_timeout");
				error=TRUE;
				break;
			        }
		        }

		else if(!strcmp(variable,"event_handler_timeout")){

			event_handler_timeout=atoi(value);

			if(event_handler_timeout<=0){
				ret=asprintf(&error_message,"Illegal value for event_handler_timeout");
				error=TRUE;
				break;
			        }
		        }

		else if(!strcmp(variable,"notification_timeout")){

			notification_timeout=atoi(value);

			if(notification_timeout<=0){
				ret=asprintf(&error_message,"Illegal value for notification_timeout");
				error=TRUE;
				break;
			        }
		        }

		else if(!strcmp(variable,"ocsp_timeout")){

			ocsp_timeout=atoi(value);

			if(ocsp_timeout<=0){
				ret=asprintf(&error_message,"Illegal value for ocsp_timeout");
				error=TRUE;
				break;
			        }
		        }

		else if(!strcmp(variable,"ochp_timeout")){

			ochp_timeout=atoi(value);

			if(ochp_timeout<=0){
				ret=asprintf(&error_message,"Illegal value for ochp_timeout");
				error=TRUE;
				break;
			        }
		        }

		else if(!strcmp(variable,"use_agressive_host_checking") || !strcmp(variable,"use_aggressive_host_checking")){

			if(strlen(value)!=1||value[0]<'0'||value[0]>'1'){
				ret=asprintf(&error_message,"Illegal value for use_aggressive_host_checking");
				error=TRUE;
				break;
			        }

			use_aggressive_host_checking=(atoi(value)>0)?TRUE:FALSE;
		        }

		else if(!strcmp(variable,"cached_host_check_horizon"))
			cached_host_check_horizon=strtoul(value,NULL,0);

		else if(!strcmp(variable,"enable_predictive_host_dependency_checks"))
			enable_predictive_host_dependency_checks=(atoi(value)>0)?TRUE:FALSE;

		else if(!strcmp(variable,"cached_service_check_horizon"))
			cached_service_check_horizon=strtoul(value,NULL,0);

		else if(!strcmp(variable,"enable_predictive_service_dependency_checks"))
			enable_predictive_service_dependency_checks=(atoi(value)>0)?TRUE:FALSE;

		else if(!strcmp(variable,"soft_state_dependencies")){
			if(strlen(value)!=1||value[0]<'0'||value[0]>'1'){
				ret=asprintf(&error_message,"Illegal value for soft_state_dependencies");
				error=TRUE;
				break;
			        }

			soft_state_dependencies=(atoi(value)>0)?TRUE:FALSE;
		        }

		else if(!strcmp(variable,"log_rotation_method")){
			if(!strcmp(value,"n"))
				log_rotation_method=LOG_ROTATION_NONE;
			else if(!strcmp(value,"h"))
				log_rotation_method=LOG_ROTATION_HOURLY;
			else if(!strcmp(value,"d"))
				log_rotation_method=LOG_ROTATION_DAILY;
			else if(!strcmp(value,"w"))
				log_rotation_method=LOG_ROTATION_WEEKLY;
			else if(!strcmp(value,"m"))
				log_rotation_method=LOG_ROTATION_MONTHLY;
			else{
				ret=asprintf(&error_message,"Illegal value for log_rotation_method");
				error=TRUE;
				break;
			        }
		        }

		else if(!strcmp(variable,"log_archive_path")){

			if(strlen(value)>MAX_FILENAME_LENGTH-1){
				ret=asprintf(&error_message,"Log archive path too long");
				error=TRUE;
				break;
				}

			my_free(log_archive_path);
			log_archive_path=(char *)strdup(value);
			}

		else if(!strcmp(variable,"enable_event_handlers"))
			enable_event_handlers=(atoi(value)>0)?TRUE:FALSE;

		else if(!strcmp(variable,"enable_notifications"))
			enable_notifications=(atoi(value)>0)?TRUE:FALSE;

		else if(!strcmp(variable,"execute_service_checks"))
			execute_service_checks=(atoi(value)>0)?TRUE:FALSE;

		else if(!strcmp(variable,"accept_passive_service_checks"))
			accept_passive_service_checks=(atoi(value)>0)?TRUE:FALSE;

		else if(!strcmp(variable,"execute_host_checks"))
			execute_host_checks=(atoi(value)>0)?TRUE:FALSE;

		else if(!strcmp(variable,"accept_passive_host_checks"))
			accept_passive_host_checks=(atoi(value)>0)?TRUE:FALSE;

		else if(!strcmp(variable,"service_inter_check_delay_method")){
			if(!strcmp(value,"n"))
				service_inter_check_delay_method=ICD_NONE;
			else if(!strcmp(value,"d"))
				service_inter_check_delay_method=ICD_DUMB;
			else if(!strcmp(value,"s"))
				service_inter_check_delay_method=ICD_SMART;
			else{
				service_inter_check_delay_method=ICD_USER;
				scheduling_info.service_inter_check_delay=strtod(value,NULL);
				if(scheduling_info.service_inter_check_delay<=0.0){
					ret=asprintf(&error_message,"Illegal value for service_inter_check_delay_method");
					error=TRUE;
					break;
				        }
			        }
		        }

		else if(!strcmp(variable,"max_service_check_spread")){
			strip(value);
			max_service_check_spread=atoi(value);
			if(max_service_check_spread<1){
				ret=asprintf(&error_message,"Illegal value for max_service_check_spread");
				error=TRUE;
				break;
			        }
		        }

		else if(!strcmp(variable,"host_inter_check_delay_method")){

			if(!strcmp(value,"n"))
				host_inter_check_delay_method=ICD_NONE;
			else if(!strcmp(value,"d"))
				host_inter_check_delay_method=ICD_DUMB;
			else if(!strcmp(value,"s"))
				host_inter_check_delay_method=ICD_SMART;
			else{
				host_inter_check_delay_method=ICD_USER;
				scheduling_info.host_inter_check_delay=strtod(value,NULL);
				if(scheduling_info.host_inter_check_delay<=0.0){
					ret=asprintf(&error_message,"Illegal value for host_inter_check_delay_method");
					error=TRUE;
					break;
				        }
			        }
		        }

		else if(!strcmp(variable,"max_host_check_spread")){

			max_host_check_spread=atoi(value);
			if(max_host_check_spread<1){
				ret=asprintf(&error_message,"Illegal value for max_host_check_spread");
				error=TRUE;
				break;
			        }
		        }

		else if(!strcmp(variable,"service_interleave_factor")){
			if(!strcmp(value,"s"))
				service_interleave_factor_method=ILF_SMART;
			else{
				service_interleave_factor_method=ILF_USER;
				scheduling_info.service_interleave_factor=atoi(value);
				if(scheduling_info.service_interleave_factor<1)
					scheduling_info.service_interleave_factor=1;
			        }
		        }

		else if(!strcmp(variable,"max_concurrent_checks")){

			max_parallel_service_checks=atoi(value);
			if(max_parallel_service_checks<0){
				ret=asprintf(&error_message,"Illegal value for max_concurrent_checks");
				error=TRUE;
				break;
			        }
		        }

		else if(!strcmp(variable,"check_result_reaper_frequency") || !strcmp(variable,"service_reaper_frequency")){

			check_reaper_interval=atoi(value);
			if(check_reaper_interval<1){
				ret=asprintf(&error_message,"Illegal value for check_result_reaper_frequency");
				error=TRUE;
				break;
			        }
		        }

		else if(!strcmp(variable,"max_check_result_reaper_time")){

			max_check_reaper_time=atoi(value);
			if(max_check_reaper_time<1){
				ret=asprintf(&error_message,"Illegal value for max_check_result_reaper_time");
				error=TRUE;
				break;
			        }
		        }

		else if(!strcmp(variable,"sleep_time")){

			sleep_time=atof(value);
			if(sleep_time<=0.0){
				ret=asprintf(&error_message,"Illegal value for sleep_time");
				error=TRUE;
				break;
			        }
		        }

		else if(!strcmp(variable,"interval_length")){

			interval_length=atoi(value);
			if(interval_length<1){
				ret=asprintf(&error_message,"Illegal value for interval_length");
				error=TRUE;
				break;
			        }
		        }

		else if(!strcmp(variable,"check_external_commands")){

			if(strlen(value)!=1||value[0]<'0'||value[0]>'1'){
				ret=asprintf(&error_message,"Illegal value for check_external_commands");
				error=TRUE;
				break;
			        }

			check_external_commands=(atoi(value)>0)?TRUE:FALSE;
		        }

		else if(!strcmp(variable,"command_check_interval")){

			command_check_interval_is_seconds=(strstr(value,"s"))?TRUE:FALSE;
			command_check_interval=atoi(value);
			if(command_check_interval<-1 || command_check_interval==0){
				ret=asprintf(&error_message,"Illegal value for command_check_interval");
				error=TRUE;
				break;
			        }
		        }

		else if(!strcmp(variable,"check_for_orphaned_services")){

			if(strlen(value)!=1||value[0]<'0'||value[0]>'1'){
				ret=asprintf(&error_message,"Illegal value for check_for_orphaned_services");
				error=TRUE;
				break;
			        }

			check_orphaned_services=(atoi(value)>0)?TRUE:FALSE;
		        }

		else if(!strcmp(variable,"check_for_orphaned_hosts")){

			if(strlen(value)!=1||value[0]<'0'||value[0]>'1'){
				ret=asprintf(&error_message,"Illegal value for check_for_orphaned_hosts");
				error=TRUE;
				break;
			        }

			check_orphaned_hosts=(atoi(value)>0)?TRUE:FALSE;
		        }

		else if(!strcmp(variable,"check_service_freshness")){

			if(strlen(value)!=1||value[0]<'0'||value[0]>'1'){
				ret=asprintf(&error_message,"Illegal value for check_service_freshness");
				error=TRUE;
				break;
			        }

			check_service_freshness=(atoi(value)>0)?TRUE:FALSE;
		        }

		else if(!strcmp(variable,"check_host_freshness")){

			if(strlen(value)!=1||value[0]<'0'||value[0]>'1'){
				ret=asprintf(&error_message,"Illegal value for check_host_freshness");
				error=TRUE;
				break;
			        }

			check_host_freshness=(atoi(value)>0)?TRUE:FALSE;
		        }

		else if(!strcmp(variable,"service_freshness_check_interval") || !strcmp(variable,"freshness_check_interval")){

			service_freshness_check_interval=atoi(value);
			if(service_freshness_check_interval<=0){
				ret=asprintf(&error_message,"Illegal value for service_freshness_check_interval");
				error=TRUE;
				break;
			        }
		        }

		else if(!strcmp(variable,"host_freshness_check_interval")){

			host_freshness_check_interval=atoi(value);
			if(host_freshness_check_interval<=0){
				ret=asprintf(&error_message,"Illegal value for host_freshness_check_interval");
				error=TRUE;
				break;
			        }
		        }
		else if(!strcmp(variable,"auto_reschedule_checks")){

			if(strlen(value)!=1||value[0]<'0'||value[0]>'1'){
				ret=asprintf(&error_message,"Illegal value for auto_reschedule_checks");
				error=TRUE;
				break;
			        }

			auto_reschedule_checks=(atoi(value)>0)?TRUE:FALSE;
		        }

		else if(!strcmp(variable,"auto_rescheduling_interval")){

			auto_rescheduling_interval=atoi(value);
			if(auto_rescheduling_interval<=0){
				ret=asprintf(&error_message,"Illegal value for auto_rescheduling_interval");
				error=TRUE;
				break;
			        }
		        }

		else if(!strcmp(variable,"auto_rescheduling_window")){

			auto_rescheduling_window=atoi(value);
			if(auto_rescheduling_window<=0){
				ret=asprintf(&error_message,"Illegal value for auto_rescheduling_window");
				error=TRUE;
				break;
			        }
		        }

		else if(!strcmp(variable,"aggregate_status_updates")){

			/* DEPRECATED - ALL UPDATED ARE AGGREGATED AS OF NAGIOS 3.X */
			/*aggregate_status_updates=(atoi(value)>0)?TRUE:FALSE;*/

			logit(NSLOG_CONFIG_WARNING,TRUE,"Warning: aggregate_status_updates directive ignored.  All status file updates are now aggregated.");
		        }

		else if(!strcmp(variable,"status_update_interval")){

			status_update_interval=atoi(value);
			if(status_update_interval<=1){
				ret=asprintf(&error_message,"Illegal value for status_update_interval");
				error=TRUE;
				break;
			        }
		        }

		else if(!strcmp(variable,"time_change_threshold")){

			time_change_threshold=atoi(value);

			if(time_change_threshold<=5){
				ret=asprintf(&error_message,"Illegal value for time_change_threshold");
				error=TRUE;
				break;
			        }
		        }

		else if(!strcmp(variable,"process_performance_data"))
			process_performance_data=(atoi(value)>0)?TRUE:FALSE;

		else if(!strcmp(variable,"enable_flap_detection"))
			enable_flap_detection=(atoi(value)>0)?TRUE:FALSE;

		else if(!strcmp(variable,"enable_failure_prediction"))
			enable_failure_prediction=(atoi(value)>0)?TRUE:FALSE;

		else if(!strcmp(variable,"low_service_flap_threshold")){

			low_service_flap_threshold=strtod(value,NULL);
			if(low_service_flap_threshold<=0.0 || low_service_flap_threshold>=100.0){
				ret=asprintf(&error_message,"Illegal value for low_service_flap_threshold");
				error=TRUE;
				break;
			        }
		        }

		else if(!strcmp(variable,"high_service_flap_threshold")){

			high_service_flap_threshold=strtod(value,NULL);
			if(high_service_flap_threshold<=0.0 ||  high_service_flap_threshold>100.0){
				ret=asprintf(&error_message,"Illegal value for high_service_flap_threshold");
				error=TRUE;
				break;
			        }
		        }

		else if(!strcmp(variable,"low_host_flap_threshold")){

			low_host_flap_threshold=strtod(value,NULL);
			if(low_host_flap_threshold<=0.0 || low_host_flap_threshold>=100.0){
				ret=asprintf(&error_message,"Illegal value for low_host_flap_threshold");
				error=TRUE;
				break;
			        }
		        }

		else if(!strcmp(variable,"high_host_flap_threshold")){

			high_host_flap_threshold=strtod(value,NULL);
			if(high_host_flap_threshold<=0.0 || high_host_flap_threshold>100.0){
				ret=asprintf(&error_message,"Illegal value for high_host_flap_threshold");
				error=TRUE;
				break;
			        }
		        }

		else if(!strcmp(variable,"date_format")){

			if(!strcmp(value,"euro"))
				date_format=DATE_FORMAT_EURO;
			else if(!strcmp(value,"iso8601"))
				date_format=DATE_FORMAT_ISO8601;
			else if(!strcmp(value,"strict-iso8601"))
				date_format=DATE_FORMAT_STRICT_ISO8601;
			else
				date_format=DATE_FORMAT_US;
		        }

		else if(!strcmp(variable,"use_timezone")){
			my_free(use_timezone);
			use_timezone=(char *)strdup(value);
			}

		else if(!strcmp(variable,"p1_file")){

			if(strlen(value)>MAX_FILENAME_LENGTH-1){
				ret=asprintf(&error_message,"P1 file is too long");
				error=TRUE;
				break;
				}

			my_free(p1_file);
			p1_file=(char *)strdup(value);
			}

		else if(!strcmp(variable,"event_broker_options")){

			if(!strcmp(value,"-1"))
				event_broker_options=BROKER_EVERYTHING;
			else
				event_broker_options=strtoul(value,NULL,0);
		        }

		else if(!strcmp(variable,"illegal_object_name_chars"))
			illegal_object_chars=(char *)strdup(value);

		else if(!strcmp(variable,"illegal_macro_output_chars"))
			illegal_output_chars=(char *)strdup(value);


		else if(!strcmp(variable,"broker_module")){
			modptr=strtok(value," \n");
			argptr=strtok(NULL,"\n");
#ifdef USE_EVENT_BROKER
                        neb_add_module(modptr,argptr,TRUE);
#endif
		        }

		else if(!strcmp(variable,"use_regexp_matching"))
			use_regexp_matches=(atoi(value)>0)?TRUE:FALSE;

		else if(!strcmp(variable,"use_true_regexp_matching"))
			use_true_regexp_matching=(atoi(value)>0)?TRUE:FALSE;

<<<<<<< HEAD
=======
		else if(!strcmp(variable,"daemon_dumps_core")){

			if(strlen(value)!=1||value[0]<'0'||value[0]>'1'){
				ret=asprintf(&error_message,"Illegal value for daemon_dumps_core");
				error=TRUE;
				break;
				}

			daemon_dumps_core=(atoi(value)>0)?TRUE:FALSE;
			}

>>>>>>> f626bb01
		else if(!strcmp(variable,"use_large_installation_tweaks")){

			if(strlen(value)!=1||value[0]<'0'||value[0]>'1'){
				ret=asprintf(&error_message,"Illegal value for use_large_installation_tweaks ");
				error=TRUE;
				break;
			        }

			use_large_installation_tweaks=(atoi(value)>0)?TRUE:FALSE;
		        }

		else if(!strcmp(variable,"enable_environment_macros"))
			enable_environment_macros=(atoi(value)>0)?TRUE:FALSE;

		else if(!strcmp(variable,"free_child_process_memory"))
			free_child_process_memory=(atoi(value)>0)?TRUE:FALSE;

		else if(!strcmp(variable,"child_processes_fork_twice"))
			child_processes_fork_twice=(atoi(value)>0)?TRUE:FALSE;

		else if(!strcmp(variable,"enable_embedded_perl")){

			if(strlen(value)!=1||value[0]<'0'||value[0]>'1'){
				ret=asprintf(&error_message,"Illegal value for enable_embedded_perl");
				error=TRUE;
				break;
			        }

			enable_embedded_perl=(atoi(value)>0)?TRUE:FALSE;
		        }

		else if(!strcmp(variable,"use_embedded_perl_implicitly")){

			if(strlen(value)!=1||value[0]<'0'||value[0]>'1'){
				ret=asprintf(&error_message,"Illegal value for use_embedded_perl_implicitly");
				error=TRUE;
				break;
			        }

			use_embedded_perl_implicitly=(atoi(value)>0)?TRUE:FALSE;
		        }

		else if(!strcmp(variable,"external_command_buffer_slots"))
			external_command_buffer_slots=atoi(value);

		else if(!strcmp(variable,"check_for_updates"))
			check_for_updates=(atoi(value)>0)?TRUE:FALSE;

		else if(!strcmp(variable,"bare_update_check"))
			bare_update_check=(atoi(value)>0)?TRUE:FALSE;

		/*** AUTH_FILE VARIABLE USED BY EMBEDDED PERL INTERPRETER ***/
		else if(!strcmp(variable,"auth_file")){

			if(strlen(value)>MAX_FILENAME_LENGTH-1){
				ret=asprintf(&error_message,"Auth file is too long");
				error=TRUE;
				break;
			        }

			my_free(auth_file);
			auth_file=(char *)strdup(value);
		        }

		/* warn about old variables */
		else if(!strcmp(variable,"comment_file") || !strcmp(variable,"xcddefault_comment_file")){
			logit(NSLOG_CONFIG_WARNING,TRUE,"Warning: comment_file variable ignored.  Comments are now stored in the status and retention files.");
		        }
		else if(!strcmp(variable,"downtime_file") || !strcmp(variable,"xdddefault_downtime_file")){
			logit(NSLOG_CONFIG_WARNING,TRUE,"Warning: downtime_file variable ignored.  Downtime entries are now stored in the status and retention files.");
		        }

		/* skip external data directives */
		else if(strstr(input,"x")==input)
			continue;

		/* ignore external variables */
		else if(!strcmp(variable,"status_file"))
			continue;
		else if(!strcmp(variable,"perfdata_timeout"))
			continue;
		else if(strstr(variable,"host_perfdata")==variable)
			continue;
		else if(strstr(variable,"service_perfdata")==variable)
			continue;
		else if(strstr(input,"cfg_file=")==input || strstr(input,"cfg_dir=")==input)
			continue;
		else if(strstr(input,"state_retention_file=")==input)
			continue;
		else if(strstr(input,"object_cache_file=")==input)
			continue;
		else if(strstr(input,"precached_object_file=")==input)
			continue;

		/* we don't know what this variable is... */
		else{
			ret=asprintf(&error_message,"UNKNOWN VARIABLE");
			error=TRUE;
			break;
			}

		}

	/* adjust timezone values */
	if(use_timezone!=NULL)
		set_environment_var("TZ",use_timezone,1);
	tzset();

	/* adjust command check interval */
	if(command_check_interval_is_seconds==FALSE && command_check_interval!=-1)
		command_check_interval*=interval_length;

	/* adjust tweaks */
	if(free_child_process_memory==-1)
		free_child_process_memory=(use_large_installation_tweaks==TRUE)?FALSE:TRUE;
	if(child_processes_fork_twice==-1)
		child_processes_fork_twice=(use_large_installation_tweaks==TRUE)?FALSE:TRUE;


	/* handle errors */
	if(error==TRUE){
		if(ret==-1)
			logit(NSLOG_RUNTIME_ERROR,FALSE,"Error: due to asprintf.\n");
		else
			logit(NSLOG_CONFIG_ERROR,TRUE,"Error in configuration file '%s' - Line %d (%s)",main_config_file,current_line,(error_message==NULL)?"NULL":error_message);
		return ERROR;
	        }

	/* free leftover memory and close the file */
	my_free(input);
	mmap_fclose(thefile);

	/* free memory */
	my_free(error_message);
	my_free(input);
	my_free(variable);
	my_free(value);

	/* make sure a log file has been specified */
	strip(log_file);
	if(!strcmp(log_file,"")){
		if(!FALSE)
			printf("Error: Log file is not specified anywhere in main config file '%s'!\n",main_config_file);
		return ERROR;
		}

	return OK;
	}



/* processes macros in resource file */
int read_resource_file(char *resource_file){
	char *input=NULL;
	char *variable=NULL;
	char *value=NULL;
	char *temp_ptr=NULL;
	mmapfile *thefile=NULL;
	int current_line=1;
	int error=FALSE;
	int user_index=0;

	if((thefile=mmap_fopen(resource_file))==NULL){
		logit(NSLOG_CONFIG_ERROR,TRUE,"Error: Cannot open resource file '%s' for reading!",resource_file);
		return ERROR;
		}

	/* process all lines in the resource file */
	while(1){

		/* free memory */
		my_free(input);
		my_free(variable);
		my_free(value);

		/* read the next line */
		if((input=mmap_fgets_multiline(thefile))==NULL)
			break;

		current_line=thefile->current_line;

		/* skip blank lines and comments */
		if(input[0]=='#' || input[0]=='\x0' || input[0]=='\n' || input[0]=='\r')
			continue;

		strip(input);

		/* get the variable name */
		if((temp_ptr=my_strtok(input,"="))==NULL){
			logit(NSLOG_CONFIG_ERROR,TRUE,"Error: NULL variable - Line %d of resource file '%s'",current_line,resource_file);
			error=TRUE;
			break;
			}
		if((variable=(char *)strdup(temp_ptr))==NULL){
			error=TRUE;
			break;
		        }

		/* get the value */
		if((temp_ptr=my_strtok(NULL,"\n"))==NULL){
			logit(NSLOG_CONFIG_ERROR,TRUE,"Error: NULL variable value - Line %d of resource file '%s'",current_line,resource_file);
			error=TRUE;
			break;
			}
		if((value=(char *)strdup(temp_ptr))==NULL){
			error=TRUE;
			break;
		        }

		/* what should we do with the variable/value pair? */

		/* check for macro declarations */
		if(variable[0]=='$' && variable[strlen(variable)-1]=='$'){
			
			/* $USERx$ macro declarations */
			if(strstr(variable,"$USER")==variable  && strlen(variable)>5){
				user_index=atoi(variable+5)-1;
				if(user_index>=0 && user_index<MAX_USER_MACROS){
					my_free(macro_user[user_index]);
					macro_user[user_index]=(char *)strdup(value);
				        }
			        }
		        }
	        }

	/* free leftover memory and close the file */
	my_free(input);
	mmap_fclose(thefile);

	/* free memory */
	my_free(variable);
	my_free(value);

	if(error==TRUE)
		return ERROR;

	return OK;
        }






/****************************************************************/
/**************** CONFIG VERIFICATION FUNCTIONS *****************/
/****************************************************************/

/* do a pre-flight check to make sure object relationships, etc. make sense */
int pre_flight_check(void){
	host *temp_host=NULL;
	char *buf=NULL;
	service *temp_service=NULL;
	command *temp_command=NULL;
	char *temp_command_name="";
	int warnings=0;
	int errors=0;
	struct timeval tv[4];
	double runtime[4];
	int temp_path_fd=-1;


	if(test_scheduling==TRUE)
		gettimeofday(&tv[0],NULL);

	/********************************************/
	/* check object relationships               */
	/********************************************/
	pre_flight_object_check(&warnings,&errors);
	if(test_scheduling==TRUE)
		gettimeofday(&tv[1],NULL);

 
	/********************************************/
	/* check for circular paths between hosts   */
	/********************************************/
	pre_flight_circular_check(&warnings,&errors);
	if(test_scheduling==TRUE)
		gettimeofday(&tv[2],NULL);

 
	/********************************************/
	/* check global event handler commands...   */
	/********************************************/
	if(verify_config==TRUE)
		printf("Checking global event handlers...\n");
	if(global_host_event_handler!=NULL){

		/* check the event handler command */
		buf=(char *)strdup(global_host_event_handler);

		/* get the command name, leave any arguments behind */
		temp_command_name=my_strtok(buf,"!");

		temp_command=find_command(temp_command_name);
		if(temp_command==NULL){
			logit(NSLOG_VERIFICATION_ERROR,TRUE,"Error: Global host event handler command '%s' is not defined anywhere!",temp_command_name);
			errors++;
		        }

		/* save the pointer to the command for later */
		global_host_event_handler_ptr=temp_command;

		my_free(buf);
	        }
	if(global_service_event_handler!=NULL){

		/* check the event handler command */
		buf=(char *)strdup(global_service_event_handler);

		/* get the command name, leave any arguments behind */
		temp_command_name=my_strtok(buf,"!");

		temp_command=find_command(temp_command_name);
		if(temp_command==NULL){
			logit(NSLOG_VERIFICATION_ERROR,TRUE,"Error: Global service event handler command '%s' is not defined anywhere!",temp_command_name);
			errors++;
		        }

		/* save the pointer to the command for later */
		global_service_event_handler_ptr=temp_command;

		my_free(buf);
	        }


	/**************************************************/
	/* check obsessive processor commands...          */
	/**************************************************/
	if(verify_config==TRUE)
		printf("Checking obsessive compulsive processor commands...\n");
	if(ocsp_command!=NULL){

		buf=(char *)strdup(ocsp_command);

		/* get the command name, leave any arguments behind */
		temp_command_name=my_strtok(buf,"!");

	        temp_command=find_command(temp_command_name);
		if(temp_command==NULL){
			logit(NSLOG_VERIFICATION_ERROR,TRUE,"Error: Obsessive compulsive service processor command '%s' is not defined anywhere!",temp_command_name);
			errors++;
		        }

		/* save the pointer to the command for later */
		ocsp_command_ptr=temp_command;

		my_free(buf);
	        }
	if(ochp_command!=NULL){

		buf=(char *)strdup(ochp_command);

		/* get the command name, leave any arguments behind */
		temp_command_name=my_strtok(buf,"!");

	        temp_command=find_command(temp_command_name);
		if(temp_command==NULL){
			logit(NSLOG_VERIFICATION_ERROR,TRUE,"Error: Obsessive compulsive host processor command '%s' is not defined anywhere!",temp_command_name);
			errors++;
		        }

		/* save the pointer to the command for later */
		ochp_command_ptr=temp_command;

		my_free(buf);
	        }


	/**************************************************/
	/* check various settings...                      */
	/**************************************************/
	if(verify_config==TRUE)
		printf("Checking misc settings...\n");

	/* check if we can write to temp_path */
       	if(asprintf(&buf,"%s/nagiosXXXXXX",temp_path)==-1){
		logit(NSLOG_RUNTIME_ERROR,FALSE,"Error: due to asprintf.\n");
		return ERROR;
		}
       	if((temp_path_fd=mkstemp(buf))==-1){
		logit(NSLOG_VERIFICATION_ERROR,TRUE,"\tError: Unable to write to temp_path ('%s') - %s\n",temp_path,strerror(errno));
		errors++;
		}
	else{
		close(temp_path_fd);
		remove(buf);
		}
	my_free(buf);

	/* check if we can write to check_result_path */
       	if(asprintf(&buf,"%s/nagiosXXXXXX",check_result_path)==-1){
		logit(NSLOG_RUNTIME_ERROR,FALSE,"Error: due to asprintf.\n");
		return ERROR;
		}
       	if((temp_path_fd=mkstemp(buf))==-1){
		logit(NSLOG_VERIFICATION_WARNING,TRUE,"\tError: Unable to write to check_result_path ('%s') - %s\n",check_result_path,strerror(errno));
		errors++;
		}
	else{
		close(temp_path_fd);
		remove(buf);
		}
	my_free(buf);

	/* warn if user didn't specify any illegal macro output chars */
	if(illegal_output_chars==NULL){
		logit(NSLOG_VERIFICATION_WARNING,TRUE,"%s","Warning: Nothing specified for illegal_macro_output_chars variable!\n");
		warnings++;
	        }

	/* count number of services associated with each host (we need this for flap detection)... */
	for(temp_service=service_list;temp_service!=NULL;temp_service=temp_service->next){
		if((temp_host=find_host(temp_service->host_name))){
			temp_host->total_services++;
			temp_host->total_service_check_interval+=temp_service->check_interval;
		        }
	        }

	if(verify_config==TRUE){
		printf("\n");
		printf("Total Warnings: %d\n",warnings);
		printf("Total Errors:   %d\n",errors);
	        }

	if(test_scheduling==TRUE)
		gettimeofday(&tv[3],NULL);

	if(test_scheduling==TRUE){

		if(verify_object_relationships==TRUE)
			runtime[0]=(double)((double)(tv[1].tv_sec-tv[0].tv_sec)+(double)((tv[1].tv_usec-tv[0].tv_usec)/1000.0)/1000.0);
		else
			runtime[0]=0.0;
		if(verify_circular_paths==TRUE)
			runtime[1]=(double)((double)(tv[2].tv_sec-tv[1].tv_sec)+(double)((tv[2].tv_usec-tv[1].tv_usec)/1000.0)/1000.0);
		else
			runtime[1]=0.0;
		runtime[2]=(double)((double)(tv[3].tv_sec-tv[2].tv_sec)+(double)((tv[3].tv_usec-tv[2].tv_usec)/1000.0)/1000.0);
		runtime[3]=runtime[0]+runtime[1]+runtime[2];

		printf("Timing information on configuration verification is listed below.\n\n");

		printf("CONFIG VERIFICATION TIMES          (* = Potential for speedup with -x option)\n");
		printf("----------------------------------\n");
		printf("Object Relationships: %.6f sec\n",runtime[0]);
		printf("Circular Paths:       %.6f sec  *\n",runtime[1]);
		printf("Misc:                 %.6f sec\n",runtime[2]);
		printf("                      ============\n");
		printf("TOTAL:                %.6f sec  * = %.6f sec (%.1f%%) estimated savings\n",runtime[3],runtime[1],(runtime[1]/runtime[3])*100.0);
		printf("\n\n");
	        }

	return (errors>0)?ERROR:OK;
	}



/* do a pre-flight check to make sure object relationships make sense */
int pre_flight_object_check(int *w, int *e){
	contact *temp_contact=NULL;
	commandsmember *temp_commandsmember=NULL;
	contactgroup *temp_contactgroup=NULL;
	contactsmember *temp_contactsmember=NULL;
	contactgroupsmember *temp_contactgroupsmember=NULL;
	host *temp_host=NULL;
	host *temp_host2=NULL;
	hostsmember *temp_hostsmember=NULL;
	hostgroup *temp_hostgroup=NULL;
	servicegroup *temp_servicegroup=NULL;
	servicesmember *temp_servicesmember=NULL;
	service *temp_service=NULL;
	service *temp_service2=NULL;
	command *temp_command=NULL;
	timeperiod *temp_timeperiod=NULL;
	timeperiod *temp_timeperiod2=NULL;
	timeperiodexclusion *temp_timeperiodexclusion=NULL;
	serviceescalation *temp_se=NULL;
	hostescalation *temp_he=NULL;
	servicedependency *temp_sd=NULL;
	hostdependency *temp_hd=NULL;
	char *buf=NULL;
	char *temp_command_name="";
	int found=FALSE;
	int total_objects=0;
	int warnings=0;
	int errors=0;


#ifdef TEST
	void *ptr=NULL;
	char *buf1="";
	char *buf2="";
	buf1="temptraxe1";
	buf2="Probe 2";
	for(temp_se=get_first_serviceescalation_by_service(buf1,buf2,&ptr);temp_se!=NULL;temp_se=get_next_serviceescalation_by_service(buf1,buf2,&ptr)){
		printf("FOUND ESCALATION FOR SVC '%s'/'%s': %d-%d/%.3f, PTR=%p\n",buf1,buf2,temp_se->first_notification,temp_se->last_notification,temp_se->notification_interval,ptr);
		}
	for(temp_he=get_first_hostescalation_by_host(buf1,&ptr);temp_he!=NULL;temp_he=get_next_hostescalation_by_host(buf1,&ptr)){
		printf("FOUND ESCALATION FOR HOST '%s': %d-%d/%d, PTR=%p\n",buf1,temp_he->first_notification,temp_he->last_notification,temp_he->notification_interval,ptr);
		}
#endif

	/* bail out if we aren't supposed to verify object relationships */
	if(verify_object_relationships==FALSE)
		return OK;


	/*****************************************/
	/* check each service...                 */
	/*****************************************/
	if(verify_config==TRUE)
		printf("Checking services...\n");
	if(get_service_count()==0){
		logit(NSLOG_VERIFICATION_ERROR,TRUE,"Error: There are no services defined!");
		errors++;
	        }
	total_objects=0;
	for(temp_service=service_list;temp_service!=NULL;temp_service=temp_service->next){

		total_objects++;
		found=FALSE;

		/* check for a valid host */
		temp_host=find_host(temp_service->host_name);

		/* we couldn't find an associated host! */
		if(!temp_host){
			logit(NSLOG_VERIFICATION_ERROR,TRUE,"Error: Host '%s' specified in service '%s' not defined anywhere!",temp_service->host_name,temp_service->description);
			errors++;
			}

		/* save the host pointer for later */
		temp_service->host_ptr=temp_host;

		/* add a reverse link from the host to the service for faster lookups later */
		add_service_link_to_host(temp_host,temp_service);

		/* check the event handler command */
		if(temp_service->event_handler!=NULL){

			/* check the event handler command */
			buf=(char *)strdup(temp_service->event_handler);

			/* get the command name, leave any arguments behind */
			temp_command_name=my_strtok(buf,"!");

			temp_command=find_command(temp_command_name);
			if(temp_command==NULL){
				logit(NSLOG_VERIFICATION_ERROR,TRUE,"Error: Event handler command '%s' specified in service '%s' for host '%s' not defined anywhere",temp_command_name,temp_service->description,temp_service->host_name);
				errors++;
			        }

			my_free(buf);

			/* save the pointer to the event handler for later */
			temp_service->event_handler_ptr=temp_command;
		        }

		/* check the service check_command */
		buf=(char *)strdup(temp_service->service_check_command);

		/* get the command name, leave any arguments behind */
		temp_command_name=my_strtok(buf,"!");

		temp_command=find_command(temp_command_name);
		if(temp_command==NULL){
			logit(NSLOG_VERIFICATION_ERROR,TRUE,"Error: Service check command '%s' specified in service '%s' for host '%s' not defined anywhere!",temp_command_name,temp_service->description,temp_service->host_name);
			errors++;
		        }

		my_free(buf);

		/* save the pointer to the check command for later */
		temp_service->check_command_ptr=temp_command;

		/* check for sane recovery options */
		if(temp_service->notify_on_recovery==TRUE && temp_service->notify_on_warning==FALSE && temp_service->notify_on_critical==FALSE){
			logit(NSLOG_VERIFICATION_WARNING,TRUE,"Warning: Recovery notification option in service '%s' for host '%s' doesn't make any sense - specify warning and/or critical options as well",temp_service->description,temp_service->host_name);
			warnings++;
		        }

		/* reset the found flag */
		found=FALSE;

		/* check for valid contacts */
		for(temp_contactsmember=temp_service->contacts;temp_contactsmember!=NULL;temp_contactsmember=temp_contactsmember->next){

			temp_contact=find_contact(temp_contactsmember->contact_name);

			if(temp_contact==NULL){
				logit(NSLOG_VERIFICATION_ERROR,TRUE,"Error: Contact '%s' specified in service '%s' for host '%s' is not defined anywhere!",temp_contactsmember->contact_name,temp_service->description,temp_service->host_name);
				errors++;
			        }

			/* save the contact pointer for later */
			temp_contactsmember->contact_ptr=temp_contact;
			}

		/* check all contact groupss */
		for(temp_contactgroupsmember=temp_service->contact_groups;temp_contactgroupsmember!=NULL;temp_contactgroupsmember=temp_contactgroupsmember->next){

			temp_contactgroup=find_contactgroup(temp_contactgroupsmember->group_name);

			if(temp_contactgroup==NULL){
				logit(NSLOG_VERIFICATION_ERROR,TRUE,"Error: Contact group '%s' specified in service '%s' for host '%s' is not defined anywhere!",temp_contactgroupsmember->group_name,temp_service->description,temp_service->host_name);
				errors++;
			        }

			/* save the contact group pointer for later */
			temp_contactgroupsmember->group_ptr=temp_contactgroup;
			}

		/* check to see if there is at least one contact/group */
		if(temp_service->contacts==NULL && temp_service->contact_groups==NULL){
			logit(NSLOG_VERIFICATION_WARNING,TRUE,"Warning: Service '%s' on host '%s' has no default contacts or contactgroups defined!",temp_service->description,temp_service->host_name);
			warnings++;
		        }

		/* verify service check timeperiod */
		if(temp_service->check_period==NULL){
			logit(NSLOG_VERIFICATION_WARNING,TRUE,"Warning: Service '%s' on host '%s' has no check time period defined!",temp_service->description,temp_service->host_name);
			warnings++;
		        }
		else{
		        temp_timeperiod=find_timeperiod(temp_service->check_period);
			if(temp_timeperiod==NULL){
				logit(NSLOG_VERIFICATION_ERROR,TRUE,"Error: Check period '%s' specified for service '%s' on host '%s' is not defined anywhere!",temp_service->check_period,temp_service->description,temp_service->host_name);
				errors++;
			        }

			/* save the pointer to the check timeperiod for later */
			temp_service->check_period_ptr=temp_timeperiod;
		        }

		/* check service notification timeperiod */
		if(temp_service->notification_period==NULL){
			logit(NSLOG_VERIFICATION_WARNING,TRUE,"Warning: Service '%s' on host '%s' has no notification time period defined!",temp_service->description,temp_service->host_name);
			warnings++;
		        }

		else{
		        temp_timeperiod=find_timeperiod(temp_service->notification_period);
			if(temp_timeperiod==NULL){
				logit(NSLOG_VERIFICATION_ERROR,TRUE,"Error: Notification period '%s' specified for service '%s' on host '%s' is not defined anywhere!",temp_service->notification_period,temp_service->description,temp_service->host_name);
				errors++;
			        }

			/* save the pointer to the notification timeperiod for later */
			temp_service->notification_period_ptr=temp_timeperiod;
		        }

		/* see if the notification interval is less than the check interval */
		if(temp_service->notification_interval<temp_service->check_interval && temp_service->notification_interval!=0){
			logit(NSLOG_VERIFICATION_WARNING,TRUE,"Warning: Service '%s' on host '%s'  has a notification interval less than its check interval!  Notifications are only re-sent after checks are made, so the effective notification interval will be that of the check interval.",temp_service->description,temp_service->host_name);
			warnings++;
		        }

		/* check for illegal characters in service description */
		if(use_precached_objects==FALSE){
			if(contains_illegal_object_chars(temp_service->description)==TRUE){
				logit(NSLOG_VERIFICATION_ERROR,TRUE,"Error: The description string for service '%s' on host '%s' contains one or more illegal characters.",temp_service->description,temp_service->host_name);
				errors++;
				}
			}
	        }

	if(verify_config==TRUE)
		printf("\tChecked %d services.\n",total_objects);



	/*****************************************/
	/* check all hosts...                    */
	/*****************************************/
	if(verify_config==TRUE)
		printf("Checking hosts...\n");

	if(get_host_count()==0){
		logit(NSLOG_VERIFICATION_ERROR,TRUE,"Error: There are no hosts defined!");
		errors++;
	        }

	total_objects=0;
	for(temp_host=host_list;temp_host!=NULL;temp_host=temp_host->next){

		total_objects++;
		found=FALSE;

		/* make sure each host has at least one service associated with it */
		/* 02/21/08 NOTE: this is extremely inefficient */
		if(use_precached_objects==FALSE && use_large_installation_tweaks==FALSE){

			for(temp_service=service_list;temp_service!=NULL;temp_service=temp_service->next){
				if(!strcmp(temp_service->host_name,temp_host->name)){
					found=TRUE;
					break;
					}
				}

			/* we couldn't find a service associated with this host! */
			if(found==FALSE){
				logit(NSLOG_VERIFICATION_WARNING,TRUE,"Warning: Host '%s' has no services associated with it!",temp_host->name);
				warnings++;
				}

			found=FALSE;
			}

		/* check the event handler command */
		if(temp_host->event_handler!=NULL){

			/* check the event handler command */
			buf=(char *)strdup(temp_host->event_handler);

			/* get the command name, leave any arguments behind */
			temp_command_name=my_strtok(buf,"!");

			temp_command=find_command(temp_command_name);
			if(temp_command==NULL){
				logit(NSLOG_VERIFICATION_ERROR,TRUE,"Error: Event handler command '%s' specified for host '%s' not defined anywhere",temp_command_name,temp_host->name);
				errors++;
			        }

			my_free(buf);

			/* save the pointer to the event handler command for later */
			temp_host->event_handler_ptr=temp_command;
		        }

		/* hosts that don't have check commands defined shouldn't ever be checked... */
		if(temp_host->host_check_command!=NULL){

			/* check the host check_command */
			buf=(char *)strdup(temp_host->host_check_command);

			/* get the command name, leave any arguments behind */
			temp_command_name=my_strtok(buf,"!");

			temp_command=find_command(temp_command_name);
			if(temp_command==NULL){
				logit(NSLOG_VERIFICATION_ERROR,TRUE,"Error: Host check command '%s' specified for host '%s' is not defined anywhere!",temp_command_name,temp_host->name);
				errors++;
		                }

			/* save the pointer to the check command for later */
			temp_host->check_command_ptr=temp_command;

			my_free(buf);
		        }

		/* check host check timeperiod */
		if(temp_host->check_period!=NULL){
		        temp_timeperiod=find_timeperiod(temp_host->check_period);
			if(temp_timeperiod==NULL){
				logit(NSLOG_VERIFICATION_ERROR,TRUE,"Error: Check period '%s' specified for host '%s' is not defined anywhere!",temp_host->check_period,temp_host->name);
				errors++;
			        }

			/* save the pointer to the check timeperiod for later */
			temp_host->check_period_ptr=temp_timeperiod;
		        }

		/* check all contacts */
		for(temp_contactsmember=temp_host->contacts;temp_contactsmember!=NULL;temp_contactsmember=temp_contactsmember->next){

			temp_contact=find_contact(temp_contactsmember->contact_name);

			if(temp_contact==NULL){
				logit(NSLOG_VERIFICATION_ERROR,TRUE,"Error: Contact '%s' specified in host '%s' is not defined anywhere!",temp_contactsmember->contact_name,temp_host->name);
				errors++;
			        }

			/* save the contact pointer for later */
			temp_contactsmember->contact_ptr=temp_contact;
			}

		/* check all contact groups */
		for(temp_contactgroupsmember=temp_host->contact_groups;temp_contactgroupsmember!=NULL;temp_contactgroupsmember=temp_contactgroupsmember->next){

			temp_contactgroup=find_contactgroup(temp_contactgroupsmember->group_name);

			if(temp_contactgroup==NULL){
				logit(NSLOG_VERIFICATION_ERROR,TRUE,"Error: Contact group '%s' specified in host '%s' is not defined anywhere!",temp_contactgroupsmember->group_name,temp_host->name);
				errors++;
			        }

			/* save the contact group pointer for later */
			temp_contactgroupsmember->group_ptr=temp_contactgroup;
			}

		/* check to see if there is at least one contact/group */
		if(temp_host->contacts==NULL && temp_host->contact_groups==NULL){
			logit(NSLOG_VERIFICATION_WARNING,TRUE,"Warning: Host '%s' has no default contacts or contactgroups defined!",temp_host->name);
			warnings++;
		        }

		/* check notification timeperiod */
		if(temp_host->notification_period!=NULL){
		        temp_timeperiod=find_timeperiod(temp_host->notification_period);
			if(temp_timeperiod==NULL){
				logit(NSLOG_VERIFICATION_ERROR,TRUE,"Error: Notification period '%s' specified for host '%s' is not defined anywhere!",temp_host->notification_period,temp_host->name);
				errors++;
			        }

			/* save the pointer to the notification timeperiod for later */
			temp_host->notification_period_ptr=temp_timeperiod;
		        }

		/* check all parent parent host */
		for(temp_hostsmember=temp_host->parent_hosts;temp_hostsmember!=NULL;temp_hostsmember=temp_hostsmember->next){

			if((temp_host2=find_host(temp_hostsmember->host_name))==NULL){
				logit(NSLOG_VERIFICATION_ERROR,TRUE,"Error: '%s' is not a valid parent for host '%s'!",temp_hostsmember->host_name,temp_host->name);
				errors++;
		                }

			/* save the parent host pointer for later */
			temp_hostsmember->host_ptr=temp_host2;

			/* add a reverse (child) link to make searches faster later on */
			add_child_link_to_host(temp_host2,temp_host);
		        }

		/* check for sane recovery options */
		if(temp_host->notify_on_recovery==TRUE && temp_host->notify_on_down==FALSE && temp_host->notify_on_unreachable==FALSE){
			logit(NSLOG_VERIFICATION_WARNING,TRUE,"Warning: Recovery notification option in host '%s' definition doesn't make any sense - specify down and/or unreachable options as well",temp_host->name);
			warnings++;
		        }

		/* check for illegal characters in host name */
		if(use_precached_objects==FALSE){
			if(contains_illegal_object_chars(temp_host->name)==TRUE){
				logit(NSLOG_VERIFICATION_ERROR,TRUE,"Error: The name of host '%s' contains one or more illegal characters.",temp_host->name);
				errors++;
				}
			}
	        }


	if(verify_config==TRUE)
		printf("\tChecked %d hosts.\n",total_objects);


	/*****************************************/
	/* check each host group...              */
	/*****************************************/
	if(verify_config==TRUE)
		printf("Checking host groups...\n");
	for(temp_hostgroup=hostgroup_list,total_objects=0;temp_hostgroup!=NULL;temp_hostgroup=temp_hostgroup->next,total_objects++){

		/* check all group members */
		for(temp_hostsmember=temp_hostgroup->members;temp_hostsmember!=NULL;temp_hostsmember=temp_hostsmember->next){

			temp_host=find_host(temp_hostsmember->host_name);
			if(temp_host==NULL){
				logit(NSLOG_VERIFICATION_ERROR,TRUE,"Error: Host '%s' specified in host group '%s' is not defined anywhere!",temp_hostsmember->host_name,temp_hostgroup->group_name);
				errors++;
			        }

			/* save a pointer to this hostgroup for faster host/group membership lookups later */
			else
				add_object_to_objectlist(&temp_host->hostgroups_ptr,(void *)temp_hostgroup);

			/* save host pointer for later */
			temp_hostsmember->host_ptr=temp_host;
		        }

		/* check for illegal characters in hostgroup name */
		if(use_precached_objects==FALSE){
			if(contains_illegal_object_chars(temp_hostgroup->group_name)==TRUE){
				logit(NSLOG_VERIFICATION_ERROR,TRUE,"Error: The name of hostgroup '%s' contains one or more illegal characters.",temp_hostgroup->group_name);
				errors++;
				}
			}
		}

	if(verify_config==TRUE)
		printf("\tChecked %d host groups.\n",total_objects);


	/*****************************************/
	/* check each service group...           */
	/*****************************************/
	if(verify_config==TRUE)
		printf("Checking service groups...\n");
	for(temp_servicegroup=servicegroup_list,total_objects=0;temp_servicegroup!=NULL;temp_servicegroup=temp_servicegroup->next,total_objects++){

		/* check all group members */
		for(temp_servicesmember=temp_servicegroup->members;temp_servicesmember!=NULL;temp_servicesmember=temp_servicesmember->next){

			temp_service=find_service(temp_servicesmember->host_name,temp_servicesmember->service_description);
			if(temp_service==NULL){
				logit(NSLOG_VERIFICATION_ERROR,TRUE,"Error: Service '%s' on host '%s' specified in service group '%s' is not defined anywhere!",temp_servicesmember->service_description,temp_servicesmember->host_name,temp_servicegroup->group_name);
				errors++;
			        }

			/* save a pointer to this servicegroup for faster service/group membership lookups later */
			else
				add_object_to_objectlist(&temp_service->servicegroups_ptr,(void *)temp_servicegroup);

			/* save service pointer for later */
			temp_servicesmember->service_ptr=temp_service;
		        }

		/* check for illegal characters in servicegroup name */
		if(use_precached_objects==FALSE){
			if(contains_illegal_object_chars(temp_servicegroup->group_name)==TRUE){
				logit(NSLOG_VERIFICATION_ERROR,TRUE,"Error: The name of servicegroup '%s' contains one or more illegal characters.",temp_servicegroup->group_name);
				errors++;
				}
			}
		}

	if(verify_config==TRUE)
		printf("\tChecked %d service groups.\n",total_objects);



	/*****************************************/
	/* check all contacts...                 */
	/*****************************************/
	if(verify_config==TRUE)
		printf("Checking contacts...\n");
	if(contact_list==NULL){
		logit(NSLOG_VERIFICATION_ERROR,TRUE,"Error: There are no contacts defined!");
		errors++;
	        }
	for(temp_contact=contact_list,total_objects=0;temp_contact!=NULL;temp_contact=temp_contact->next,total_objects++){

		/* check service notification commands */
		if(temp_contact->service_notification_commands==NULL){
			logit(NSLOG_VERIFICATION_ERROR,TRUE,"Error: Contact '%s' has no service notification commands defined!",temp_contact->name);
			errors++;
		        }
		else for(temp_commandsmember=temp_contact->service_notification_commands;temp_commandsmember!=NULL;temp_commandsmember=temp_commandsmember->next){

			/* check the host notification command */
			buf=(char *)strdup(temp_commandsmember->command);

			/* get the command name, leave any arguments behind */
			temp_command_name=my_strtok(buf,"!");

			temp_command=find_command(temp_command_name);
			if(temp_command==NULL){
				logit(NSLOG_VERIFICATION_ERROR,TRUE,"Error: Service notification command '%s' specified for contact '%s' is not defined anywhere!",temp_command_name,temp_contact->name);
				errors++;
			        }

			/* save pointer to the command for later */
			temp_commandsmember->command_ptr=temp_command;

			my_free(buf);
		        }

		/* check host notification commands */
		if(temp_contact->host_notification_commands==NULL){
			logit(NSLOG_VERIFICATION_ERROR,TRUE,"Error: Contact '%s' has no host notification commands defined!",temp_contact->name);
			errors++;
		        }
		else for(temp_commandsmember=temp_contact->host_notification_commands;temp_commandsmember!=NULL;temp_commandsmember=temp_commandsmember->next){

			/* check the host notification command */
			buf=(char *)strdup(temp_commandsmember->command);

			/* get the command name, leave any arguments behind */
			temp_command_name=my_strtok(buf,"!");

			temp_command=find_command(temp_command_name);
			if(temp_command==NULL){
				logit(NSLOG_VERIFICATION_ERROR,TRUE,"Error: Host notification command '%s' specified for contact '%s' is not defined anywhere!",temp_command_name,temp_contact->name);
				errors++;
			        }

			/* save pointer to the command for later */
			temp_commandsmember->command_ptr=temp_command;

			my_free(buf);
	                }

		/* check service notification timeperiod */
		if(temp_contact->service_notification_period==NULL){
			logit(NSLOG_VERIFICATION_WARNING,TRUE,"Warning: Contact '%s' has no service notification time period defined!",temp_contact->name);
			warnings++;
		        }

		else{
		        temp_timeperiod=find_timeperiod(temp_contact->service_notification_period);
			if(temp_timeperiod==NULL){
				logit(NSLOG_VERIFICATION_ERROR,TRUE,"Error: Service notification period '%s' specified for contact '%s' is not defined anywhere!",temp_contact->service_notification_period,temp_contact->name);
				errors++;
			        }

			/* save the pointer to the service notification timeperiod for later */
			temp_contact->service_notification_period_ptr=temp_timeperiod;
		        }

		/* check host notification timeperiod */
		if(temp_contact->host_notification_period==NULL){
			logit(NSLOG_VERIFICATION_WARNING,TRUE,"Warning: Contact '%s' has no host notification time period defined!",temp_contact->name);
			warnings++;
		        }

		else{
		        temp_timeperiod=find_timeperiod(temp_contact->host_notification_period);
			if(temp_timeperiod==NULL){
				logit(NSLOG_VERIFICATION_ERROR,TRUE,"Error: Host notification period '%s' specified for contact '%s' is not defined anywhere!",temp_contact->host_notification_period,temp_contact->name);
				errors++;
			        }

			/* save the pointer to the host notification timeperiod for later */
			temp_contact->host_notification_period_ptr=temp_timeperiod;
		        }

		/* check for sane host recovery options */
		if(temp_contact->notify_on_host_recovery==TRUE && temp_contact->notify_on_host_down==FALSE && temp_contact->notify_on_host_unreachable==FALSE){
			logit(NSLOG_VERIFICATION_WARNING,TRUE,"Warning: Host recovery notification option for contact '%s' doesn't make any sense - specify down and/or unreachable options as well",temp_contact->name);
			warnings++;
		        }

		/* check for sane service recovery options */
		if(temp_contact->notify_on_service_recovery==TRUE && temp_contact->notify_on_service_critical==FALSE && temp_contact->notify_on_service_warning==FALSE){
			logit(NSLOG_VERIFICATION_WARNING,TRUE,"Warning: Service recovery notification option for contact '%s' doesn't make any sense - specify critical and/or warning options as well",temp_contact->name);
			warnings++;
		        }

		/* check for illegal characters in contact name */
		if(use_precached_objects==FALSE){
			if(contains_illegal_object_chars(temp_contact->name)==TRUE){
				logit(NSLOG_VERIFICATION_ERROR,TRUE,"Error: The name of contact '%s' contains one or more illegal characters.",temp_contact->name);
				errors++;
				}
			}
	        }

	if(verify_config==TRUE)
		printf("\tChecked %d contacts.\n",total_objects);

 

	/*****************************************/
	/* check each contact group...           */
	/*****************************************/
	if(verify_config==TRUE)
		printf("Checking contact groups...\n");
	for(temp_contactgroup=contactgroup_list,total_objects=0;temp_contactgroup!=NULL;temp_contactgroup=temp_contactgroup->next,total_objects++){

		found=FALSE;

		/* check all the group members */
		for(temp_contactsmember=temp_contactgroup->members;temp_contactsmember!=NULL;temp_contactsmember=temp_contactsmember->next){

			temp_contact=find_contact(temp_contactsmember->contact_name);
			if(temp_contact==NULL){
				logit(NSLOG_VERIFICATION_ERROR,TRUE,"Error: Contact '%s' specified in contact group '%s' is not defined anywhere!",temp_contactsmember->contact_name,temp_contactgroup->group_name);
				errors++;
			        }

			/* save a pointer to this contactgroup for faster contact/group membership lookups later */
			else
				add_object_to_objectlist(&temp_contact->contactgroups_ptr,(void *)temp_contactgroup);

			/* save the contact pointer for later */
			temp_contactsmember->contact_ptr=temp_contact;
		        }

		/* check for illegal characters in contactgroup name */
		if(use_precached_objects==FALSE){
			if(contains_illegal_object_chars(temp_contactgroup->group_name)==TRUE){
				logit(NSLOG_VERIFICATION_ERROR,TRUE,"Error: The name of contact group '%s' contains one or more illegal characters.",temp_contactgroup->group_name);
				errors++;
				}
			}
		}

	if(verify_config==TRUE)
		printf("\tChecked %d contact groups.\n",total_objects);



	/*****************************************/
	/* check all service escalations...     */
	/*****************************************/
	if(verify_config==TRUE)
		printf("Checking service escalations...\n");

	for(temp_se=serviceescalation_list,total_objects=0;temp_se!=NULL;temp_se=temp_se->next,total_objects++){

		/* find the service */
		temp_service=find_service(temp_se->host_name,temp_se->description);
		if(temp_service==NULL){
			logit(NSLOG_VERIFICATION_ERROR,TRUE,"Error: Service '%s' on host '%s' specified in service escalation is not defined anywhere!",temp_se->description,temp_se->host_name);
			errors++;
		        }

		/* save the service pointer for later */
		temp_se->service_ptr=temp_service;

		/* find the timeperiod */
		if(temp_se->escalation_period!=NULL){
		        temp_timeperiod=find_timeperiod(temp_se->escalation_period);
			if(temp_timeperiod==NULL){
				logit(NSLOG_VERIFICATION_ERROR,TRUE,"Error: Escalation period '%s' specified in service escalation for service '%s' on host '%s' is not defined anywhere!",temp_se->escalation_period,temp_se->description,temp_se->host_name);
				errors++;
			        }

			/* save the timeperiod pointer for later */
			temp_se->escalation_period_ptr=temp_timeperiod;
		        }

		/* find the contacts */
		for(temp_contactsmember=temp_se->contacts;temp_contactsmember!=NULL;temp_contactsmember=temp_contactsmember->next){
			
			/* find the contact */
			temp_contact=find_contact(temp_contactsmember->contact_name);
			if(temp_contact==NULL){
				logit(NSLOG_VERIFICATION_ERROR,TRUE,"Error: Contact '%s' specified in service escalation for service '%s' on host '%s' is not defined anywhere!",temp_contactsmember->contact_name,temp_se->description,temp_se->host_name);
				errors++;
			        }

			/* save the contact pointer for later */
			temp_contactsmember->contact_ptr=temp_contact;
		        }

		/* check all contact groups */
		for(temp_contactgroupsmember=temp_se->contact_groups;temp_contactgroupsmember!=NULL;temp_contactgroupsmember=temp_contactgroupsmember->next){

			temp_contactgroup=find_contactgroup(temp_contactgroupsmember->group_name);

			if(temp_contactgroup==NULL){
				logit(NSLOG_VERIFICATION_ERROR,TRUE,"Error: Contact group '%s' specified in service escalation for service '%s' on host '%s' is not defined anywhere!",temp_contactgroupsmember->group_name,temp_se->description,temp_se->host_name);
				errors++;
			        }

			/* save the contact group pointer for later */
			temp_contactgroupsmember->group_ptr=temp_contactgroup;
			}
	        }

	if(verify_config==TRUE)
		printf("\tChecked %d service escalations.\n",total_objects);



	/*****************************************/
	/* check all service dependencies...     */
	/*****************************************/
	if(verify_config==TRUE)
		printf("Checking service dependencies...\n");

	for(temp_sd=servicedependency_list,total_objects=0;temp_sd!=NULL;temp_sd=temp_sd->next,total_objects++){

		/* find the dependent service */
		temp_service=find_service(temp_sd->dependent_host_name,temp_sd->dependent_service_description);
		if(temp_service==NULL){
			logit(NSLOG_VERIFICATION_ERROR,TRUE,"Error: Dependent service '%s' on host '%s' specified in service dependency for service '%s' on host '%s' is not defined anywhere!",temp_sd->dependent_service_description,temp_sd->dependent_host_name,temp_sd->service_description,temp_sd->host_name);
			errors++;
		        }

		/* save pointer for later */
		temp_sd->dependent_service_ptr=temp_service;

		/* find the service we're depending on */
		temp_service2=find_service(temp_sd->host_name,temp_sd->service_description);
		if(temp_service2==NULL){
			logit(NSLOG_VERIFICATION_ERROR,TRUE,"Error: Service '%s' on host '%s' specified in service dependency for service '%s' on host '%s' is not defined anywhere!",temp_sd->service_description,temp_sd->host_name,temp_sd->dependent_service_description,temp_sd->dependent_host_name);
			errors++;
		        }

		/* save pointer for later */
		temp_sd->master_service_ptr=temp_service2;

		/* make sure they're not the same service */
		if(temp_service==temp_service2){
			logit(NSLOG_VERIFICATION_ERROR,TRUE,"Error: Service dependency definition for service '%s' on host '%s' is circular (it depends on itself)!",temp_sd->dependent_service_description,temp_sd->dependent_host_name);
			errors++;
		        }

		/* find the timeperiod */
		if(temp_sd->dependency_period!=NULL){
		        temp_timeperiod=find_timeperiod(temp_sd->dependency_period);
			if(temp_timeperiod==NULL){
				logit(NSLOG_VERIFICATION_ERROR,TRUE,"Error: Dependency period '%s' specified in service dependency for service '%s' on host '%s' is not defined anywhere!",temp_sd->dependency_period,temp_sd->dependent_service_description,temp_sd->dependent_host_name);
				errors++;
			        }

			/* save the timeperiod pointer for later */
			temp_sd->dependency_period_ptr=temp_timeperiod;
		        }
	        }

	if(verify_config==TRUE)
		printf("\tChecked %d service dependencies.\n",total_objects);



	/*****************************************/
	/* check all host escalations...     */
	/*****************************************/
	if(verify_config==TRUE)
		printf("Checking host escalations...\n");

	for(temp_he=hostescalation_list,total_objects=0;temp_he!=NULL;temp_he=temp_he->next,total_objects++){

		/* find the host */
		temp_host=find_host(temp_he->host_name);
		if(temp_host==NULL){
			logit(NSLOG_VERIFICATION_ERROR,TRUE,"Error: Host '%s' specified in host escalation is not defined anywhere!",temp_he->host_name);
			errors++;
		        }

		/* save the host pointer for later */
		temp_he->host_ptr=temp_host;

		/* find the timeperiod */
		if(temp_he->escalation_period!=NULL){
		        temp_timeperiod=find_timeperiod(temp_he->escalation_period);
			if(temp_timeperiod==NULL){
				logit(NSLOG_VERIFICATION_ERROR,TRUE,"Error: Escalation period '%s' specified in host escalation for host '%s' is not defined anywhere!",temp_he->escalation_period,temp_he->host_name);
				errors++;
			        }

			/* save the timeperiod pointer for later */
			temp_he->escalation_period_ptr=temp_timeperiod;
		        }

		/* find the contacts */
		for(temp_contactsmember=temp_he->contacts;temp_contactsmember!=NULL;temp_contactsmember=temp_contactsmember->next){
			
			/* find the contact*/
			temp_contact=find_contact(temp_contactsmember->contact_name);
			if(temp_contact==NULL){
				logit(NSLOG_VERIFICATION_ERROR,TRUE,"Error: Contact '%s' specified in host escalation for host '%s' is not defined anywhere!",temp_contactsmember->contact_name,temp_he->host_name);
				errors++;
			        }

			/* save the contact pointer for later */
			temp_contactsmember->contact_ptr=temp_contact;
		        }

		/* check all contact groups */
		for(temp_contactgroupsmember=temp_he->contact_groups;temp_contactgroupsmember!=NULL;temp_contactgroupsmember=temp_contactgroupsmember->next){

			temp_contactgroup=find_contactgroup(temp_contactgroupsmember->group_name);

			if(temp_contactgroup==NULL){
				logit(NSLOG_VERIFICATION_ERROR,TRUE,"Error: Contact group '%s' specified in host escalation for host '%s' is not defined anywhere!",temp_contactgroupsmember->group_name,temp_he->host_name);
				errors++;
			        }

			/* save the contact group pointer for later */
			temp_contactgroupsmember->group_ptr=temp_contactgroup;
			}
	        }

	if(verify_config==TRUE)
		printf("\tChecked %d host escalations.\n",total_objects);



	/*****************************************/
	/* check all host dependencies...     */
	/*****************************************/
	if(verify_config==TRUE)
		printf("Checking host dependencies...\n");

	for(temp_hd=hostdependency_list,total_objects=0;temp_hd!=NULL;temp_hd=temp_hd->next,total_objects++){

		/* find the dependent host */
		temp_host=find_host(temp_hd->dependent_host_name);
		if(temp_host==NULL){
			logit(NSLOG_VERIFICATION_ERROR,TRUE,"Error: Dependent host specified in host dependency for host '%s' is not defined anywhere!",temp_hd->dependent_host_name);
			errors++;
		        }

		/* save pointer for later */
		temp_hd->dependent_host_ptr=temp_host;

		/* find the host we're depending on */
		temp_host2=find_host(temp_hd->host_name);
		if(temp_host2==NULL){
			logit(NSLOG_VERIFICATION_ERROR,TRUE,"Error: Host specified in host dependency for host '%s' is not defined anywhere!",temp_hd->dependent_host_name);
			errors++;
		        }

		/* save pointer for later */
		temp_hd->master_host_ptr=temp_host2;

		/* make sure they're not the same host */
		if(temp_host==temp_host2){
			logit(NSLOG_VERIFICATION_ERROR,TRUE,"Error: Host dependency definition for host '%s' is circular (it depends on itself)!",temp_hd->dependent_host_name);
			errors++;
		        }

		/* find the timeperiod */
		if(temp_hd->dependency_period!=NULL){
		        temp_timeperiod=find_timeperiod(temp_hd->dependency_period);
			if(temp_timeperiod==NULL){
				logit(NSLOG_VERIFICATION_ERROR,TRUE,"Error: Dependency period '%s' specified in host dependency for host '%s' is not defined anywhere!",temp_hd->dependency_period,temp_hd->dependent_host_name);
				errors++;
			        }

			/* save the timeperiod pointer for later */
			temp_hd->dependency_period_ptr=temp_timeperiod;
		        }
	        }

	if(verify_config==TRUE)
		printf("\tChecked %d host dependencies.\n",total_objects);



	/*****************************************/
	/* check all commands...                 */
	/*****************************************/
	if(verify_config==TRUE)
		printf("Checking commands...\n");

	for(temp_command=command_list,total_objects=0;temp_command!=NULL;temp_command=temp_command->next,total_objects++){

		/* check for illegal characters in command name */
		if(use_precached_objects==FALSE){
			if(contains_illegal_object_chars(temp_command->name)==TRUE){
				logit(NSLOG_VERIFICATION_ERROR,TRUE,"Error: The name of command '%s' contains one or more illegal characters.",temp_command->name);
				errors++;
				}
			}
	        }

	if(verify_config==TRUE)
		printf("\tChecked %d commands.\n",total_objects);



	/*****************************************/
	/* check all timeperiods...              */
	/*****************************************/
	if(verify_config==TRUE)
		printf("Checking time periods...\n");

	for(temp_timeperiod=timeperiod_list,total_objects=0;temp_timeperiod!=NULL;temp_timeperiod=temp_timeperiod->next,total_objects++){

		/* check for illegal characters in timeperiod name */
		if(use_precached_objects==FALSE){
			if(contains_illegal_object_chars(temp_timeperiod->name)==TRUE){
				logit(NSLOG_VERIFICATION_ERROR,TRUE,"Error: The name of time period '%s' contains one or more illegal characters.",temp_timeperiod->name);
				errors++;
				}
			}

		/* check for valid timeperiod names in exclusion list */
		for(temp_timeperiodexclusion=temp_timeperiod->exclusions;temp_timeperiodexclusion!=NULL;temp_timeperiodexclusion=temp_timeperiodexclusion->next){

		        temp_timeperiod2=find_timeperiod(temp_timeperiodexclusion->timeperiod_name);
			if(temp_timeperiod2==NULL){
				logit(NSLOG_VERIFICATION_ERROR,TRUE,"Error: Excluded time period '%s' specified in timeperiod '%s' is not defined anywhere!",temp_timeperiodexclusion->timeperiod_name,temp_timeperiod->name);
				errors++;
			        }

			/* save the timeperiod pointer for later */
			temp_timeperiodexclusion->timeperiod_ptr=temp_timeperiod2;
			}
	        }

	if(verify_config==TRUE)
		printf("\tChecked %d time periods.\n",total_objects);



       /* update warning and error count */
	*w+=warnings;
	*e+=errors;
 
	return (errors>0)?ERROR:OK;
	}


/* dfs status values */
#define DFS_UNCHECKED                    0  /* default value */
#define DFS_TEMP_CHECKED                 1  /* check just one time */
#define DFS_OK                           2  /* no problem */
#define DFS_NEAR_LOOP                    3  /* has trouble sons */
#define DFS_LOOPY                        4  /* is a part of a loop */

#define dfs_get_status(h) h->circular_path_checked
#define dfs_unset_status(h) h->circular_path_checked = 0
#define dfs_set_status(h, flag) h->circular_path_checked = (flag)
#define dfs_host_status(h) (h ? dfs_get_status(h) : DFS_OK)

/**
 * Modified version of Depth-first Search
 * http://en.wikipedia.org/wiki/Depth-first_search
 */
static int dfs_host_path(host *root)
{
	hostsmember *child = NULL;

	if (!root)
		return DFS_NEAR_LOOP;

	if (dfs_get_status(root) != DFS_UNCHECKED)
		return dfs_get_status(root);

	/* Mark the root temporary checked */
	dfs_set_status(root, DFS_TEMP_CHECKED);

	/* We are scanning the children */
	for (child = root->child_hosts; child!=NULL; child=child->next){
		int child_status = dfs_get_status(child->host_ptr);

		/* If a child is not checked, check it */
		if (child_status == DFS_UNCHECKED)
			child_status = dfs_host_path(child->host_ptr);

		/* If a child already temporary checked, its a problem,
		 * loop inside, and its a acked status */
		if (child_status == DFS_TEMP_CHECKED) {
			dfs_set_status(child->host_ptr, DFS_LOOPY);
			dfs_set_status(root, DFS_LOOPY);
		}

		/* If a child already temporary checked, its a problem, loop inside */
		if (child_status == DFS_NEAR_LOOP || child_status == DFS_LOOPY) {
			/* if a node is know to be part of a loop, do not let it be less */
			if (dfs_get_status(root) != DFS_LOOPY)
				dfs_set_status(root, DFS_NEAR_LOOP);

			/* we already saw this child, it's a problem */
			dfs_set_status(child->host_ptr, DFS_LOOPY);
		}
	}

	/*
	 * If root have been modified, do not set it OK
	 * A node is OK if and only if all of his children are OK
	 * If it does not have child, goes ok
	 */
	if(dfs_get_status(root) == DFS_TEMP_CHECKED)
		dfs_set_status(root, DFS_OK);
	return dfs_get_status(root);
}


/* check for circular paths and dependencies */
int pre_flight_circular_check(int *w, int *e){
	host *temp_host=NULL;
	servicedependency *temp_sd=NULL;
	servicedependency *temp_sd2=NULL;
	hostdependency *temp_hd=NULL;
	hostdependency *temp_hd2=NULL;
	int found=FALSE;
	int result=OK;
	int warnings=0;
	int errors=0;


	/* bail out if we aren't supposed to verify circular paths */
	if(verify_circular_paths==FALSE)
		return OK;


	/********************************************/
	/* check for circular paths between hosts   */
	/********************************************/
	if(verify_config==TRUE)
		printf("Checking for circular paths between hosts...\n");

	/* check routes between all hosts */
	found=FALSE;
	result=OK;


	/* We clean the dsf status from previous check */
	for (temp_host = host_list; temp_host != NULL; temp_host = temp_host->next) {
		dfs_set_status(temp_host, DFS_UNCHECKED);
	}

	for(temp_host = host_list; temp_host != NULL; temp_host = temp_host->next) {
		if (dfs_host_path(temp_host) == DFS_LOOPY)
			errors = 1;
	}

	for (temp_host = host_list; temp_host != NULL; temp_host = temp_host->next){
		if (dfs_get_status(temp_host) == DFS_LOOPY)
			logit(NSLOG_VERIFICATION_ERROR,TRUE,"Error: The host '%s' is part of a circular parent/child chain!", temp_host->name);
		/* clean DFS status */
		dfs_set_status(temp_host, DFS_UNCHECKED);
	}


	/********************************************/
	/* check for circular dependencies         */
	/********************************************/
	if(verify_config==TRUE)
		printf("Checking for circular host and service dependencies...\n");

	/* check execution dependencies between all services */
	for(temp_sd=servicedependency_list;temp_sd!=NULL;temp_sd=temp_sd->next){

		/* clear checked flag for all dependencies */
		for(temp_sd2=servicedependency_list;temp_sd2!=NULL;temp_sd2=temp_sd2->next)
			temp_sd2->circular_path_checked=FALSE;

		found=check_for_circular_servicedependency_path(temp_sd,temp_sd,EXECUTION_DEPENDENCY);
		if(found==TRUE){
			logit(NSLOG_VERIFICATION_ERROR,TRUE,"Error: A circular execution dependency (which could result in a deadlock) exists for service '%s' on host '%s'!",temp_sd->service_description,temp_sd->host_name);
			errors++;
		        }
	        }

	/* check notification dependencies between all services */
	for(temp_sd=servicedependency_list;temp_sd!=NULL;temp_sd=temp_sd->next){

		/* clear checked flag for all dependencies */
		for(temp_sd2=servicedependency_list;temp_sd2!=NULL;temp_sd2=temp_sd2->next)
			temp_sd2->circular_path_checked=FALSE;

		found=check_for_circular_servicedependency_path(temp_sd,temp_sd,NOTIFICATION_DEPENDENCY);
		if(found==TRUE){
			logit(NSLOG_VERIFICATION_ERROR,TRUE,"Error: A circular notification dependency (which could result in a deadlock) exists for service '%s' on host '%s'!",temp_sd->service_description,temp_sd->host_name);
			errors++;
		        }
	        }

	/* check execution dependencies between all hosts */
	for(temp_hd=hostdependency_list;temp_hd!=NULL;temp_hd=temp_hd->next){

		/* clear checked flag for all dependencies */
		for(temp_hd2=hostdependency_list;temp_hd2!=NULL;temp_hd2=temp_hd2->next)
			temp_hd2->circular_path_checked=FALSE;

		found=check_for_circular_hostdependency_path(temp_hd,temp_hd,EXECUTION_DEPENDENCY);
		if(found==TRUE){
			logit(NSLOG_VERIFICATION_ERROR,TRUE,"Error: A circular execution dependency (which could result in a deadlock) exists for host '%s'!",temp_hd->host_name);
			errors++;
		        }
	        }

	/* check notification dependencies between all hosts */
	for(temp_hd=hostdependency_list;temp_hd!=NULL;temp_hd=temp_hd->next){

		/* clear checked flag for all dependencies */
		for(temp_hd2=hostdependency_list;temp_hd2!=NULL;temp_hd2=temp_hd2->next)
			temp_hd2->circular_path_checked=FALSE;

		found=check_for_circular_hostdependency_path(temp_hd,temp_hd,NOTIFICATION_DEPENDENCY);
		if(found==TRUE){
			logit(NSLOG_VERIFICATION_ERROR,TRUE,"Error: A circular notification dependency (which could result in a deadlock) exists for host '%s'!",temp_hd->host_name);
			errors++;
		        }
	        }


        /* update warning and error count */
	*w+=warnings;
	*e+=errors;
 
	return (errors>0)?ERROR:OK;
	}
<|MERGE_RESOLUTION|>--- conflicted
+++ resolved
@@ -450,21 +450,6 @@
 		else if(!strcmp(variable,"max_check_result_file_age"))
 			max_check_result_file_age=strtoul(value,NULL,0);
 
-<<<<<<< HEAD
-=======
-		else if(!strcmp(variable,"lock_file")){
-
-			if(strlen(value)>MAX_FILENAME_LENGTH-1){
-				ret=asprintf(&error_message,"Lock file is too long");
-				error=TRUE;
-				break;
-				}
-
-			my_free(lock_file);
-			lock_file=(char *)strdup(value);
-			}
-
->>>>>>> f626bb01
 		else if(!strcmp(variable,"global_host_event_handler")){
 			my_free(global_host_event_handler);
 			global_host_event_handler=(char *)strdup(value);
@@ -1215,20 +1200,6 @@
 		else if(!strcmp(variable,"use_true_regexp_matching"))
 			use_true_regexp_matching=(atoi(value)>0)?TRUE:FALSE;
 
-<<<<<<< HEAD
-=======
-		else if(!strcmp(variable,"daemon_dumps_core")){
-
-			if(strlen(value)!=1||value[0]<'0'||value[0]>'1'){
-				ret=asprintf(&error_message,"Illegal value for daemon_dumps_core");
-				error=TRUE;
-				break;
-				}
-
-			daemon_dumps_core=(atoi(value)>0)?TRUE:FALSE;
-			}
-
->>>>>>> f626bb01
 		else if(!strcmp(variable,"use_large_installation_tweaks")){
 
 			if(strlen(value)!=1||value[0]<'0'||value[0]>'1'){
