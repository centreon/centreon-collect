/*
** Copyright 2002-2008 Ethan Galstad
** Copyright 2011      Merethis
**
** This file is part of Centreon Scheduler.
**
** Centreon Scheduler is free software: you can redistribute it and/or
** modify it under the terms of the GNU General Public License version 2
** as published by the Free Software Foundation.
**
** Centreon Scheduler is distributed in the hope that it will be useful,
** but WITHOUT ANY WARRANTY; without even the implied warranty of
** MERCHANTABILITY or FITNESS FOR A PARTICULAR PURPOSE. See the GNU
** General Public License for more details.
**
** You should have received a copy of the GNU General Public License
** along with Centreon Scheduler. If not, see
** <http://www.gnu.org/licenses/>.
*/

#include "../include/config.h"
#include "../include/common.h"
#include "../include/nebmods.h"
#include "../include/neberrors.h"
#include "../include/nagios.h"


#ifdef USE_EVENT_BROKER


nebmodule *neb_module_list=NULL;
nebcallback **neb_callback_list=NULL;

extern char     *temp_path;


/*#define DEBUG*/


/****************************************************************************/
/****************************************************************************/
/* INITIALIZATION/CLEANUP FUNCTIONS                                         */
/****************************************************************************/
/****************************************************************************/

/* initialize module routines */
int neb_init_modules(void){
#ifdef USE_LTDL
	int result=OK;
#endif

	/* initialize library */
#ifdef USE_LTDL
	result=lt_dlinit();
	if(result)
		return ERROR;
#endif

	return OK;
        }


/* deinitialize module routines */
int neb_deinit_modules(void){
#ifdef USE_LTDL
	int result=OK;
#endif

	/* deinitialize library */
#ifdef USE_LTDL
	result=lt_dlexit();
	if(result)
		return ERROR;
#endif

	return OK;
        }



/* add a new module to module list */
int neb_add_module(char *filename,char *args,int should_be_loaded){
	nebmodule *new_module=NULL;
	int x=OK;

	if(filename==NULL)
		return ERROR;

	/* allocate memory */
	new_module=(nebmodule *)malloc(sizeof(nebmodule));
	if(new_module==NULL)
		return ERROR;

	/* initialize vars */
	new_module->filename=(char *)strdup(filename);
	new_module->args=(args==NULL)?NULL:(char *)strdup(args);
	new_module->should_be_loaded=should_be_loaded;
	new_module->is_currently_loaded=FALSE;
	for(x=0;x<NEBMODULE_MODINFO_NUMITEMS;x++)
		new_module->info[x]=NULL;
	new_module->module_handle=NULL;
	new_module->init_func=NULL;
	new_module->deinit_func=NULL;
#ifdef HAVE_PTHREAD_H
	new_module->thread_id=(pthread_t)NULL;
#endif

	/* add module to head of list */
	new_module->next=neb_module_list;
	neb_module_list=new_module;

	log_debug_info(DEBUGL_EVENTBROKER,0,"Added module: name='%s', args='%s', should_be_loaded='%d'\n",filename,args,should_be_loaded);

	return OK;
        }


/* free memory allocated to module list */
int neb_free_module_list(void){
	nebmodule *temp_module=NULL;
	nebmodule *next_module=NULL;
	int x=OK;

	for(temp_module=neb_module_list;temp_module;){
		next_module=temp_module->next;
		my_free(temp_module->filename);
		my_free(temp_module->args);
		for(x=0;x<NEBMODULE_MODINFO_NUMITEMS;x++)
			my_free(temp_module->info[x]);
		my_free(temp_module);
		temp_module=next_module;
	        }

	neb_module_list=NULL;

	return OK;
        }



/****************************************************************************/
/****************************************************************************/
/* LOAD/UNLOAD FUNCTIONS                                                    */
/****************************************************************************/
/****************************************************************************/


/* load all modules */
int neb_load_all_modules(void){
	nebmodule *temp_module=NULL;
	int result=OK;

	for(temp_module=neb_module_list;temp_module;temp_module=temp_module->next){
		result=neb_load_module(temp_module);
	        }

	return OK;
        }


#ifndef PATH_MAX
# define PATH_MAX 4096
#endif
/* load a particular module */
int neb_load_module(nebmodule *mod)
{
	int (*initfunc)(int,char *,void *);
	int *module_version_ptr=NULL;
	char output_file[PATH_MAX];
	int dest_fd, result=OK;

	if(mod==NULL || mod->filename==NULL)
		return ERROR;
	
	/* don't reopen the module */
	if(mod->is_currently_loaded==TRUE)
		return OK;

	/* don't load modules unless they should be loaded */
	if(mod->should_be_loaded==FALSE)
		return ERROR;

	/********** 
	   Using dlopen() is great, but a real danger as-is.  The problem with loaded modules is that if you overwrite the original file (e.g. using 'mv'),
	   you do not alter the inode of the original file.  Since the original file/module is memory-mapped in some fashion, Nagios will segfault the next
	   time an event broker call is directed to one of the module's callback functions.  This is extremely problematic when it comes to upgrading NEB
	   modules while Nagios is running.  A workaround is to (1) 'mv' the original/loaded module file to another name (on the same filesystem)
	   and (2) copy the new module file to the location of the original one (using the original filename).  In this scenario, dlopen() will keep referencing
	   the original file/inode for callbacks.  This is not an ideal solution.   A better one is to delete the module file once it is loaded by dlopen().
	   This prevents other processed from unintentially overwriting the original file, which would cause Nagios to crash.  However, if we delete the file
	   before anyone else can muck with it, things should be good.  'lsof' shows that a deleted file is still referenced by the kernel and callback
	   functions continue to work once the module has been loaded.  Long story, but this took quite a while to figure out, as there isn't much 
	   of anything I could find on the subject other than some sketchy info on similar problems on HP-UX.  Hopefully this will save future coders some time.
	   So... the trick is to (1) copy the module to a temp file, (2) dlopen() the temp file, and (3) immediately delete the temp file. 
	************/

<<<<<<< HEAD
	/*
	 * open a temp file for copying the module. We use my_fdcopy() so
	 * we re-use the destination file descriptor returned by mkstemp(3),
	 * which we have to close ourselves.
	 */
	snprintf(output_file, sizeof(output_file) - 1, "%s/nebmodXXXXXX",temp_path);
	dest_fd = mkstemp(output_file);
	result = my_fdcopy(mod->filename, output_file, dest_fd);
	close(dest_fd);
	if (result == ERROR) {
		logit(NSLOG_RUNTIME_ERROR,FALSE,"Error: Failed to safely copy module '%s'. The module will not be loaded\n", mod->filename);
=======
	/* open a temp file for copying the module */
	if(asprintf(&output_file,"%s/nebmodXXXXXX",temp_path)==-1){
		logit(NSLOG_RUNTIME_ERROR,FALSE,"Error: due to asprintf.\n");
		return ERROR;
		}

	if((dest_fd=mkstemp(output_file))==-1){
		logit(NSLOG_RUNTIME_ERROR,FALSE,"Error: Could not safely copy module '%s'.  The module will not be loaded: %s\n",mod->filename,strerror(errno));
		return ERROR;
		}
	/* open module file for reading and copy it */
	if((source_fd=open(mod->filename,O_RDONLY,0644))>0){
		while((bytes_read=read(source_fd,buffer,sizeof(buffer)))>0)
		  if(write(dest_fd,buffer,bytes_read)==-1){
			logit(NSLOG_RUNTIME_ERROR,FALSE,"Error: Write failed in copy module '%s'.  The module will not be loaded: %s\n",mod->filename,strerror(errno));
			close(source_fd);
			close(dest_fd);
			return ERROR;
			}
		close(source_fd);
		close(dest_fd);
		}
	else{
		logit(NSLOG_RUNTIME_ERROR,FALSE,"Error: Could not safely copy module '%s'.  The module will not be loaded: %s\n",mod->filename,strerror(errno));
>>>>>>> 382c1ea3
		return ERROR;
	}

	/* load the module (use the temp copy we just made) */
#ifdef USE_LTDL
	mod->module_handle=lt_dlopen(output_file);
#else
	mod->module_handle=(void *)dlopen(output_file,RTLD_NOW|RTLD_GLOBAL);
#endif
	if(mod->module_handle==NULL){

#ifdef USE_LTDL
		logit(NSLOG_RUNTIME_ERROR,FALSE,"Error: Could not load module '%s' -> %s\n",mod->filename,lt_dlerror());
#else
		logit(NSLOG_RUNTIME_ERROR,FALSE,"Error: Could not load module '%s' -> %s\n",mod->filename,dlerror());
#endif

		return ERROR;
	        }

	/* mark the module as being loaded */
	mod->is_currently_loaded=TRUE;

	/* delete the temp copy of the module we just created and loaded */
	/* this will prevent other processes from overwriting the file (using the same inode), which would cause Nagios to crash */
	/* the kernel will keep the deleted file in memory until we unload it */
	/* NOTE: This *should* be portable to most Unices, but I've only tested it on Linux */
	if(unlink(output_file)==-1){
		logit(NSLOG_RUNTIME_ERROR,FALSE,"Error: Could not delete temporary file '%s' used for module '%s'.  The module will be unloaded: %s\n",output_file,mod->filename,strerror(errno));
		neb_unload_module(mod,NEBMODULE_FORCE_UNLOAD,NEBMODULE_ERROR_API_VERSION);

		return ERROR;
		}

	/* find module API version */
#ifdef USE_LTDL
	module_version_ptr=(int *)lt_dlsym(mod->module_handle,"__neb_api_version");
#else
	module_version_ptr=(int *)dlsym(mod->module_handle,"__neb_api_version");
#endif
	
	/* check the module API version */
	if(module_version_ptr==NULL || ((*module_version_ptr)!=CURRENT_NEB_API_VERSION)){

		logit(NSLOG_RUNTIME_ERROR,FALSE,"Error: Module '%s' is using an old or unspecified version of the event broker API.  Module will be unloaded.\n",mod->filename);

		neb_unload_module(mod,NEBMODULE_FORCE_UNLOAD,NEBMODULE_ERROR_API_VERSION);

		return ERROR;
	        }

	/* locate the initialization function */
#ifdef USE_LTDL
	mod->init_func=lt_dlsym(mod->module_handle,"nebmodule_init");
#else
	mod->init_func=(void *)dlsym(mod->module_handle,"nebmodule_init");
#endif

	/* if the init function could not be located, unload the module */
	if(mod->init_func==NULL){

		logit(NSLOG_RUNTIME_ERROR,FALSE,"Error: Could not locate nebmodule_init() in module '%s'.  Module will be unloaded.\n",mod->filename);

		neb_unload_module(mod,NEBMODULE_FORCE_UNLOAD,NEBMODULE_ERROR_NO_INIT);

		return ERROR;
	        }

	/* run the module's init function */
	*(void**)(&initfunc)=mod->init_func;
	result=(*initfunc)(NEBMODULE_NORMAL_LOAD,mod->args,mod->module_handle);

	/* if the init function returned an error, unload the module */
	if(result!=OK){

		logit(NSLOG_RUNTIME_ERROR,FALSE,"Error: Function nebmodule_init() in module '%s' returned an error.  Module will be unloaded.\n",mod->filename);

		neb_unload_module(mod,NEBMODULE_FORCE_UNLOAD,NEBMODULE_ERROR_BAD_INIT);

		return ERROR;
	        }

	logit(NSLOG_INFO_MESSAGE,FALSE,"Event broker module '%s' initialized successfully.\n",mod->filename);

	/* locate the de-initialization function (may or may not be present) */
#ifdef USE_LTDL
	mod->deinit_func=lt_dlsym(mod->module_handle,"nebmodule_deinit");
#else
	mod->deinit_func=(void *)dlsym(mod->module_handle,"nebmodule_deinit");
#endif

	log_debug_info(DEBUGL_EVENTBROKER,0,"Module '%s' loaded with return code of '%d'\n",mod->filename,result);
	if(mod->deinit_func!=NULL)
		log_debug_info(DEBUGL_EVENTBROKER,0,"nebmodule_deinit() found\n");

	return OK;
        }


/* close (unload) all modules that are currently loaded */
int neb_unload_all_modules(int flags, int reason){
	nebmodule *temp_module;

	for(temp_module=neb_module_list;temp_module;temp_module=temp_module->next){

		/* skip modules that are not loaded */
		if(temp_module->is_currently_loaded==FALSE)
			continue;

		/* skip modules that do not have a valid handle */
		if(temp_module->module_handle==NULL)
			continue;

		/* close/unload the module */
		neb_unload_module(temp_module,flags,reason);
	        }

	return OK;
        }



/* close (unload) a particular module */
int neb_unload_module(nebmodule *mod, int flags, int reason){
	int (*deinitfunc)(int,int);
	int result=OK;

	if(mod==NULL)
		return ERROR;

	log_debug_info(DEBUGL_EVENTBROKER,0,"Attempting to unload module '%s': flags=%d, reason=%d\n",mod->filename,flags,reason);

	/* call the de-initialization function if available (and the module was initialized) */
	if(mod->deinit_func && reason!=NEBMODULE_ERROR_BAD_INIT){

		*(void**)(&deinitfunc)=mod->deinit_func;

		/* module can opt to not be unloaded */
		result=(*deinitfunc)(flags,reason);

		/* if module doesn't want to be unloaded, exit with error (unless its being forced) */
		if(result!=OK && !(flags & NEBMODULE_FORCE_UNLOAD))
			return ERROR;
	        }

	/* deregister all of the module's callbacks */
	neb_deregister_module_callbacks(mod);

	/* unload the module */
#ifdef USE_LTDL
	result=lt_dlclose(mod->module_handle);
#else
	result=dlclose(mod->module_handle);
#endif

	/* mark the module as being unloaded */
	mod->is_currently_loaded=FALSE;

	log_debug_info(DEBUGL_EVENTBROKER,0,"Module '%s' unloaded successfully.\n",mod->filename);

	logit(NSLOG_INFO_MESSAGE,FALSE,"Event broker module '%s' deinitialized successfully.\n",mod->filename);

	return OK;
        }




/****************************************************************************/
/****************************************************************************/
/* INFO FUNCTIONS                                                           */
/****************************************************************************/
/****************************************************************************/

/* sets module information */
int neb_set_module_info(void *handle, int type, char *data){
	nebmodule *temp_module=NULL;

	if(handle==NULL)
		return NEBERROR_NOMODULE;

	/* check type */
	if(type<0 || type>=NEBMODULE_MODINFO_NUMITEMS)
		return NEBERROR_MODINFOBOUNDS;

	/* find the module */
	for(temp_module=neb_module_list;temp_module!=NULL;temp_module=temp_module->next){
		if((void *)temp_module->module_handle==(void *)handle)
			break;
		}
	if(temp_module==NULL)
		return NEBERROR_BADMODULEHANDLE;

	/* free any previously allocated memory */
	my_free(temp_module->info[type]);

	/* allocate memory for the new data */
	if((temp_module->info[type]=(char *)strdup(data))==NULL)
		return NEBERROR_NOMEM;

	return OK;
        }



/****************************************************************************/
/****************************************************************************/
/* CALLBACK FUNCTIONS                                                       */
/****************************************************************************/
/****************************************************************************/

/* allows a module to register a callback function */
int neb_register_callback(int callback_type, void *mod_handle, int priority, int (*callback_func)(int,void *)){
	nebmodule *temp_module=NULL;
	nebcallback *new_callback=NULL;
	nebcallback *temp_callback=NULL;
	nebcallback *last_callback=NULL;

	if(callback_func==NULL)
		return NEBERROR_NOCALLBACKFUNC;

	if(neb_callback_list==NULL)
		return NEBERROR_NOCALLBACKLIST;

	if(mod_handle==NULL)
		return NEBERROR_NOMODULEHANDLE;

	/* make sure the callback type is within bounds */
	if(callback_type<0 || callback_type>=NEBCALLBACK_NUMITEMS)
		return NEBERROR_CALLBACKBOUNDS;

	/* make sure module handle is valid */
	for(temp_module=neb_module_list;temp_module;temp_module=temp_module->next){
		if((void *)temp_module->module_handle==(void *)mod_handle)
			break;
	        }
	if(temp_module==NULL)
		return NEBERROR_BADMODULEHANDLE;

	/* allocate memory */
	new_callback=(nebcallback *)malloc(sizeof(nebcallback));
	if(new_callback==NULL)
		return NEBERROR_NOMEM;

	new_callback->priority=priority;
	new_callback->module_handle=(void *)mod_handle;
	new_callback->callback_func=*(void **)(&callback_func);

	/* add new function to callback list, sorted by priority (first come, first served for same priority) */
	new_callback->next=NULL;
	if(neb_callback_list[callback_type]==NULL)
		neb_callback_list[callback_type]=new_callback;
	else{
		last_callback=NULL;
		for(temp_callback=neb_callback_list[callback_type];temp_callback!=NULL;temp_callback=temp_callback->next){
			if(temp_callback->priority>new_callback->priority)
				break;
			last_callback=temp_callback;
	                }
		if(last_callback==NULL)
			neb_callback_list[callback_type]=new_callback;
		else{
			if(temp_callback==NULL)
				last_callback->next=new_callback;
			else{
				new_callback->next=temp_callback;
				last_callback->next=new_callback;
			        }
		        }
	        }

	return OK;
        }



/* dregisters all callback functions for a given module */
int neb_deregister_module_callbacks(nebmodule *mod){
	nebcallback *temp_callback=NULL;
	nebcallback *next_callback=NULL;
	int callback_type=0;

	if(mod==NULL)
		return NEBERROR_NOMODULE;

	if(neb_callback_list==NULL)
		return OK;

	for(callback_type=0;callback_type<NEBCALLBACK_NUMITEMS;callback_type++){
		for(temp_callback=neb_callback_list[callback_type];temp_callback!=NULL;temp_callback=next_callback){
			next_callback=temp_callback->next;
			if((void *)temp_callback->module_handle==(void *)mod->module_handle)
				neb_deregister_callback(callback_type,(int(*)(int,void*))temp_callback->callback_func);
		        }

	        }

	return OK;
        }


/* allows a module to deregister a callback function */
int neb_deregister_callback(int callback_type, int (*callback_func)(int,void *)){
	nebcallback *temp_callback=NULL;
	nebcallback *last_callback=NULL;
	nebcallback *next_callback=NULL;

	if(callback_func==NULL)
		return NEBERROR_NOCALLBACKFUNC;

	if(neb_callback_list==NULL)
		return NEBERROR_NOCALLBACKLIST;

	/* make sure the callback type is within bounds */
	if(callback_type<0 || callback_type>=NEBCALLBACK_NUMITEMS)
		return NEBERROR_CALLBACKBOUNDS;

	/* find the callback to remove */
	for(temp_callback=last_callback=neb_callback_list[callback_type];temp_callback!=NULL;temp_callback=next_callback){
		next_callback=temp_callback->next;

		/* we found it */
		if(temp_callback->callback_func==*(void **)(&callback_func))
			break;

		last_callback=temp_callback;
	        }

	/* we couldn't find the callback */
	if(temp_callback==NULL)
		return NEBERROR_CALLBACKNOTFOUND;

	else{
		/* only one item in the list */
		if (temp_callback!=last_callback->next)
			neb_callback_list[callback_type]=NULL;
		else
			last_callback->next=next_callback;
		my_free(temp_callback);
		}
	
	return OK;
        }



/* make callbacks to modules */
int neb_make_callbacks(int callback_type, void *data){
	nebcallback *temp_callback, *next_callback;
	int (*callbackfunc)(int,void *);
	register int cbresult=0;
	int total_callbacks=0;

	/* make sure callback list is initialized */
	if(neb_callback_list==NULL)
		return ERROR;

	/* make sure the callback type is within bounds */
	if(callback_type<0 || callback_type>=NEBCALLBACK_NUMITEMS)
		return ERROR;

	log_debug_info(DEBUGL_EVENTBROKER,1,"Making callbacks (type %d)...\n",callback_type);

	/* make the callbacks... */
<<<<<<< HEAD
	for(temp_callback = neb_callback_list[callback_type];temp_callback;temp_callback=next_callback) {
		next_callback = temp_callback->next;
		callbackfunc=temp_callback->callback_func;
=======
	for(temp_callback=neb_callback_list[callback_type];temp_callback!=NULL;temp_callback=temp_callback->next){
		*(void**)(&callbackfunc)=temp_callback->callback_func;
>>>>>>> 382c1ea3
		cbresult=callbackfunc(callback_type,data);
		temp_callback = next_callback;

		total_callbacks++;
		log_debug_info(DEBUGL_EVENTBROKER,2,"Callback #%d (type %d) return code = %d\n",total_callbacks,callback_type,cbresult);

		/* module wants to cancel callbacks to other modules (and potentially cancel the default Nagios handling of an event) */
		if(cbresult==NEBERROR_CALLBACKCANCEL)
			break;

		/* module wants to override default Nagios handling of an event */
		/* not sure if we should bail out here just because one module wants to override things - what about other modules? EG 12/11/2006 */
		else if(cbresult==NEBERROR_CALLBACKOVERRIDE)
			break;
	        }

	return cbresult;
        }



/* initialize callback list */
int neb_init_callback_list(void){
	register int x=0;

	/* allocate memory for the callback list */
	neb_callback_list=(nebcallback **)malloc(NEBCALLBACK_NUMITEMS*sizeof(nebcallback *));
	if(neb_callback_list==NULL)
		return ERROR;

	/* initialize list pointers */
	for(x=0;x<NEBCALLBACK_NUMITEMS;x++)
		neb_callback_list[x]=NULL;

	return OK;
        }


/* free memory allocated to callback list */
int neb_free_callback_list(void){
	nebcallback *temp_callback=NULL;
	nebcallback *next_callback=NULL;
	register int x=0;

	if(neb_callback_list==NULL)
		return OK;

	for(x=0;x<NEBCALLBACK_NUMITEMS;x++){

		for(temp_callback=neb_callback_list[x];temp_callback!=NULL;temp_callback=next_callback){
			next_callback=temp_callback->next;
			my_free(temp_callback);
	                }

		neb_callback_list[x]=NULL;
	        }

	my_free(neb_callback_list);

	return OK;
        }

#endif<|MERGE_RESOLUTION|>--- conflicted
+++ resolved
@@ -194,7 +194,6 @@
 	   So... the trick is to (1) copy the module to a temp file, (2) dlopen() the temp file, and (3) immediately delete the temp file. 
 	************/
 
-<<<<<<< HEAD
 	/*
 	 * open a temp file for copying the module. We use my_fdcopy() so
 	 * we re-use the destination file descriptor returned by mkstemp(3),
@@ -206,32 +205,6 @@
 	close(dest_fd);
 	if (result == ERROR) {
 		logit(NSLOG_RUNTIME_ERROR,FALSE,"Error: Failed to safely copy module '%s'. The module will not be loaded\n", mod->filename);
-=======
-	/* open a temp file for copying the module */
-	if(asprintf(&output_file,"%s/nebmodXXXXXX",temp_path)==-1){
-		logit(NSLOG_RUNTIME_ERROR,FALSE,"Error: due to asprintf.\n");
-		return ERROR;
-		}
-
-	if((dest_fd=mkstemp(output_file))==-1){
-		logit(NSLOG_RUNTIME_ERROR,FALSE,"Error: Could not safely copy module '%s'.  The module will not be loaded: %s\n",mod->filename,strerror(errno));
-		return ERROR;
-		}
-	/* open module file for reading and copy it */
-	if((source_fd=open(mod->filename,O_RDONLY,0644))>0){
-		while((bytes_read=read(source_fd,buffer,sizeof(buffer)))>0)
-		  if(write(dest_fd,buffer,bytes_read)==-1){
-			logit(NSLOG_RUNTIME_ERROR,FALSE,"Error: Write failed in copy module '%s'.  The module will not be loaded: %s\n",mod->filename,strerror(errno));
-			close(source_fd);
-			close(dest_fd);
-			return ERROR;
-			}
-		close(source_fd);
-		close(dest_fd);
-		}
-	else{
-		logit(NSLOG_RUNTIME_ERROR,FALSE,"Error: Could not safely copy module '%s'.  The module will not be loaded: %s\n",mod->filename,strerror(errno));
->>>>>>> 382c1ea3
 		return ERROR;
 	}
 
@@ -596,14 +569,9 @@
 	log_debug_info(DEBUGL_EVENTBROKER,1,"Making callbacks (type %d)...\n",callback_type);
 
 	/* make the callbacks... */
-<<<<<<< HEAD
 	for(temp_callback = neb_callback_list[callback_type];temp_callback;temp_callback=next_callback) {
 		next_callback = temp_callback->next;
-		callbackfunc=temp_callback->callback_func;
-=======
-	for(temp_callback=neb_callback_list[callback_type];temp_callback!=NULL;temp_callback=temp_callback->next){
 		*(void**)(&callbackfunc)=temp_callback->callback_func;
->>>>>>> 382c1ea3
 		cbresult=callbackfunc(callback_type,data);
 		temp_callback = next_callback;
 
