--- conflicted
+++ resolved
@@ -19,11 +19,7 @@
 
 # Global options.
 cmake_minimum_required(VERSION 2.8)
-<<<<<<< HEAD
-project("Centreon Engine" C)
-=======
 project("Centreon Engine" C CXX)
->>>>>>> daa63ab0
 
 # Testing.
 set(PROJECT_SOURCE_DIR "${PROJECT_SOURCE_DIR}/..")
@@ -450,17 +446,6 @@
       if (OS_DISTRIBUTOR STREQUAL "CentOS\n")
         message(STATUS "Generating CentOS startup script.")
         set(STARTUP_SCRIPT "CentOS init script")
-<<<<<<< HEAD
-	install(PROGRAMS "${SCRIPT_DIR}/centengine.sh"
-	  DESTINATION "/etc/init.d"
-	  RENAME "centengine")
-      elseif (OS_DISTRIBUTOR STREQUAL "Ubuntu\n")
-        message(STATUS "Generating Ubuntu startup script.")
-        set(STARTUP_SCRIPT "Ubuntu upstart script")
-	install(FILES "${SCRIPT_DIR}/ubuntu.conf"
-	  DESTINATION "/etc/init"
-	  RENAME "centengine.conf")
-=======
         install(PROGRAMS "${SCRIPT_DIR}/centengine.sh"
           DESTINATION "/etc/init.d"
           COMPONENT "runtime"
@@ -473,7 +458,6 @@
           DESTINATION "/etc/init"
           COMPONENT "runtime"
           RENAME "centengine.conf")
->>>>>>> daa63ab0
       else ()
         message(STATUS "Unsupported distributor: ${OS_DISTRIBUTOR}")
       endif ()
@@ -545,86 +529,11 @@
 endif ()
 
 # Configure files.
-<<<<<<< HEAD
-configure_file("${INCLUDE_DIR}/config.h.in"
-  "${INCLUDE_DIR}/config.h")
-configure_file("${INCLUDE_DIR}/locations.h.in"
-  "${INCLUDE_DIR}/locations.h")
-configure_file("${INCLUDE_DIR}/snprintf.h.in"
-  "${INCLUDE_DIR}/snprintf.h")
-=======
->>>>>>> daa63ab0
 configure_file("${SCRIPT_DIR}/centengine.sh.in"
   "${SCRIPT_DIR}/centengine.sh")
 configure_file("${SCRIPT_DIR}/ubuntu.conf.in"
   "${SCRIPT_DIR}/ubuntu.conf")
 
-<<<<<<< HEAD
-# centengine target.
-add_executable("centengine"
-  "${BASE_DIR}/broker.c"
-  "${BASE_DIR}/checks.c"
-  "${BASE_DIR}/commands.c"
-  "${BASE_DIR}/config.c"
-  "${BASE_DIR}/events.c"
-  "${BASE_DIR}/flapping.c"
-  "${BASE_DIR}/logging.c"
-  "${BASE_DIR}/main.c"
-  "${BASE_DIR}/nebmods.c"
-  "${BASE_DIR}/netutils.c"
-  "${BASE_DIR}/notifications.c"
-  "${BASE_DIR}/perfdata.c"
-  "${BASE_DIR}/sehandlers.c"
-  "${BASE_DIR}/sretention.c"
-  "${BASE_DIR}/utils.c"
-  "${COMMON_DIR}/comments.c"
-  "${COMMON_DIR}/downtime.c"
-  "${COMMON_DIR}/macros.c"
-  "${COMMON_DIR}/objects.c"
-  "${COMMON_DIR}/shared.c"
-  "${COMMON_DIR}/skiplist.c"
-  "${COMMON_DIR}/snprintf.c"
-  "${COMMON_DIR}/statusdata.c"
-  "${XDATA_DIR}/xcddefault.c"
-  "${XDATA_DIR}/xdddefault.c"
-  "${XDATA_DIR}/xodtemplate.c"
-  "${XDATA_DIR}/xpddefault.c"
-  "${XDATA_DIR}/xrddefault.c"
-  "${XDATA_DIR}/xsddefault.c"
-  "${INCLUDE_DIR}/broker.h"
-  "${INCLUDE_DIR}/comments.h"
-  "${INCLUDE_DIR}/common.h"
-  "${INCLUDE_DIR}/config.h"
-  "${INCLUDE_DIR}/downtime.h"
-  "${INCLUDE_DIR}/epn_nagios.h"
-  "${INCLUDE_DIR}/locations.h"
-  "${INCLUDE_DIR}/logging.h"
-  "${INCLUDE_DIR}/macros.h"
-  "${INCLUDE_DIR}/nagios.h"
-  "${INCLUDE_DIR}/nebcallbacks.h"
-  "${INCLUDE_DIR}/neberrors.h"
-  "${INCLUDE_DIR}/nebmods.h"
-  "${INCLUDE_DIR}/nebmodules.h"
-  "${INCLUDE_DIR}/nebstructs.h"
-  "${INCLUDE_DIR}/netutils.h"
-  "${INCLUDE_DIR}/objects.h"
-  "${INCLUDE_DIR}/perfdata.h"
-  "${INCLUDE_DIR}/shared.h"
-  "${INCLUDE_DIR}/skiplist.h"
-  "${INCLUDE_DIR}/snprintf.h"
-  "${INCLUDE_DIR}/sretention.h"
-  "${INCLUDE_DIR}/statusdata.h"
-  "${PERL_SOURCES}"
-)
-get_property(ENGINE_COMPILE_FLAGS
-  TARGET "centengine"
-  PROPERTY COMPILE_FLAGS)
-set(ENGINE_COMPILE_FLAGS "${ENGINE_COMPILE_FLAGS} ${PERL_COMPILE_FLAGS}")
-set_target_properties("centengine" PROPERTIES
-  COMPILE_FLAGS "${ENGINE_COMPILE_FLAGS}")
-target_link_libraries("centengine"
-  ${DL_LIBRARIES}
-=======
 #  Locations definitions
 add_definitions(-DDEFAULT_TEMP_FILE="${localstatedir}/tempfile")
 add_definitions(-DDEFAULT_TEMP_PATH="/tmp")
@@ -721,24 +630,10 @@
 set_target_properties("centenginelib" PROPERTIES
   COMPILE_FLAGS "${LIB_COMPILE_FLAGS}")
 target_link_libraries("centenginelib"
->>>>>>> daa63ab0
   ${MATH_LIBRARIES}
   ${SOCKET_LIBRARIES}
   ${THREAD_LIBRARIES}
   ${PERL_LINK_FLAGS}
-<<<<<<< HEAD
-)
-install(TARGETS "centengine" DESTINATION "${bindir}")
-
-# centenginestats target.
-add_executable("centenginestats"
-  "${BASE_DIR}/centenginestats.c"
-)
-install(TARGETS "centenginestats" DESTINATION "${bindir}")
-
-# Documentation.
-add_subdirectory("doc")
-=======
   ${QT_LIBRARIES}
   "cce_logging"
   "cce_broker"
@@ -783,18 +678,12 @@
 add_subdirectory("configuration")
 add_subdirectory("configuration/applier")
 add_subdirectory("compatibility")
->>>>>>> daa63ab0
 
 # Package.
 set(CPACK_PACKAGE_NAME "Centreon-Engine")
 set(CPACK_PACKAGE_VENDOR "Merethis")
-<<<<<<< HEAD
-set(CPACK_PACKAGE_VERSION_MAJOR 0)
-set(CPACK_PACKAGE_VERSION_MINOR 9)
-=======
 set(CPACK_PACKAGE_VERSION_MAJOR 1)
-set(CPACK_PACKAGE_VERSION_MINOR 1)
->>>>>>> daa63ab0
+set(CPACK_PACKAGE_VERSION_MINOR 0)
 set(CPACK_PACKAGE_VERSION_PATCH "0beta")
 set(CPACK_PACKAGE_DESCRIPTION_SUMMARY
   "Centreon Engine monitors your IT infrastructure.")
