--- conflicted
+++ resolved
@@ -234,7 +234,6 @@
   set(EMBEDDED_PERL "No")
 endif ()
 
-<<<<<<< HEAD
 # Define flags.
 #  Misc definitions.
 if (HAVE_STRUCT_TM_TM_ZONE)
@@ -242,7 +241,7 @@
 elseif (HAVE_TZNAME)
   add_definitions(-DHAVE_TZNAME)
 endif ()
-=======
+
 # Configure files.
 configure_file("${INCLUDE_DIR}/config.h.in"
   "${INCLUDE_DIR}/config.h")
@@ -254,7 +253,6 @@
   "${SCRIPT_DIR}/centscheduler.sh")
 configure_file("${SCRIPT_DIR}/ubuntu.conf.in"
   "${SCRIPT_DIR}/ubuntu.conf")
->>>>>>> aec0650a
 
 #  Enmbed PERL interpreter.
 if (EMBEDDEDPERL)
