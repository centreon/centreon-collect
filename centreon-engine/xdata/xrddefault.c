/*
** Copyright 1999-2010 Ethan Galstad
** Copyright 2009      Nagios Core Development Team and Community Contributors
** Copyright 2011      Merethis
**
** This file is part of Centreon Scheduler.
**
** Centreon Scheduler is free software: you can redistribute it and/or
** modify it under the terms of the GNU General Public License version 2
** as published by the Free Software Foundation.
**
** Centreon Scheduler is distributed in the hope that it will be useful,
** but WITHOUT ANY WARRANTY; without even the implied warranty of
** MERCHANTABILITY or FITNESS FOR A PARTICULAR PURPOSE. See the GNU
** General Public License for more details.
**
** You should have received a copy of the GNU General Public License
** along with Centreon Scheduler. If not, see
** <http://www.gnu.org/licenses/>.
*/

/*********** COMMON HEADER FILES ***********/

#include "../include/config.h"
#include "../include/common.h"
#include "../include/objects.h"
#include "../include/statusdata.h"
#include "../include/macros.h"
#include "../include/nagios.h"
#include "../include/sretention.h"
#include "../include/comments.h"
#include "../include/downtime.h"


/**** STATE INFORMATION SPECIFIC HEADER FILES ****/

#include "xrddefault.h"

extern host           *host_list;
extern service        *service_list;
extern contact        *contact_list;
extern comment        *comment_list;
extern scheduled_downtime *scheduled_downtime_list;

extern char           *global_host_event_handler;
extern char           *global_service_event_handler;

extern int            enable_notifications;
extern int            execute_service_checks;
extern int            accept_passive_service_checks;
extern int            execute_host_checks;
extern int            accept_passive_host_checks;
extern int            enable_event_handlers;
extern int            obsess_over_services;
extern int            obsess_over_hosts;
extern int            enable_flap_detection;
extern int            enable_failure_prediction;
extern int            process_performance_data;
extern int            check_service_freshness;
extern int            check_host_freshness;

extern int            test_scheduling;

extern int            use_large_installation_tweaks;

extern int            use_retained_program_state;
extern int            use_retained_scheduling_info;
extern int            retention_scheduling_horizon;

extern unsigned long  update_uid;
extern char           *last_program_version;
extern int            update_available;
extern char           *last_program_version;
extern char           *new_program_version;

extern unsigned long  next_comment_id;
extern unsigned long  next_downtime_id;
extern unsigned long  next_event_id;
extern unsigned long  next_problem_id;
extern unsigned long  next_notification_id;

extern unsigned long  modified_host_process_attributes;
extern unsigned long  modified_service_process_attributes;

extern unsigned long  retained_host_attribute_mask;
extern unsigned long  retained_service_attribute_mask;
extern unsigned long  retained_contact_host_attribute_mask;
extern unsigned long  retained_contact_service_attribute_mask;
extern unsigned long  retained_process_host_attribute_mask;
extern unsigned long  retained_process_service_attribute_mask;


char *xrddefault_retention_file=NULL;
char *xrddefault_temp_file=NULL;




/******************************************************************/
/********************* CONFIG INITIALIZATION  *********************/
/******************************************************************/

int xrddefault_grab_config_info(char *main_config_file)
{
	char *input=NULL;
	mmapfile *thefile=NULL;
	nagios_macros *mac;

	mac = get_global_macros();
							      

	/* open the main config file for reading */
	if((thefile=mmap_fopen(main_config_file))==NULL){

		log_debug_info(DEBUGL_RETENTIONDATA,2,"Error: Cannot open main configuration file '%s' for reading!\n",main_config_file);

		my_free(xrddefault_retention_file);
		my_free(xrddefault_temp_file);

		return ERROR;
	        }

	/* read in all lines from the main config file */
	while(1){

		/* free memory */
		my_free(input);

		/* read the next line */
		if((input=mmap_fgets_multiline(thefile))==NULL)
			break;

		strip(input);

		/* skip blank lines and comments */
		if(input[0]=='#' || input[0]=='\x0')
			continue;

		xrddefault_grab_config_directives(input);
	        }

	/* free memory and close the file */
	my_free(input);
	mmap_fclose(thefile);

	/* initialize locations if necessary  */
	if(xrddefault_retention_file==NULL)
		xrddefault_retention_file=(char *)strdup(DEFAULT_RETENTION_FILE);
	if(xrddefault_temp_file==NULL)
		xrddefault_temp_file=(char *)strdup(DEFAULT_TEMP_FILE);

	/* make sure we have everything */
	if(xrddefault_retention_file==NULL)
		return ERROR;
	if(xrddefault_temp_file==NULL)
		return ERROR;

	/* save the retention file macro */
	my_free(mac->x[MACRO_RETENTIONDATAFILE]);
	if((mac->x[MACRO_RETENTIONDATAFILE]=(char *)strdup(xrddefault_retention_file)))
		strip(mac->x[MACRO_RETENTIONDATAFILE]);

	return OK;
}



/* process a single config directive */
int xrddefault_grab_config_directives(char *input){
	char *temp_ptr=NULL;
	char *varname=NULL;
	char *varvalue=NULL;

	/* get the variable name */
	if((temp_ptr=my_strtok(input,"="))==NULL)
		return ERROR;
	if((varname=(char *)strdup(temp_ptr))==NULL)
		return ERROR;

	/* get the variable value */
	if((temp_ptr=my_strtok(NULL,"\n"))==NULL){
		my_free(varname);
		return ERROR;
	        }
	if((varvalue=(char *)strdup(temp_ptr))==NULL){
		my_free(varname);
		return ERROR;
	        }

	/* retention file definition */
	if(!strcmp(varname,"xrddefault_retention_file") || !strcmp(varname,"state_retention_file"))
		xrddefault_retention_file=(char *)strdup(varvalue);

	/* temp file definition */
	else if(!strcmp(varname,"temp_file"))
		xrddefault_temp_file=(char *)strdup(varvalue);

	/* free memory */
	my_free(varname);
	my_free(varvalue);

	return OK;
        }




/******************************************************************/
/********************* INIT/CLEANUP FUNCTIONS *********************/
/******************************************************************/


/* initialize retention data */
int xrddefault_initialize_retention_data(char *config_file){
	int result;

	/* grab configuration data */
	result=xrddefault_grab_config_info(config_file);
	if(result==ERROR)
		return ERROR;

	return OK;
        }


/* cleanup retention data before terminating */
int xrddefault_cleanup_retention_data(char *config_file){

	(void)config_file;

	/* free memory */
	my_free(xrddefault_retention_file);
	my_free(xrddefault_temp_file);

	return OK;
        }


/******************************************************************/
/**************** DEFAULT STATE OUTPUT FUNCTION *******************/
/******************************************************************/

int xrddefault_save_state_information(void){
	char *temp_file=NULL;
	customvariablesmember *temp_customvariablesmember=NULL;
	time_t current_time=0L;
	int result=OK;
	FILE *fp=NULL;
	host *temp_host=NULL;
	service *temp_service=NULL;
	contact *temp_contact=NULL;
	comment *temp_comment=NULL;
	scheduled_downtime *temp_downtime=NULL;
	int x=0;
	int fd=0;
	unsigned long host_attribute_mask=0L;
	unsigned long service_attribute_mask=0L;
	unsigned long contact_attribute_mask=0L;
	unsigned long contact_host_attribute_mask=0L;
	unsigned long contact_service_attribute_mask=0L;
	unsigned long process_host_attribute_mask=0L;
	unsigned long process_service_attribute_mask=0L;


	log_debug_info(DEBUGL_FUNCTIONS,0,"xrddefault_save_state_information()\n");

	/* make sure we have everything */
	if(xrddefault_retention_file==NULL || xrddefault_temp_file==NULL){
<<<<<<< HEAD
		logit(NSLOG_RUNTIME_ERROR,TRUE,"Error: We don't have the required file names to store retention data!\n");
=======

		logit(NSLOG_RUNTIME_ERROR,TRUE,"Error: We don't have the required file names to store retention data!\n");

>>>>>>> 382c1ea3
		return ERROR;
	        }

	/* open a safe temp file for output */
	if(asprintf(&temp_file,"%sXXXXXX",xrddefault_temp_file)==-1){
		logit(NSLOG_RUNTIME_ERROR,FALSE,"Error: due to asprintf.\n");
		return (ERROR);
		}
	if(temp_file==NULL)
		return ERROR;
	if((fd=mkstemp(temp_file))==-1)
		return ERROR;

	log_debug_info(DEBUGL_RETENTIONDATA,2,"Writing retention data to temp file '%s'\n",temp_file);

	fp=(FILE *)fdopen(fd,"w");
	if(fp==NULL){

		close(fd);
		unlink(temp_file);

		logit(NSLOG_RUNTIME_ERROR,TRUE,"Error: Could not open temp state retention file '%s' for writing!\n",temp_file);

		my_free(temp_file);

		return ERROR;
	        }

	/* what attributes should be masked out? */
	/* NOTE: host/service/contact-specific values may be added in the future, but for now we only have global masks */
	process_host_attribute_mask=retained_process_host_attribute_mask;
	process_service_attribute_mask=retained_process_host_attribute_mask;
	host_attribute_mask=retained_host_attribute_mask;
	service_attribute_mask=retained_host_attribute_mask;
	contact_host_attribute_mask=retained_contact_host_attribute_mask;
	contact_service_attribute_mask=retained_contact_service_attribute_mask;

	/* write version info to status file */
	fprintf(fp,"########################################\n");
	fprintf(fp,"#      NAGIOS STATE RETENTION FILE\n");
	fprintf(fp,"#\n");
	fprintf(fp,"# THIS FILE IS AUTOMATICALLY GENERATED\n");
	fprintf(fp,"# BY NAGIOS.  DO NOT MODIFY THIS FILE!\n");
	fprintf(fp,"########################################\n");

	time(&current_time);

	/* write file info */
	fprintf(fp,"info {\n");
	fprintf(fp,"created=%lu\n",current_time);
	fprintf(fp,"version=%s\n",PROGRAM_VERSION);
	fprintf(fp,"update_available=%d\n",update_available);
	fprintf(fp,"update_uid=%lu\n",update_uid);
	fprintf(fp,"last_version=%s\n",(last_program_version==NULL)?"":last_program_version);
	fprintf(fp,"new_version=%s\n",(new_program_version==NULL)?"":new_program_version);
	fprintf(fp,"}\n");

	/* save program state information */
	fprintf(fp,"program {\n");
	fprintf(fp,"modified_host_attributes=%lu\n",(modified_host_process_attributes & ~process_host_attribute_mask));
	fprintf(fp,"modified_service_attributes=%lu\n",(modified_service_process_attributes & ~process_service_attribute_mask));
	fprintf(fp,"enable_notifications=%d\n",enable_notifications);
	fprintf(fp,"active_service_checks_enabled=%d\n",execute_service_checks);
	fprintf(fp,"passive_service_checks_enabled=%d\n",accept_passive_service_checks);
	fprintf(fp,"active_host_checks_enabled=%d\n",execute_host_checks);
	fprintf(fp,"passive_host_checks_enabled=%d\n",accept_passive_host_checks);
	fprintf(fp,"enable_event_handlers=%d\n",enable_event_handlers);
	fprintf(fp,"obsess_over_services=%d\n",obsess_over_services);
	fprintf(fp,"obsess_over_hosts=%d\n",obsess_over_hosts);
	fprintf(fp,"check_service_freshness=%d\n",check_service_freshness);
	fprintf(fp,"check_host_freshness=%d\n",check_host_freshness);
	fprintf(fp,"enable_flap_detection=%d\n",enable_flap_detection);
	fprintf(fp,"enable_failure_prediction=%d\n",enable_failure_prediction);
	fprintf(fp,"process_performance_data=%d\n",process_performance_data);
	fprintf(fp,"global_host_event_handler=%s\n",(global_host_event_handler==NULL)?"":global_host_event_handler);
	fprintf(fp,"global_service_event_handler=%s\n",(global_service_event_handler==NULL)?"":global_service_event_handler);
	fprintf(fp,"next_comment_id=%lu\n",next_comment_id);
	fprintf(fp,"next_downtime_id=%lu\n",next_downtime_id);
	fprintf(fp,"next_event_id=%lu\n",next_event_id);
	fprintf(fp,"next_problem_id=%lu\n",next_problem_id);
	fprintf(fp,"next_notification_id=%lu\n",next_notification_id);
	fprintf(fp,"}\n");

	/* save host state information */
	for(temp_host=host_list;temp_host!=NULL;temp_host=temp_host->next){

		fprintf(fp,"host {\n");
		fprintf(fp,"host_name=%s\n",temp_host->name);
		fprintf(fp,"alias=%s\n",temp_host->alias);
		fprintf(fp,"display_name=%s\n",temp_host->display_name);
		fprintf(fp,"modified_attributes=%lu\n",(temp_host->modified_attributes & ~host_attribute_mask));
		fprintf(fp,"check_command=%s\n",(temp_host->host_check_command==NULL)?"":temp_host->host_check_command);
		fprintf(fp,"check_period=%s\n",(temp_host->check_period==NULL)?"":temp_host->check_period);
		fprintf(fp,"notification_period=%s\n",(temp_host->notification_period==NULL)?"":temp_host->notification_period);
		fprintf(fp,"event_handler=%s\n",(temp_host->event_handler==NULL)?"":temp_host->event_handler);
		fprintf(fp,"has_been_checked=%d\n",temp_host->has_been_checked);
		fprintf(fp,"check_execution_time=%.3f\n",temp_host->execution_time);
		fprintf(fp,"check_latency=%.3f\n",temp_host->latency);
		fprintf(fp,"check_type=%d\n",temp_host->check_type);
		fprintf(fp,"current_state=%d\n",temp_host->current_state);
		fprintf(fp,"last_state=%d\n",temp_host->last_state);
		fprintf(fp,"last_hard_state=%d\n",temp_host->last_hard_state);
		fprintf(fp,"last_event_id=%lu\n",temp_host->last_event_id);
		fprintf(fp,"current_event_id=%lu\n",temp_host->current_event_id);
		fprintf(fp,"current_problem_id=%lu\n",temp_host->current_problem_id);
		fprintf(fp,"last_problem_id=%lu\n",temp_host->last_problem_id);
		fprintf(fp,"plugin_output=%s\n",(temp_host->plugin_output==NULL)?"":temp_host->plugin_output);
		fprintf(fp,"long_plugin_output=%s\n",(temp_host->long_plugin_output==NULL)?"":temp_host->long_plugin_output);
		fprintf(fp,"performance_data=%s\n",(temp_host->perf_data==NULL)?"":temp_host->perf_data);
		fprintf(fp,"last_check=%lu\n",temp_host->last_check);
		fprintf(fp,"next_check=%lu\n",temp_host->next_check);
		fprintf(fp,"check_options=%d\n",temp_host->check_options);
		fprintf(fp,"current_attempt=%d\n",temp_host->current_attempt);
		fprintf(fp,"max_attempts=%d\n",temp_host->max_attempts);
		fprintf(fp,"normal_check_interval=%f\n",temp_host->check_interval);
		fprintf(fp,"retry_check_interval=%f\n",temp_host->check_interval);
		fprintf(fp,"state_type=%d\n",temp_host->state_type);
		fprintf(fp,"last_state_change=%lu\n",temp_host->last_state_change);
		fprintf(fp,"last_hard_state_change=%lu\n",temp_host->last_hard_state_change);
		fprintf(fp,"last_time_up=%lu\n",temp_host->last_time_up);
		fprintf(fp,"last_time_down=%lu\n",temp_host->last_time_down);
		fprintf(fp,"last_time_unreachable=%lu\n",temp_host->last_time_unreachable);
		fprintf(fp,"notified_on_down=%d\n",temp_host->notified_on_down);
		fprintf(fp,"notified_on_unreachable=%d\n",temp_host->notified_on_unreachable);
		fprintf(fp,"last_notification=%lu\n",temp_host->last_host_notification);
		fprintf(fp,"current_notification_number=%d\n",temp_host->current_notification_number);
		fprintf(fp,"current_notification_id=%lu\n",temp_host->current_notification_id);
		fprintf(fp,"notifications_enabled=%d\n",temp_host->notifications_enabled);
		fprintf(fp,"problem_has_been_acknowledged=%d\n",temp_host->problem_has_been_acknowledged);
		fprintf(fp,"acknowledgement_type=%d\n",temp_host->acknowledgement_type);
		fprintf(fp,"active_checks_enabled=%d\n",temp_host->checks_enabled);
		fprintf(fp,"passive_checks_enabled=%d\n",temp_host->accept_passive_host_checks);
		fprintf(fp,"event_handler_enabled=%d\n",temp_host->event_handler_enabled);
		fprintf(fp,"flap_detection_enabled=%d\n",temp_host->flap_detection_enabled);
		fprintf(fp,"failure_prediction_enabled=%d\n",temp_host->failure_prediction_enabled);
		fprintf(fp,"process_performance_data=%d\n",temp_host->process_performance_data);
		fprintf(fp,"obsess_over_host=%d\n",temp_host->obsess_over_host);
		fprintf(fp,"is_flapping=%d\n",temp_host->is_flapping);
		fprintf(fp,"percent_state_change=%.2f\n",temp_host->percent_state_change);
		fprintf(fp,"check_flapping_recovery_notification=%d\n",temp_host->check_flapping_recovery_notification);

		fprintf(fp,"state_history=");
		for(x=0;x<MAX_STATE_HISTORY_ENTRIES;x++)
			fprintf(fp,"%s%d",(x>0)?",":"",temp_host->state_history[(x+temp_host->state_history_index)%MAX_STATE_HISTORY_ENTRIES]);
		fprintf(fp,"\n");

		/* custom variables */
		for(temp_customvariablesmember=temp_host->custom_variables;temp_customvariablesmember!=NULL;temp_customvariablesmember=temp_customvariablesmember->next){
			if(temp_customvariablesmember->variable_name)
				fprintf(fp,"_%s=%d;%s\n",temp_customvariablesmember->variable_name,temp_customvariablesmember->has_been_modified,(temp_customvariablesmember->variable_value==NULL)?"":temp_customvariablesmember->variable_value);
		        }

		fprintf(fp,"}\n");
	        }

	/* save service state information */
	for(temp_service=service_list;temp_service!=NULL;temp_service=temp_service->next){

		fprintf(fp,"service {\n");
		fprintf(fp,"host_name=%s\n",temp_service->host_name);
		fprintf(fp,"display_name=%s\n",temp_service->display_name);
		fprintf(fp,"service_description=%s\n",temp_service->description);
		fprintf(fp,"modified_attributes=%lu\n",(temp_service->modified_attributes & ~service_attribute_mask));
		fprintf(fp,"check_command=%s\n",(temp_service->service_check_command==NULL)?"":temp_service->service_check_command);
		fprintf(fp,"check_period=%s\n",(temp_service->check_period==NULL)?"":temp_service->check_period);
		fprintf(fp,"notification_period=%s\n",(temp_service->notification_period==NULL)?"":temp_service->notification_period);
		fprintf(fp,"event_handler=%s\n",(temp_service->event_handler==NULL)?"":temp_service->event_handler);
		fprintf(fp,"has_been_checked=%d\n",temp_service->has_been_checked);
		fprintf(fp,"check_execution_time=%.3f\n",temp_service->execution_time);
		fprintf(fp,"check_latency=%.3f\n",temp_service->latency);
		fprintf(fp,"check_type=%d\n",temp_service->check_type);
		fprintf(fp,"current_state=%d\n",temp_service->current_state);
		fprintf(fp,"last_state=%d\n",temp_service->last_state);
		fprintf(fp,"last_hard_state=%d\n",temp_service->last_hard_state);
		fprintf(fp,"last_event_id=%lu\n",temp_service->last_event_id);
		fprintf(fp,"current_event_id=%lu\n",temp_service->current_event_id);
		fprintf(fp,"current_problem_id=%lu\n",temp_service->current_problem_id);
		fprintf(fp,"last_problem_id=%lu\n",temp_service->last_problem_id);
		fprintf(fp,"current_attempt=%d\n",temp_service->current_attempt);
		fprintf(fp,"max_attempts=%d\n",temp_service->max_attempts);
		fprintf(fp,"normal_check_interval=%f\n",temp_service->check_interval);
		fprintf(fp,"retry_check_interval=%f\n",temp_service->retry_interval);
		fprintf(fp,"state_type=%d\n",temp_service->state_type);
		fprintf(fp,"last_state_change=%lu\n",temp_service->last_state_change);
		fprintf(fp,"last_hard_state_change=%lu\n",temp_service->last_hard_state_change);
		fprintf(fp,"last_time_ok=%lu\n",temp_service->last_time_ok);
		fprintf(fp,"last_time_warning=%lu\n",temp_service->last_time_warning);
		fprintf(fp,"last_time_unknown=%lu\n",temp_service->last_time_unknown);
		fprintf(fp,"last_time_critical=%lu\n",temp_service->last_time_critical);
		fprintf(fp,"plugin_output=%s\n",(temp_service->plugin_output==NULL)?"":temp_service->plugin_output);
		fprintf(fp,"long_plugin_output=%s\n",(temp_service->long_plugin_output==NULL)?"":temp_service->long_plugin_output);
		fprintf(fp,"performance_data=%s\n",(temp_service->perf_data==NULL)?"":temp_service->perf_data);
		fprintf(fp,"last_check=%lu\n",temp_service->last_check);
		fprintf(fp,"next_check=%lu\n",temp_service->next_check);
		fprintf(fp,"check_options=%d\n",temp_service->check_options);
		fprintf(fp,"notified_on_unknown=%d\n",temp_service->notified_on_unknown);
		fprintf(fp,"notified_on_warning=%d\n",temp_service->notified_on_warning);
		fprintf(fp,"notified_on_critical=%d\n",temp_service->notified_on_critical);
		fprintf(fp,"current_notification_number=%d\n",temp_service->current_notification_number);
		fprintf(fp,"current_notification_id=%lu\n",temp_service->current_notification_id);
		fprintf(fp,"last_notification=%lu\n",temp_service->last_notification);
		fprintf(fp,"notifications_enabled=%d\n",temp_service->notifications_enabled);
		fprintf(fp,"active_checks_enabled=%d\n",temp_service->checks_enabled);
		fprintf(fp,"passive_checks_enabled=%d\n",temp_service->accept_passive_service_checks);
		fprintf(fp,"event_handler_enabled=%d\n",temp_service->event_handler_enabled);
		fprintf(fp,"problem_has_been_acknowledged=%d\n",temp_service->problem_has_been_acknowledged);
		fprintf(fp,"acknowledgement_type=%d\n",temp_service->acknowledgement_type);
		fprintf(fp,"flap_detection_enabled=%d\n",temp_service->flap_detection_enabled);
		fprintf(fp,"failure_prediction_enabled=%d\n",temp_service->failure_prediction_enabled);
		fprintf(fp,"process_performance_data=%d\n",temp_service->process_performance_data);
		fprintf(fp,"obsess_over_service=%d\n",temp_service->obsess_over_service);
		fprintf(fp,"is_flapping=%d\n",temp_service->is_flapping);
		fprintf(fp,"percent_state_change=%.2f\n",temp_service->percent_state_change);
		fprintf(fp,"check_flapping_recovery_notification=%d\n",temp_service->check_flapping_recovery_notification);

		fprintf(fp,"state_history=");
		for(x=0;x<MAX_STATE_HISTORY_ENTRIES;x++)
			fprintf(fp,"%s%d",(x>0)?",":"",temp_service->state_history[(x+temp_service->state_history_index)%MAX_STATE_HISTORY_ENTRIES]);
		fprintf(fp,"\n");

		/* custom variables */
		for(temp_customvariablesmember=temp_service->custom_variables;temp_customvariablesmember!=NULL;temp_customvariablesmember=temp_customvariablesmember->next){
			if(temp_customvariablesmember->variable_name)
				fprintf(fp,"_%s=%d;%s\n",temp_customvariablesmember->variable_name,temp_customvariablesmember->has_been_modified,(temp_customvariablesmember->variable_value==NULL)?"":temp_customvariablesmember->variable_value);
		        }

		fprintf(fp,"}\n");
	        }

	/* save contact state information */
	for(temp_contact=contact_list;temp_contact!=NULL;temp_contact=temp_contact->next){

		fprintf(fp,"contact {\n");
		fprintf(fp,"contact_name=%s\n",temp_contact->name);
		fprintf(fp,"modified_attributes=%lu\n",(temp_contact->modified_attributes & ~contact_attribute_mask));
		fprintf(fp,"modified_host_attributes=%lu\n",(temp_contact->modified_host_attributes & ~contact_host_attribute_mask));
		fprintf(fp,"modified_service_attributes=%lu\n",(temp_contact->modified_service_attributes & ~contact_service_attribute_mask));
		fprintf(fp,"host_notification_period=%s\n",(temp_contact->host_notification_period==NULL)?"":temp_contact->host_notification_period);
		fprintf(fp,"service_notification_period=%s\n",(temp_contact->service_notification_period==NULL)?"":temp_contact->service_notification_period);
		fprintf(fp,"last_host_notification=%lu\n",temp_contact->last_host_notification);
		fprintf(fp,"last_service_notification=%lu\n",temp_contact->last_service_notification);
		fprintf(fp,"host_notifications_enabled=%d\n",temp_contact->host_notifications_enabled);
		fprintf(fp,"service_notifications_enabled=%d\n",temp_contact->service_notifications_enabled);

		/* custom variables */
		for(temp_customvariablesmember=temp_contact->custom_variables;temp_customvariablesmember!=NULL;temp_customvariablesmember=temp_customvariablesmember->next){
			if(temp_customvariablesmember->variable_name)
				fprintf(fp,"_%s=%d;%s\n",temp_customvariablesmember->variable_name,temp_customvariablesmember->has_been_modified,(temp_customvariablesmember->variable_value==NULL)?"":temp_customvariablesmember->variable_value);
		        }

		fprintf(fp,"}\n");
	        }

	/* save all comments */
	for(temp_comment=comment_list;temp_comment!=NULL;temp_comment=temp_comment->next){

		if(temp_comment->comment_type==HOST_COMMENT)
			fprintf(fp,"hostcomment {\n");
		else
			fprintf(fp,"servicecomment {\n");
		fprintf(fp,"host_name=%s\n",temp_comment->host_name);
		if(temp_comment->comment_type==SERVICE_COMMENT)
			fprintf(fp,"service_description=%s\n",temp_comment->service_description);
		fprintf(fp,"entry_type=%d\n",temp_comment->entry_type);
		fprintf(fp,"comment_id=%lu\n",temp_comment->comment_id);
		fprintf(fp,"source=%d\n",temp_comment->source);
		fprintf(fp,"persistent=%d\n",temp_comment->persistent);
		fprintf(fp,"entry_time=%lu\n",temp_comment->entry_time);
		fprintf(fp,"expires=%d\n",temp_comment->expires);
		fprintf(fp,"expire_time=%lu\n",temp_comment->expire_time);
		fprintf(fp,"author=%s\n",temp_comment->author);
		fprintf(fp,"comment_data=%s\n",temp_comment->comment_data);
		fprintf(fp,"}\n");
	        }

	/* save all downtime */
	for(temp_downtime=scheduled_downtime_list;temp_downtime!=NULL;temp_downtime=temp_downtime->next){

		if(temp_downtime->type==HOST_DOWNTIME)
			fprintf(fp,"hostdowntime {\n");
		else
			fprintf(fp,"servicedowntime {\n");
		fprintf(fp,"host_name=%s\n",temp_downtime->host_name);
		if(temp_downtime->type==SERVICE_DOWNTIME)
			fprintf(fp,"service_description=%s\n",temp_downtime->service_description);
		fprintf(fp,"downtime_id=%lu\n",temp_downtime->downtime_id);
		fprintf(fp,"entry_time=%lu\n",temp_downtime->entry_time);
		fprintf(fp,"start_time=%lu\n",temp_downtime->start_time);
		fprintf(fp,"end_time=%lu\n",temp_downtime->end_time);
		fprintf(fp,"triggered_by=%lu\n",temp_downtime->triggered_by);
		fprintf(fp,"fixed=%d\n",temp_downtime->fixed);
		fprintf(fp,"duration=%lu\n",temp_downtime->duration);
		fprintf(fp,"author=%s\n",temp_downtime->author);
		fprintf(fp,"comment=%s\n",temp_downtime->comment);
		fprintf(fp,"}\n");
	        }

	fflush(fp);
	result=fclose(fp);
	fsync(fd);

	/* save/close was successful */
	if(result==0){

		result=OK;

		/* move the temp file to the retention file (overwrite the old retention file) */
		if(my_rename(temp_file,xrddefault_retention_file)){
			unlink(temp_file);
			logit(NSLOG_RUNTIME_ERROR,TRUE,"Error: Unable to update retention file '%s': %s",xrddefault_retention_file,strerror(errno));
			result=ERROR;
			}
		}

	/* a problem occurred saving the file */
	else{
		
		result=ERROR;

		/* remove temp file and log an error */
		unlink(temp_file);
		logit(NSLOG_RUNTIME_ERROR,TRUE,"Error: Unable to save retention file: %s",strerror(errno));
		}

	/* free memory */
	my_free(temp_file);

	return result;
        }




/******************************************************************/
/***************** DEFAULT STATE INPUT FUNCTION *******************/
/******************************************************************/

int xrddefault_read_state_information(void){
	char *input=NULL;
	char *inputbuf=NULL;
	char *temp_ptr=NULL;
	mmapfile *thefile;
	char *host_name=NULL;
	char *service_description=NULL;
	char *contact_name=NULL;
	char *author=NULL;
	char *comment_data=NULL;
	int data_type=XRDDEFAULT_NO_DATA;
	int x=0;
	host *temp_host=NULL;
	service *temp_service=NULL;
	contact *temp_contact=NULL;
	command *temp_command=NULL;
	timeperiod *temp_timeperiod=NULL;
	customvariablesmember *temp_customvariablesmember=NULL;
	char *customvarname=NULL;
	char *var=NULL;
	char *val=NULL;
	char *tempval=NULL;
	char *ch=NULL;
	unsigned long comment_id=0;
	int persistent=FALSE;
	int expires=FALSE;
	time_t expire_time=0L;
	int entry_type=USER_COMMENT;
	int source=COMMENTSOURCE_INTERNAL;
	time_t entry_time=0L;
	time_t creation_time;
	time_t current_time;
	int scheduling_info_is_ok=FALSE;
	unsigned long downtime_id=0;
	time_t start_time=0L;
	time_t end_time=0L;
	int fixed=FALSE;
	unsigned long triggered_by=0;
	unsigned long duration=0L;
	unsigned long host_attribute_mask=0L;
	unsigned long service_attribute_mask=0L;
	unsigned long contact_attribute_mask=0L;
	unsigned long contact_host_attribute_mask=0L;
	unsigned long contact_service_attribute_mask=0L;
	unsigned long process_host_attribute_mask=0L;
	unsigned long process_service_attribute_mask=0L;
	int remove_comment=FALSE;
	int ack=FALSE;
	int was_flapping=FALSE;
	int allow_flapstart_notification=TRUE;
	struct timeval tv[2];
	double runtime[2];
	int found_directive=FALSE;


	log_debug_info(DEBUGL_FUNCTIONS,0,"xrddefault_read_state_information() start\n");

	/* make sure we have what we need */
	if(xrddefault_retention_file==NULL){

		logit(NSLOG_RUNTIME_ERROR,TRUE,"Error: We don't have a filename for retention data!\n");

		return ERROR;
	        }

	if(test_scheduling==TRUE)
		gettimeofday(&tv[0],NULL);

	/* open the retention file for reading */
	if((thefile=mmap_fopen(xrddefault_retention_file))==NULL)
		return ERROR;

	/* what attributes should be masked out? */
	/* NOTE: host/service/contact-specific values may be added in the future, but for now we only have global masks */
	process_host_attribute_mask=retained_process_host_attribute_mask;
	process_service_attribute_mask=retained_process_host_attribute_mask;
	host_attribute_mask=retained_host_attribute_mask;
	service_attribute_mask=retained_host_attribute_mask;
	contact_host_attribute_mask=retained_contact_host_attribute_mask;
	contact_service_attribute_mask=retained_contact_service_attribute_mask;

	/* Big speedup when reading retention.dat in bulk */
	defer_downtime_sorting=1;
	defer_comment_sorting=1;

	/* read all lines in the retention file */
	while(1){

		/* free memory */
		my_free(inputbuf);

		/* read the next line */
		if((inputbuf=mmap_fgets(thefile))==NULL)
			break;

		input=inputbuf;

		/* far better than strip()ing */
		if(input[0]=='\t')
			input++;

		strip(input);

		if(!strcmp(input,"service {"))
			data_type=XRDDEFAULT_SERVICESTATUS_DATA;
		else if(!strcmp(input,"host {"))
			data_type=XRDDEFAULT_HOSTSTATUS_DATA;
		else if(!strcmp(input,"contact {"))
			data_type=XRDDEFAULT_CONTACTSTATUS_DATA;
		else if(!strcmp(input,"hostcomment {"))
			data_type=XRDDEFAULT_HOSTCOMMENT_DATA;
		else if(!strcmp(input,"servicecomment {"))
			data_type=XRDDEFAULT_SERVICECOMMENT_DATA;
		else if(!strcmp(input,"hostdowntime {"))
			data_type=XRDDEFAULT_HOSTDOWNTIME_DATA;
		else if(!strcmp(input,"servicedowntime {"))
			data_type=XRDDEFAULT_SERVICEDOWNTIME_DATA;
		else if(!strcmp(input,"info {"))
			data_type=XRDDEFAULT_INFO_DATA;
		else if(!strcmp(input,"program {"))
			data_type=XRDDEFAULT_PROGRAMSTATUS_DATA;

		else if(!strcmp(input,"}")){

			switch(data_type){

			case XRDDEFAULT_INFO_DATA:
				break;

			case XRDDEFAULT_PROGRAMSTATUS_DATA:

				/* adjust modified attributes if necessary */
				if(use_retained_program_state==FALSE){
					modified_host_process_attributes=MODATTR_NONE;
					modified_service_process_attributes=MODATTR_NONE;
				        }
				break;

			case XRDDEFAULT_HOSTSTATUS_DATA:

				if(temp_host!=NULL){

					/* adjust modified attributes if necessary */
					if(temp_host->retain_nonstatus_information==FALSE)
						temp_host->modified_attributes=MODATTR_NONE;

					/* adjust modified attributes if no custom variables have been changed */
					if(temp_host->modified_attributes & MODATTR_CUSTOM_VARIABLE){
						for(temp_customvariablesmember=temp_host->custom_variables;temp_customvariablesmember!=NULL;temp_customvariablesmember=temp_customvariablesmember->next){
							if(temp_customvariablesmember->has_been_modified==TRUE)
								break;

						        }
						if(temp_customvariablesmember==NULL)
							temp_host->modified_attributes-=MODATTR_CUSTOM_VARIABLE;
					        }

					/* calculate next possible notification time */
					if(temp_host->current_state!=HOST_UP && temp_host->last_host_notification!=(time_t)0)
						temp_host->next_host_notification=get_next_host_notification_time(temp_host,temp_host->last_host_notification);

					/* ADDED 01/23/2009 adjust current check attempts if host in hard problem state (max attempts may have changed in config since restart) */
					if(temp_host->current_state!=HOST_UP && temp_host->state_type==HARD_STATE)
						temp_host->current_attempt=temp_host->max_attempts;
					   

					/* ADDED 02/20/08 assume same flapping state if large install tweaks enabled */
					if(use_large_installation_tweaks==TRUE){
						temp_host->is_flapping=was_flapping;
						}
					/* else use normal startup flap detection logic */
					else{
						/* host was flapping before program started */
						/* 11/10/07 don't allow flapping notifications to go out */
						if(was_flapping==TRUE)
							allow_flapstart_notification=FALSE;
						else
							/* flapstart notifications are okay */
							allow_flapstart_notification=TRUE;

						/* check for flapping */
						check_for_host_flapping(temp_host,FALSE,FALSE,allow_flapstart_notification);

						/* host was flapping before and isn't now, so clear recovery check variable if host isn't flapping now */
						if(was_flapping==TRUE && temp_host->is_flapping==FALSE)
							temp_host->check_flapping_recovery_notification=FALSE;
						}
					
					/* handle new vars added in 2.x */
					if(temp_host->last_hard_state_change==(time_t)0)
						temp_host->last_hard_state_change=temp_host->last_state_change;

					/* update host status */
					update_host_status(temp_host,FALSE);
				        }

				/* reset vars */
				was_flapping=FALSE;
				allow_flapstart_notification=TRUE;

				my_free(host_name);
				host_name=NULL;
				temp_host=NULL;
				break;

			case XRDDEFAULT_SERVICESTATUS_DATA:

				if(temp_service!=NULL){

					/* adjust modified attributes if necessary */
					if(temp_service->retain_nonstatus_information==FALSE)
						temp_service->modified_attributes=MODATTR_NONE;
					
					/* adjust modified attributes if no custom variables have been changed */
					if(temp_service->modified_attributes & MODATTR_CUSTOM_VARIABLE){
						for(temp_customvariablesmember=temp_service->custom_variables;temp_customvariablesmember!=NULL;temp_customvariablesmember=temp_customvariablesmember->next){
							if(temp_customvariablesmember->has_been_modified==TRUE)
								break;

						        }
						if(temp_customvariablesmember==NULL)
							temp_service->modified_attributes-=MODATTR_CUSTOM_VARIABLE;
					        }

					/* calculate next possible notification time */
					if(temp_service->current_state!=STATE_OK && temp_service->last_notification!=(time_t)0)
						temp_service->next_notification=get_next_service_notification_time(temp_service,temp_service->last_notification);

					/* fix old vars */
					if(temp_service->has_been_checked==FALSE && temp_service->state_type==SOFT_STATE)
						temp_service->state_type=HARD_STATE;

					/* ADDED 01/23/2009 adjust current check attempt if service is in hard problem state (max attempts may have changed in config since restart) */
					if(temp_service->current_state!=STATE_OK && temp_service->state_type==HARD_STATE)
						temp_service->current_attempt=temp_service->max_attempts;
					   

					/* ADDED 02/20/08 assume same flapping state if large install tweaks enabled */
					if(use_large_installation_tweaks==TRUE){
						temp_service->is_flapping=was_flapping;
						}
					/* else use normal startup flap detection logic */
					else{
						/* service was flapping before program started */
						/* 11/10/07 don't allow flapping notifications to go out */
						if(was_flapping==TRUE)
							allow_flapstart_notification=FALSE;
						else
							/* flapstart notifications are okay */
							allow_flapstart_notification=TRUE;

						/* check for flapping */
						check_for_service_flapping(temp_service,FALSE,allow_flapstart_notification);

						/* service was flapping before and isn't now, so clear recovery check variable if service isn't flapping now */
						if(was_flapping==TRUE && temp_service->is_flapping==FALSE)
							temp_service->check_flapping_recovery_notification=FALSE;
						}
					
					/* handle new vars added in 2.x */
					if(temp_service->last_hard_state_change==(time_t)0)
						temp_service->last_hard_state_change=temp_service->last_state_change;

					/* update service status */
					update_service_status(temp_service,FALSE);
				        }

				/* reset vars */
				was_flapping=FALSE;
				allow_flapstart_notification=TRUE;

				my_free(host_name);
				my_free(service_description);
				temp_service=NULL;
				break;

			case XRDDEFAULT_CONTACTSTATUS_DATA:

				if(temp_contact!=NULL){

					/* adjust modified attributes if necessary */
					if(temp_contact->retain_nonstatus_information==FALSE)
						temp_contact->modified_attributes=MODATTR_NONE;

					/* adjust modified attributes if no custom variables have been changed */
					if(temp_contact->modified_attributes & MODATTR_CUSTOM_VARIABLE){
						for(temp_customvariablesmember=temp_contact->custom_variables;temp_customvariablesmember!=NULL;temp_customvariablesmember=temp_customvariablesmember->next){
							if(temp_customvariablesmember->has_been_modified==TRUE)
								break;

						        }
						if(temp_customvariablesmember==NULL)
							temp_contact->modified_attributes-=MODATTR_CUSTOM_VARIABLE;
					        }

					/* update contact status */
					update_contact_status(temp_contact,FALSE);
				        }

				my_free(contact_name);
				temp_contact=NULL;
				break;

			case XRDDEFAULT_HOSTCOMMENT_DATA:
			case XRDDEFAULT_SERVICECOMMENT_DATA:

				/* add the comment */
				add_comment((data_type==XRDDEFAULT_HOSTCOMMENT_DATA)?HOST_COMMENT:SERVICE_COMMENT,entry_type,host_name,service_description,entry_time,author,comment_data,comment_id,persistent,expires,expire_time,source);

				/* delete the comment if necessary */
				/* it seems a bit backwards to add and then immediately delete the comment, but its necessary to track comment deletions in the event broker */
				remove_comment=FALSE;
				/* host no longer exists */
				if((temp_host=find_host(host_name))==NULL)
					remove_comment=TRUE;
				/* service no longer exists */
				else if(data_type==XRDDEFAULT_SERVICECOMMENT_DATA && (temp_service=find_service(host_name,service_description))==NULL)
					remove_comment=TRUE;
				/* acknowledgement comments get deleted if they're not persistent and the original problem is no longer acknowledged */
				else if(entry_type==ACKNOWLEDGEMENT_COMMENT){
					ack=FALSE;
					if(data_type==XRDDEFAULT_HOSTCOMMENT_DATA)
						ack=temp_host->problem_has_been_acknowledged;
					else
						ack=temp_service->problem_has_been_acknowledged;
					if(ack==FALSE && persistent==FALSE)
						remove_comment=TRUE;
					}
				/* non-persistent comments don't last past restarts UNLESS they're acks (see above) */
				else if(persistent==FALSE)
					remove_comment=TRUE;
				
				if(remove_comment==TRUE)
					delete_comment((data_type==XRDDEFAULT_HOSTCOMMENT_DATA)?HOST_COMMENT:SERVICE_COMMENT,comment_id);

				/* free temp memory */
				my_free(host_name);
				my_free(service_description);
				my_free(author);
				my_free(comment_data);

				/* reset defaults */
				entry_type=USER_COMMENT;
				comment_id=0;
				source=COMMENTSOURCE_INTERNAL;
				persistent=FALSE;
				entry_time=0L;
				expires=FALSE;
				expire_time=0L;

				break;

			case XRDDEFAULT_HOSTDOWNTIME_DATA:
			case XRDDEFAULT_SERVICEDOWNTIME_DATA:

				/* add the downtime */
				if(data_type==XRDDEFAULT_HOSTDOWNTIME_DATA)
					add_host_downtime(host_name,entry_time,author,comment_data,start_time,end_time,fixed,triggered_by,duration,downtime_id);
				else
					add_service_downtime(host_name,service_description,entry_time,author,comment_data,start_time,end_time,fixed,triggered_by,duration,downtime_id);

				/* must register the downtime with Nagios so it can schedule it, add comments, etc. */
				register_downtime((data_type==XRDDEFAULT_HOSTDOWNTIME_DATA)?HOST_DOWNTIME:SERVICE_DOWNTIME,downtime_id);

				/* free temp memory */
				my_free(host_name);
				my_free(service_description);
				my_free(author);
				my_free(comment_data);

				/* reset defaults */
				downtime_id=0;
				entry_time=0L;
				start_time=0L;
				end_time=0L;
				fixed=FALSE;
				triggered_by=0;
				duration=0L;

				break;

			default:
				break;
			        }

			data_type=XRDDEFAULT_NO_DATA;
		        }

		else if(data_type!=XRDDEFAULT_NO_DATA){

			/* slightly faster than strtok () */
			var=input;
			if((val=strchr(input,'='))==NULL)
				continue;
			val[0]='\x0';
			val++;

			found_directive=TRUE;

			switch(data_type){

			case XRDDEFAULT_INFO_DATA:
				if(!strcmp(var,"created")){
					creation_time=strtoul(val,NULL,10);
					time(&current_time);
					if(current_time-creation_time<retention_scheduling_horizon)
						scheduling_info_is_ok=TRUE;
					else
						scheduling_info_is_ok=FALSE;
				        }
				else if(!strcmp(var,"version")){
					/* initialize last version in case we're reading a pre-3.1.0 retention file */
					if(last_program_version==NULL)
						last_program_version=(char *)strdup(val);
					}
				else if(!strcmp(var,"update_available"))
					update_available=atoi(val);
				else if(!strcmp(var,"update_uid"))
					update_uid=strtoul(val,NULL,10);
				else if(!strcmp(var,"last_version")){
					if(last_program_version)
						my_free(last_program_version);
					last_program_version=(char *)strdup(val);
					}
				else if(!strcmp(var,"new_version"))
					new_program_version=(char *)strdup(val);
				break;

			case XRDDEFAULT_PROGRAMSTATUS_DATA:
				if(!strcmp(var,"modified_host_attributes")){

					modified_host_process_attributes=strtoul(val,NULL,10);

					/* mask out attributes we don't want to retain */
					modified_host_process_attributes&=~process_host_attribute_mask;
					}
				else if(!strcmp(var,"modified_service_attributes")){

					modified_service_process_attributes=strtoul(val,NULL,10);

					/* mask out attributes we don't want to retain */
					modified_service_process_attributes&=~process_service_attribute_mask;
					}
				if(use_retained_program_state==TRUE){
					if(!strcmp(var,"enable_notifications")){
						if(modified_host_process_attributes & MODATTR_NOTIFICATIONS_ENABLED)
							enable_notifications=(atoi(val)>0)?TRUE:FALSE;
					        }
					else if(!strcmp(var,"active_service_checks_enabled")){
						if(modified_service_process_attributes & MODATTR_ACTIVE_CHECKS_ENABLED)
							execute_service_checks=(atoi(val)>0)?TRUE:FALSE;
					        }
					else if(!strcmp(var,"passive_service_checks_enabled")){
						if(modified_service_process_attributes & MODATTR_PASSIVE_CHECKS_ENABLED)
							accept_passive_service_checks=(atoi(val)>0)?TRUE:FALSE;
					        }
					else if(!strcmp(var,"active_host_checks_enabled")){
						if(modified_host_process_attributes & MODATTR_ACTIVE_CHECKS_ENABLED)
							execute_host_checks=(atoi(val)>0)?TRUE:FALSE;
					        }
					else if(!strcmp(var,"passive_host_checks_enabled")){
						if(modified_host_process_attributes & MODATTR_PASSIVE_CHECKS_ENABLED)
							accept_passive_host_checks=(atoi(val)>0)?TRUE:FALSE;
					        }
					else if(!strcmp(var,"enable_event_handlers")){
						if(modified_host_process_attributes & MODATTR_EVENT_HANDLER_ENABLED)
							enable_event_handlers=(atoi(val)>0)?TRUE:FALSE;
					        }
					else if(!strcmp(var,"obsess_over_services")){
						if(modified_service_process_attributes & MODATTR_OBSESSIVE_HANDLER_ENABLED)
							obsess_over_services=(atoi(val)>0)?TRUE:FALSE;
					        }
					else if(!strcmp(var,"obsess_over_hosts")){
						if(modified_host_process_attributes & MODATTR_OBSESSIVE_HANDLER_ENABLED)
							obsess_over_hosts=(atoi(val)>0)?TRUE:FALSE;
					        }
					else if(!strcmp(var,"check_service_freshness")){
						if(modified_service_process_attributes & MODATTR_FRESHNESS_CHECKS_ENABLED)
							check_service_freshness=(atoi(val)>0)?TRUE:FALSE;
					        }
					else if(!strcmp(var,"check_host_freshness")){
						if(modified_host_process_attributes & MODATTR_FRESHNESS_CHECKS_ENABLED)
							check_host_freshness=(atoi(val)>0)?TRUE:FALSE;
					        }
					else if(!strcmp(var,"enable_flap_detection")){
						if(modified_host_process_attributes & MODATTR_FLAP_DETECTION_ENABLED)
							enable_flap_detection=(atoi(val)>0)?TRUE:FALSE;
					        }
					else if(!strcmp(var,"enable_failure_prediction")){
						if(modified_host_process_attributes & MODATTR_FAILURE_PREDICTION_ENABLED)
							enable_failure_prediction=(atoi(val)>0)?TRUE:FALSE;
					        }
					else if(!strcmp(var,"process_performance_data")){
						if(modified_host_process_attributes & MODATTR_PERFORMANCE_DATA_ENABLED)
							process_performance_data=(atoi(val)>0)?TRUE:FALSE;
					        }
					else if(!strcmp(var,"global_host_event_handler")){
						if(modified_host_process_attributes & MODATTR_EVENT_HANDLER_COMMAND){

							/* make sure the check command still exists... */
							tempval=(char *)strdup(val);
							temp_ptr=my_strtok(tempval,"!");
							temp_command=find_command(temp_ptr);
							temp_ptr=(char *)strdup(val);
							my_free(tempval);

							if(temp_command!=NULL && temp_ptr!=NULL){
								my_free(global_host_event_handler);
								global_host_event_handler=temp_ptr;
							        }
						        }
					        }
					else if(!strcmp(var,"global_service_event_handler")){
						if(modified_service_process_attributes & MODATTR_EVENT_HANDLER_COMMAND){

							/* make sure the check command still exists... */
							tempval=(char *)strdup(val);
							temp_ptr=my_strtok(tempval,"!");
							temp_command=find_command(temp_ptr);
							temp_ptr=(char *)strdup(val);
							my_free(tempval);

							if(temp_command!=NULL && temp_ptr!=NULL){
								my_free(global_service_event_handler);
								global_service_event_handler=temp_ptr;
							        }
						        }
					        }
					else if(!strcmp(var,"next_comment_id"))
						next_comment_id=strtoul(val,NULL,10);
					else if(!strcmp(var,"next_downtime_id"))
						next_downtime_id=strtoul(val,NULL,10);
					else if(!strcmp(var,"next_event_id"))
						next_event_id=strtoul(val,NULL,10);
					else if(!strcmp(var,"next_problem_id"))
						next_problem_id=strtoul(val,NULL,10);
					else if(!strcmp(var,"next_notification_id"))
						next_notification_id=strtoul(val,NULL,10);
				        }
				break;

			case XRDDEFAULT_HOSTSTATUS_DATA:

				if(temp_host==NULL){
					if(!strcmp(var,"host_name")){
						host_name=(char *)strdup(val);
						temp_host=find_host(host_name);
						}
					}
				else{
					if(!strcmp(var,"modified_attributes")){

						temp_host->modified_attributes=strtoul(val,NULL,10);

						/* mask out attributes we don't want to retain */
						temp_host->modified_attributes&=~host_attribute_mask;

						/* break out */
						break;
						}
					if(temp_host->retain_status_information==TRUE){
						if(!strcmp(var,"has_been_checked"))
							temp_host->has_been_checked=(atoi(val)>0)?TRUE:FALSE;
						else if(!strcmp(var,"check_execution_time"))
							temp_host->execution_time=strtod(val,NULL);
						else if(!strcmp(var,"check_latency"))
							temp_host->latency=strtod(val,NULL);
						else if(!strcmp(var,"check_type"))
							temp_host->check_type=atoi(val);
						else if(!strcmp(var,"current_state"))
							temp_host->current_state=atoi(val);
						else if(!strcmp(var,"last_state"))
							temp_host->last_state=atoi(val);
						else if(!strcmp(var,"last_hard_state"))
							temp_host->last_hard_state=atoi(val);
						else if(!strcmp(var,"alias")){
							my_free(temp_host->alias);
							temp_host->alias=(char *)strdup(val);
							}
						else if(!strcmp(var,"display_name")){
							my_free(temp_host->display_name);
							temp_host->display_name=(char *)strdup(val);
							}
						else if(!strcmp(var,"plugin_output")){
							my_free(temp_host->plugin_output);
							temp_host->plugin_output=(char *)strdup(val);
					                }
						else if(!strcmp(var,"long_plugin_output")){
							my_free(temp_host->long_plugin_output);
							temp_host->long_plugin_output=(char *)strdup(val);
					                }
						else if(!strcmp(var,"performance_data")){
							my_free(temp_host->perf_data);
							temp_host->perf_data=(char *)strdup(val);
					                }
						else if(!strcmp(var,"last_check"))
							temp_host->last_check=strtoul(val,NULL,10);
						else if(!strcmp(var,"next_check")){
							if(use_retained_scheduling_info==TRUE && scheduling_info_is_ok==TRUE)
								temp_host->next_check=strtoul(val,NULL,10);
						        }
						else if(!strcmp(var,"check_options")){
							if(use_retained_scheduling_info==TRUE && scheduling_info_is_ok==TRUE)
								temp_host->check_options=atoi(val);
						        }
						else if(!strcmp(var,"current_attempt"))
							temp_host->current_attempt=(atoi(val)>0)?TRUE:FALSE;
						else if(!strcmp(var,"current_event_id"))
							temp_host->current_event_id=strtoul(val,NULL,10);
						else if(!strcmp(var,"last_event_id"))
							temp_host->last_event_id=strtoul(val,NULL,10);
						else if(!strcmp(var,"current_problem_id"))
							temp_host->current_problem_id=strtoul(val,NULL,10);
						else if(!strcmp(var,"last_problem_id"))
							temp_host->last_problem_id=strtoul(val,NULL,10);
						else if(!strcmp(var,"state_type"))
							temp_host->state_type=atoi(val);
						else if(!strcmp(var,"last_state_change"))
							temp_host->last_state_change=strtoul(val,NULL,10);
						else if(!strcmp(var,"last_hard_state_change"))
							temp_host->last_hard_state_change=strtoul(val,NULL,10);
						else if(!strcmp(var,"last_time_up"))
							temp_host->last_time_up=strtoul(val,NULL,10);
						else if(!strcmp(var,"last_time_down"))
							temp_host->last_time_down=strtoul(val,NULL,10);
						else if(!strcmp(var,"last_time_unreachable"))
							temp_host->last_time_unreachable=strtoul(val,NULL,10);
						else if(!strcmp(var,"notified_on_down"))
							temp_host->notified_on_down=(atoi(val)>0)?TRUE:FALSE;
						else if(!strcmp(var,"notified_on_unreachable"))
							temp_host->notified_on_unreachable=(atoi(val)>0)?TRUE:FALSE;
						else if(!strcmp(var,"last_notification"))
							temp_host->last_host_notification=strtoul(val,NULL,10);
						else if(!strcmp(var,"current_notification_number"))
							temp_host->current_notification_number=atoi(val);
						else if(!strcmp(var,"current_notification_id"))
							temp_host->current_notification_id=strtoul(val,NULL,10);
						else if(!strcmp(var,"is_flapping"))
							was_flapping=atoi(val);
						else if(!strcmp(var,"percent_state_change"))
							temp_host->percent_state_change=strtod(val,NULL);
						else if(!strcmp(var,"check_flapping_recovery_notification"))
							temp_host->check_flapping_recovery_notification=atoi(val);
						else if(!strcmp(var,"state_history")){
							temp_ptr=val;
							for(x=0;x<MAX_STATE_HISTORY_ENTRIES;x++){
								if((ch=my_strsep(&temp_ptr,","))!=NULL)
									temp_host->state_history[x]=atoi(ch);
								else
									break;
							        }
							temp_host->state_history_index=0;
						        }
						else
							found_directive=FALSE;
					        }
					if(temp_host->retain_nonstatus_information==TRUE){
						/* null-op speeds up logic */
						if(found_directive==TRUE);

						else if(!strcmp(var,"problem_has_been_acknowledged"))
							temp_host->problem_has_been_acknowledged=(atoi(val)>0)?TRUE:FALSE;
						else if(!strcmp(var,"acknowledgement_type"))
							temp_host->acknowledgement_type=atoi(val);
						else if(!strcmp(var,"notifications_enabled")){
							if(temp_host->modified_attributes & MODATTR_NOTIFICATIONS_ENABLED)
								temp_host->notifications_enabled=(atoi(val)>0)?TRUE:FALSE;
						        }
						else if(!strcmp(var,"active_checks_enabled")){
							if(temp_host->modified_attributes & MODATTR_ACTIVE_CHECKS_ENABLED)
								temp_host->checks_enabled=(atoi(val)>0)?TRUE:FALSE;
						        }
						else if(!strcmp(var,"passive_checks_enabled")){
							if(temp_host->modified_attributes & MODATTR_PASSIVE_CHECKS_ENABLED)
								temp_host->accept_passive_host_checks=(atoi(val)>0)?TRUE:FALSE;
						        }
						else if(!strcmp(var,"event_handler_enabled")){
							if(temp_host->modified_attributes & MODATTR_EVENT_HANDLER_ENABLED)
								temp_host->event_handler_enabled=(atoi(val)>0)?TRUE:FALSE;
						        }
						else if(!strcmp(var,"flap_detection_enabled")){
							if(temp_host->modified_attributes & MODATTR_FLAP_DETECTION_ENABLED)
								temp_host->flap_detection_enabled=(atoi(val)>0)?TRUE:FALSE;
						        }
						else if(!strcmp(var,"failure_prediction_enabled")){
							if(temp_host->modified_attributes & MODATTR_FAILURE_PREDICTION_ENABLED)
								temp_host->failure_prediction_enabled=(atoi(val)>0)?TRUE:FALSE;
						        }
						else if(!strcmp(var,"process_performance_data")){
							if(temp_host->modified_attributes & MODATTR_PERFORMANCE_DATA_ENABLED)
								temp_host->process_performance_data=(atoi(val)>0)?TRUE:FALSE;
						        }
						else if(!strcmp(var,"obsess_over_host")){
							if(temp_host->modified_attributes & MODATTR_OBSESSIVE_HANDLER_ENABLED)
								temp_host->obsess_over_host=(atoi(val)>0)?TRUE:FALSE;
						        }
						else if(!strcmp(var,"check_command")){
							if(temp_host->modified_attributes & MODATTR_CHECK_COMMAND){

								/* make sure the check command still exists... */
								tempval=(char *)strdup(val);
								temp_ptr=my_strtok(tempval,"!");
								temp_command=find_command(temp_ptr);
								temp_ptr=(char *)strdup(val);
								my_free(tempval);

								if(temp_command!=NULL && temp_ptr!=NULL){
									my_free(temp_host->host_check_command);
									temp_host->host_check_command=temp_ptr;
								        }
								else
									temp_host->modified_attributes-=MODATTR_CHECK_COMMAND;
							        }
						        }
						else if(!strcmp(var,"check_period")){
							if(temp_host->modified_attributes & MODATTR_CHECK_TIMEPERIOD){

								/* make sure the timeperiod still exists... */
								temp_timeperiod=find_timeperiod(val);
								temp_ptr=(char *)strdup(val);

								if(temp_timeperiod!=NULL && temp_ptr!=NULL){
									my_free(temp_host->check_period);
									temp_host->check_period=temp_ptr;
								        }
								else
									temp_host->modified_attributes-=MODATTR_CHECK_TIMEPERIOD;
							        }
						        }
						else if(!strcmp(var,"notification_period")){
							if(temp_host->modified_attributes & MODATTR_NOTIFICATION_TIMEPERIOD){

								/* make sure the timeperiod still exists... */
								temp_timeperiod=find_timeperiod(val);
								temp_ptr=(char *)strdup(val);

								if(temp_timeperiod!=NULL && temp_ptr!=NULL){
									my_free(temp_host->notification_period);
									temp_host->notification_period=temp_ptr;
								        }
								else
									temp_host->modified_attributes-=MODATTR_NOTIFICATION_TIMEPERIOD;
							        }
						        }
						else if(!strcmp(var,"event_handler")){
							if(temp_host->modified_attributes & MODATTR_EVENT_HANDLER_COMMAND){

								/* make sure the check command still exists... */
								tempval=(char *)strdup(val);
								temp_ptr=my_strtok(tempval,"!");
								temp_command=find_command(temp_ptr);
								temp_ptr=(char *)strdup(val);
								my_free(tempval);

								if(temp_command!=NULL && temp_ptr!=NULL){
									my_free(temp_host->event_handler);
									temp_host->event_handler=temp_ptr;
								        }
								else
									temp_host->modified_attributes-=MODATTR_EVENT_HANDLER_COMMAND;
							        }
						        }
						else if(!strcmp(var,"normal_check_interval")){
							if(temp_host->modified_attributes & MODATTR_NORMAL_CHECK_INTERVAL && strtod(val,NULL)>=0)
								temp_host->check_interval=strtod(val,NULL);
						        }
						else if(!strcmp(var,"retry_check_interval")){
							if(temp_host->modified_attributes & MODATTR_RETRY_CHECK_INTERVAL && strtod(val,NULL)>=0)
								temp_host->retry_interval=strtod(val,NULL);
						        }
						else if(!strcmp(var,"max_attempts")){
							if(temp_host->modified_attributes & MODATTR_MAX_CHECK_ATTEMPTS && atoi(val)>=1){
								
								temp_host->max_attempts=atoi(val);

								/* adjust current attempt number if in a hard state */
								if(temp_host->state_type==HARD_STATE && temp_host->current_state!=HOST_UP && temp_host->current_attempt>1)
									temp_host->current_attempt=temp_host->max_attempts;
							        }
						        }

						/* custom variables */
						else if(var[0]=='_'){
							
							if(temp_host->modified_attributes & MODATTR_CUSTOM_VARIABLE){

								/* get the variable name */
								if((customvarname=(char *)strdup(var+1))){
							
									for(temp_customvariablesmember=temp_host->custom_variables;temp_customvariablesmember!=NULL;temp_customvariablesmember=temp_customvariablesmember->next){
										if(!strcmp(customvarname,temp_customvariablesmember->variable_name)){
											if((x=atoi(val))>0 && strlen(val)>3){
												my_free(temp_customvariablesmember->variable_value);
												temp_customvariablesmember->variable_value=(char *)strdup(val+2);
												temp_customvariablesmember->has_been_modified=(x>0)?TRUE:FALSE;
										                }
											break;
									                }
								                }

									/* free memory */
									my_free(customvarname);
								        }
							        }

						        }
					        }

				        }

				break;

			case XRDDEFAULT_SERVICESTATUS_DATA:

				if(temp_service==NULL){
					if(!strcmp(var,"host_name")){
						host_name=(char *)strdup(val);

						/*temp_service=find_service(host_name,service_description);*/

						/* break out */
						break;
						}
					else if(!strcmp(var,"service_description")){
						service_description=(char *)strdup(val);
						temp_service=find_service(host_name,service_description);

						/* break out */
						break;
						}
					}
				else{
					if(!strcmp(var,"modified_attributes")){

						temp_service->modified_attributes=strtoul(val,NULL,10);

						/* mask out attributes we don't want to retain */
						temp_service->modified_attributes&=~service_attribute_mask;
						}
					if(temp_service->retain_status_information==TRUE){
						if(!strcmp(var,"has_been_checked"))
							temp_service->has_been_checked=(atoi(val)>0)?TRUE:FALSE;
						else if(!strcmp(var,"check_execution_time"))
							temp_service->execution_time=strtod(val,NULL);
						else if(!strcmp(var,"check_latency"))
							temp_service->latency=strtod(val,NULL);
						else if(!strcmp(var,"check_type"))
							temp_service->check_type=atoi(val);
						else if(!strcmp(var,"current_state"))
							temp_service->current_state=atoi(val);
						else if(!strcmp(var,"last_state"))
							temp_service->last_state=atoi(val);
						else if(!strcmp(var,"last_hard_state"))
							temp_service->last_hard_state=atoi(val);
						else if(!strcmp(var,"display_name")){
							my_free(temp_service->display_name);
							temp_service->display_name=(char *)strdup(val);
							}
						else if(!strcmp(var,"current_attempt"))
							temp_service->current_attempt=atoi(val);
						else if(!strcmp(var,"current_event_id"))
							temp_service->current_event_id=strtoul(val,NULL,10);
						else if(!strcmp(var,"last_event_id"))
							temp_service->last_event_id=strtoul(val,NULL,10);
						else if(!strcmp(var,"current_problem_id"))
							temp_service->current_problem_id=strtoul(val,NULL,10);
						else if(!strcmp(var,"last_problem_id"))
							temp_service->last_problem_id=strtoul(val,NULL,10);
						else if(!strcmp(var,"state_type"))
							temp_service->state_type=atoi(val);
						else if(!strcmp(var,"last_state_change"))
							temp_service->last_state_change=strtoul(val,NULL,10);
						else if(!strcmp(var,"last_hard_state_change"))
							temp_service->last_hard_state_change=strtoul(val,NULL,10);
						else if(!strcmp(var,"last_time_ok"))
							temp_service->last_time_ok=strtoul(val,NULL,10);
						else if(!strcmp(var,"last_time_warning"))
							temp_service->last_time_warning=strtoul(val,NULL,10);
						else if(!strcmp(var,"last_time_unknown"))
							temp_service->last_time_unknown=strtoul(val,NULL,10);
						else if(!strcmp(var,"last_time_critical"))
							temp_service->last_time_critical=strtoul(val,NULL,10);
						else if(!strcmp(var,"plugin_output")){
							my_free(temp_service->plugin_output);
							temp_service->plugin_output=(char *)strdup(val);
					                }
						else if(!strcmp(var,"long_plugin_output")){
							my_free(temp_service->long_plugin_output);
							temp_service->long_plugin_output=(char *)strdup(val);
					                }
						else if(!strcmp(var,"performance_data")){
							my_free(temp_service->perf_data);
							temp_service->perf_data=(char *)strdup(val);
					                }
						else if(!strcmp(var,"last_check"))
							temp_service->last_check=strtoul(val,NULL,10);
						else if(!strcmp(var,"next_check")){
							if(use_retained_scheduling_info==TRUE && scheduling_info_is_ok==TRUE)
								temp_service->next_check=strtoul(val,NULL,10);
						        }
						else if(!strcmp(var,"check_options")){
							if(use_retained_scheduling_info==TRUE && scheduling_info_is_ok==TRUE)
								temp_service->check_options=atoi(val);
						        }
						else if(!strcmp(var,"notified_on_unknown"))
							temp_service->notified_on_unknown=(atoi(val)>0)?TRUE:FALSE;
						else if(!strcmp(var,"notified_on_warning"))
							temp_service->notified_on_warning=(atoi(val)>0)?TRUE:FALSE;
						else if(!strcmp(var,"notified_on_critical"))
							temp_service->notified_on_critical=(atoi(val)>0)?TRUE:FALSE;
						else if(!strcmp(var,"current_notification_number"))
							temp_service->current_notification_number=atoi(val);
						else if(!strcmp(var,"current_notification_id"))
							temp_service->current_notification_id=strtoul(val,NULL,10);
						else if(!strcmp(var,"last_notification"))
							temp_service->last_notification=strtoul(val,NULL,10);
						else if(!strcmp(var,"is_flapping"))
							was_flapping=atoi(val);
						else if(!strcmp(var,"percent_state_change"))
							temp_service->percent_state_change=strtod(val,NULL);
						else if(!strcmp(var,"check_flapping_recovery_notification"))
							temp_service->check_flapping_recovery_notification=atoi(val);
						else if(!strcmp(var,"state_history")){
							temp_ptr=val;
							for(x=0;x<MAX_STATE_HISTORY_ENTRIES;x++){
								if((ch=my_strsep(&temp_ptr,","))!=NULL)
									temp_service->state_history[x]=atoi(ch);
								else
									break;
							        }
							temp_service->state_history_index=0;
						        }
						else
							found_directive=FALSE;
					        }
					if(temp_service->retain_nonstatus_information==TRUE){
						/* null-op speeds up logic */
						if(found_directive==TRUE);

						else if(!strcmp(var,"problem_has_been_acknowledged"))
							temp_service->problem_has_been_acknowledged=(atoi(val)>0)?TRUE:FALSE;
						else if(!strcmp(var,"acknowledgement_type"))
							temp_service->acknowledgement_type=atoi(val);
						else if(!strcmp(var,"notifications_enabled")){
							if(temp_service->modified_attributes & MODATTR_NOTIFICATIONS_ENABLED)
								temp_service->notifications_enabled=(atoi(val)>0)?TRUE:FALSE;
						        }
						else if(!strcmp(var,"active_checks_enabled")){
							if(temp_service->modified_attributes & MODATTR_ACTIVE_CHECKS_ENABLED)
								temp_service->checks_enabled=(atoi(val)>0)?TRUE:FALSE;
						        }
						else if(!strcmp(var,"passive_checks_enabled")){
							if(temp_service->modified_attributes & MODATTR_PASSIVE_CHECKS_ENABLED)
								temp_service->accept_passive_service_checks=(atoi(val)>0)?TRUE:FALSE;
						        }
						else if(!strcmp(var,"event_handler_enabled")){
							if(temp_service->modified_attributes & MODATTR_EVENT_HANDLER_ENABLED)
								temp_service->event_handler_enabled=(atoi(val)>0)?TRUE:FALSE;
						        }
						else if(!strcmp(var,"flap_detection_enabled")){
							if(temp_service->modified_attributes & MODATTR_FLAP_DETECTION_ENABLED)
								temp_service->flap_detection_enabled=(atoi(val)>0)?TRUE:FALSE;
						        }
						else if(!strcmp(var,"failure_prediction_enabled")){
							if(temp_service->modified_attributes & MODATTR_FAILURE_PREDICTION_ENABLED)
								temp_service->failure_prediction_enabled=(atoi(val)>0)?TRUE:FALSE;
						        }
						else if(!strcmp(var,"process_performance_data")){
							if(temp_service->modified_attributes & MODATTR_PERFORMANCE_DATA_ENABLED)
								temp_service->process_performance_data=(atoi(val)>0)?TRUE:FALSE;
						        }
						else if(!strcmp(var,"obsess_over_service")){
							if(temp_service->modified_attributes & MODATTR_OBSESSIVE_HANDLER_ENABLED)
								temp_service->obsess_over_service=(atoi(val)>0)?TRUE:FALSE;
						        }
						else if(!strcmp(var,"check_command")){
							if(temp_service->modified_attributes & MODATTR_CHECK_COMMAND){

								/* make sure the check command still exists... */
								tempval=(char *)strdup(val);
								temp_ptr=my_strtok(tempval,"!");
								temp_command=find_command(temp_ptr);
								temp_ptr=(char *)strdup(val);
								my_free(tempval);

								if(temp_command!=NULL && temp_ptr!=NULL){
									my_free(temp_service->service_check_command);
									temp_service->service_check_command=temp_ptr;
								        }
								else
									temp_service->modified_attributes-=MODATTR_CHECK_COMMAND;
							        }
						        }
						else if(!strcmp(var,"check_period")){
							if(temp_service->modified_attributes & MODATTR_CHECK_TIMEPERIOD){

								/* make sure the timeperiod still exists... */
								temp_timeperiod=find_timeperiod(val);
								temp_ptr=(char *)strdup(val);

								if(temp_timeperiod!=NULL && temp_ptr!=NULL){
									my_free(temp_service->check_period);
									temp_service->check_period=temp_ptr;
								        }
								else
									temp_service->modified_attributes-=MODATTR_CHECK_TIMEPERIOD;
							        }
						        }
						else if(!strcmp(var,"notification_period")){
							if(temp_service->modified_attributes & MODATTR_NOTIFICATION_TIMEPERIOD){

								/* make sure the timeperiod still exists... */
								temp_timeperiod=find_timeperiod(val);
								temp_ptr=(char *)strdup(val);

								if(temp_timeperiod!=NULL && temp_ptr!=NULL){
									my_free(temp_service->notification_period);
									temp_service->notification_period=temp_ptr;
								        }
								else
									temp_service->modified_attributes-=MODATTR_NOTIFICATION_TIMEPERIOD;
							        }
						        }
						else if(!strcmp(var,"event_handler")){
							if(temp_service->modified_attributes & MODATTR_EVENT_HANDLER_COMMAND){

								/* make sure the check command still exists... */
								tempval=(char *)strdup(val);
								temp_ptr=my_strtok(tempval,"!");
								temp_command=find_command(temp_ptr);
								temp_ptr=(char *)strdup(val);
								my_free(tempval);

								if(temp_command!=NULL && temp_ptr!=NULL){
									my_free(temp_service->event_handler);
									temp_service->event_handler=temp_ptr;
								        }
								else
									temp_service->modified_attributes-=MODATTR_EVENT_HANDLER_COMMAND;
							        }
						        }
						else if(!strcmp(var,"normal_check_interval")){
							if(temp_service->modified_attributes & MODATTR_NORMAL_CHECK_INTERVAL && strtod(val,NULL)>=0)
								temp_service->check_interval=strtod(val,NULL);
						        }
						else if(!strcmp(var,"retry_check_interval")){
							if(temp_service->modified_attributes & MODATTR_RETRY_CHECK_INTERVAL && strtod(val,NULL)>=0)
								temp_service->retry_interval=strtod(val,NULL);
						        }
						else if(!strcmp(var,"max_attempts")){
							if(temp_service->modified_attributes & MODATTR_MAX_CHECK_ATTEMPTS && atoi(val)>=1){
								
								temp_service->max_attempts=atoi(val);

								/* adjust current attempt number if in a hard state */
								if(temp_service->state_type==HARD_STATE && temp_service->current_state!=STATE_OK && temp_service->current_attempt>1)
									temp_service->current_attempt=temp_service->max_attempts;
							        }
						        }

						/* custom variables */
						else if(var[0]=='_'){

							if(temp_service->modified_attributes & MODATTR_CUSTOM_VARIABLE){
							
								/* get the variable name */
								if((customvarname=(char *)strdup(var+1))){
							
									for(temp_customvariablesmember=temp_service->custom_variables;temp_customvariablesmember!=NULL;temp_customvariablesmember=temp_customvariablesmember->next){
										if(!strcmp(customvarname,temp_customvariablesmember->variable_name)){
											if((x=atoi(val))>0 && strlen(val)>3){
												my_free(temp_customvariablesmember->variable_value);
												temp_customvariablesmember->variable_value=(char *)strdup(val+2);
												temp_customvariablesmember->has_been_modified=(x>0)?TRUE:FALSE;
										                }
											break;
									                }
								               }

									/* free memory */
									my_free(customvarname);
							                }
							        }

						        }
					        }
				        }

				break;

			case XRDDEFAULT_CONTACTSTATUS_DATA:
				if(temp_contact==NULL){
					if(!strcmp(var,"contact_name")){
						contact_name=(char *)strdup(val);
						temp_contact=find_contact(contact_name);
						}
					}
				else{
					if(!strcmp(var,"modified_attributes")){

						temp_contact->modified_attributes=strtoul(val,NULL,10);

						/* mask out attributes we don't want to retain */
						temp_contact->modified_attributes&=~contact_attribute_mask;
						}
					else if(!strcmp(var,"modified_host_attributes")){

						temp_contact->modified_host_attributes=strtoul(val,NULL,10);

						/* mask out attributes we don't want to retain */
						temp_contact->modified_host_attributes&=~contact_host_attribute_mask;
						}
					else if(!strcmp(var,"modified_service_attributes")){
						temp_contact->modified_service_attributes=strtoul(val,NULL,10);

						/* mask out attributes we don't want to retain */
						temp_contact->modified_service_attributes&=~contact_service_attribute_mask;
						}
					else if(temp_contact->retain_status_information==TRUE){
						if(!strcmp(var,"last_host_notification"))
							temp_contact->last_host_notification=strtoul(val,NULL,10);
						else if(!strcmp(var,"last_service_notification"))
							temp_contact->last_service_notification=strtoul(val,NULL,10);
						else
							found_directive=FALSE;
					        }
					if(temp_contact->retain_nonstatus_information==TRUE){
						/* null-op speeds up logic */
						if(found_directive==TRUE);

						else if(!strcmp(var,"host_notification_period")){
							if(temp_contact->modified_host_attributes & MODATTR_NOTIFICATION_TIMEPERIOD){

								/* make sure the timeperiod still exists... */
								temp_timeperiod=find_timeperiod(val);
								temp_ptr=(char *)strdup(val);

								if(temp_timeperiod!=NULL && temp_ptr!=NULL){
									my_free(temp_contact->host_notification_period);
									temp_contact->host_notification_period=temp_ptr;
								        }
								else
									temp_contact->modified_host_attributes-=MODATTR_NOTIFICATION_TIMEPERIOD;
							        }
						        }
						else if(!strcmp(var,"service_notification_period")){
							if(temp_contact->modified_service_attributes & MODATTR_NOTIFICATION_TIMEPERIOD){

								/* make sure the timeperiod still exists... */
								temp_timeperiod=find_timeperiod(val);
								temp_ptr=(char *)strdup(val);

								if(temp_timeperiod!=NULL && temp_ptr!=NULL){
									my_free(temp_contact->service_notification_period);
									temp_contact->service_notification_period=temp_ptr;
								        }
								else
									temp_contact->modified_service_attributes-=MODATTR_NOTIFICATION_TIMEPERIOD;
							        }
						        }
						else if(!strcmp(var,"host_notifications_enabled")){
							if(temp_contact->modified_host_attributes & MODATTR_NOTIFICATIONS_ENABLED)
								temp_contact->host_notifications_enabled=(atoi(val)>0)?TRUE:FALSE;
						        }
						else if(!strcmp(var,"service_notifications_enabled")){
							if(temp_contact->modified_service_attributes & MODATTR_NOTIFICATIONS_ENABLED)
								temp_contact->service_notifications_enabled=(atoi(val)>0)?TRUE:FALSE;
						        }
						/* custom variables */
						else if(var[0]=='_'){

							if(temp_contact->modified_attributes & MODATTR_CUSTOM_VARIABLE){
							
								/* get the variable name */
								if((customvarname=(char *)strdup(var+1))){
							
									for(temp_customvariablesmember=temp_contact->custom_variables;temp_customvariablesmember!=NULL;temp_customvariablesmember=temp_customvariablesmember->next){
										if(!strcmp(customvarname,temp_customvariablesmember->variable_name)){
											if((x=atoi(val))>0 && strlen(val)>3){
												my_free(temp_customvariablesmember->variable_value);
												temp_customvariablesmember->variable_value=(char *)strdup(val+2);
												temp_customvariablesmember->has_been_modified=(x>0)?TRUE:FALSE;
										                }
											break;
									                }
								               }

									/* free memory */
									my_free(customvarname);
							                }
							        }
						        }
					        }
				        }
				break;

			case XRDDEFAULT_HOSTCOMMENT_DATA:
			case XRDDEFAULT_SERVICECOMMENT_DATA:
				if(!strcmp(var,"host_name"))
					host_name=(char *)strdup(val);
				else if(!strcmp(var,"service_description"))
					service_description=(char *)strdup(val);
				else if(!strcmp(var,"entry_type"))
					entry_type=atoi(val);
				else if(!strcmp(var,"comment_id"))
					comment_id=strtoul(val,NULL,10);
				else if(!strcmp(var,"source"))
					source=atoi(val);
				else if(!strcmp(var,"persistent"))
					persistent=(atoi(val)>0)?TRUE:FALSE;
				else if(!strcmp(var,"entry_time"))
					entry_time=strtoul(val,NULL,10);
				else if(!strcmp(var,"expires"))
					expires=(atoi(val)>0)?TRUE:FALSE;
				else if(!strcmp(var,"expire_time"))
					expire_time=strtoul(val,NULL,10);
				else if(!strcmp(var,"author"))
					author=(char *)strdup(val);
				else if(!strcmp(var,"comment_data"))
					comment_data=(char *)strdup(val);
				break;

			case XRDDEFAULT_HOSTDOWNTIME_DATA:
			case XRDDEFAULT_SERVICEDOWNTIME_DATA:
				if(!strcmp(var,"host_name"))
					host_name=(char *)strdup(val);
				else if(!strcmp(var,"service_description"))
					service_description=(char *)strdup(val);
				else if(!strcmp(var,"downtime_id"))
					downtime_id=strtoul(val,NULL,10);
				else if(!strcmp(var,"entry_time"))
					entry_time=strtoul(val,NULL,10);
				else if(!strcmp(var,"start_time"))
					start_time=strtoul(val,NULL,10);
				else if(!strcmp(var,"end_time"))
					end_time=strtoul(val,NULL,10);
				else if(!strcmp(var,"fixed"))
					fixed=(atoi(val)>0)?TRUE:FALSE;
				else if(!strcmp(var,"triggered_by"))
					triggered_by=strtoul(val,NULL,10);
				else if(!strcmp(var,"duration"))
					duration=strtoul(val,NULL,10);
				else if(!strcmp(var,"author"))
					author=(char *)strdup(val);
				else if(!strcmp(var,"comment"))
					comment_data=(char *)strdup(val);
				break;

			default:
				break;
			        }
		        }
	        }

	/* free memory and close the file */
	my_free(inputbuf);
	mmap_fclose(thefile);

	if(sort_downtime()!=OK)
		return ERROR;
	if(sort_comments()!=OK)
		return ERROR;

	if(test_scheduling==TRUE)
		gettimeofday(&tv[1],NULL);

	if(test_scheduling==TRUE){
		runtime[0]=(double)((double)(tv[1].tv_sec-tv[0].tv_sec)+(double)((tv[1].tv_usec-tv[0].tv_usec)/1000.0)/1000.0);

		runtime[1]=(double)((double)(tv[1].tv_sec-tv[0].tv_sec)+(double)((tv[1].tv_usec-tv[0].tv_usec)/1000.0)/1000.0);

		printf("RETENTION DATA TIMES\n");
		printf("----------------------------------\n");
		printf("Read and Process:     %.6f sec\n",runtime[0]);
		printf("                      ============\n");
		printf("TOTAL:                %.6f sec\n",runtime[1]);
		printf("\n\n");
		}

	return OK;
        }<|MERGE_RESOLUTION|>--- conflicted
+++ resolved
@@ -266,13 +266,7 @@
 
 	/* make sure we have everything */
 	if(xrddefault_retention_file==NULL || xrddefault_temp_file==NULL){
-<<<<<<< HEAD
 		logit(NSLOG_RUNTIME_ERROR,TRUE,"Error: We don't have the required file names to store retention data!\n");
-=======
-
-		logit(NSLOG_RUNTIME_ERROR,TRUE,"Error: We don't have the required file names to store retention data!\n");
-
->>>>>>> 382c1ea3
 		return ERROR;
 	        }
 
