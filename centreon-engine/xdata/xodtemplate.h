--- conflicted
+++ resolved
@@ -777,12 +777,6 @@
 int xodtemplate_process_config_file(char *,int);            /* process data in a specific config file */
 int xodtemplate_process_config_dir(char *,int);             /* process all files in a specific config directory */
 
-<<<<<<< HEAD
-#ifdef NSCORE
-=======
-char *xodtemplate_config_file_name(int);                    /* returns the name of a numbered config file */
-
->>>>>>> 382c1ea3
 xodtemplate_memberlist *xodtemplate_expand_contactgroups_and_contacts(char *,char *,int,int);
 int xodtemplate_expand_contactgroups(xodtemplate_memberlist **,xodtemplate_memberlist **,char *,int,int);
 int xodtemplate_expand_contacts(xodtemplate_memberlist **,xodtemplate_memberlist **,char *,int,int);
