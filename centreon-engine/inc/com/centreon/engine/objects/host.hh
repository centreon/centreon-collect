--- conflicted
+++ resolved
@@ -20,19 +20,11 @@
 #ifndef CCE_OBJECTS_HOST_HH
 #  define CCE_OBJECTS_HOST_HH
 
-<<<<<<< HEAD
 #  include "com/centreon/engine/objects.hh"
-=======
-# ifdef __cplusplus
-#  include <vector>
-#  include <string>
-# endif
-# include "objects.hh"
->>>>>>> bbe091ea
 
 #  ifdef __cplusplus
-#    include <QString>
-#    include <QVector>
+#    include <string>
+#    include <vector>
 extern "C" {
 #  endif // C++
 
@@ -57,39 +49,22 @@
   namespace     centreon {
     namespace   engine {
       namespace objects {
-<<<<<<< HEAD
         bool    add_hosts_to_object(
-                  QVector<host*> const& hosts,
+                  std::vector<host*> const& hosts,
                   hostsmember** list_host);
         void    link(
                   host* obj,
-                  QVector<host*> const& parents,
-                  QVector<contact*> const& contacts,
-                  QVector<contactgroup*> const& contactgroups,
-                  QVector<hostgroup*> const& hostgroups,
-                  QVector<QString> const& custom_variables,
+                  std::vector<host*> const& parents,
+                  std::vector<contact*> const& contacts,
+                  std::vector<contactgroup*> const& contactgroups,
+                  std::vector<hostgroup*> const& hostgroups,
+                  std::vector<std::string> const& custom_variables,
                   int initial_state,
                   timeperiod* check_period,
                   timeperiod* notification_period,
                   command* cmd_event_handler = NULL,
                   command* cmd_check_command = NULL);
         void    release(host const* obj);
-=======
-        void    link(host* obj,
-                     std::vector<host*> const& parents,
-                     std::vector<contact*> const& contacts,
-                     std::vector<contactgroup*> const& contactgroups,
-                     std::vector<hostgroup*> const& hostgroups,
-                     std::vector<std::string> const& custom_variables,
-                     int initial_state,
-                     timeperiod* check_period,
-                     timeperiod* notification_period,
-                     command* cmd_event_handler = NULL,
-                     command* cmd_check_command = NULL);
-        void    release(host const* obj);
-        bool    add_hosts_to_object(std::vector<host*> const& hosts,
-                                    hostsmember** list_host);
->>>>>>> bbe091ea
       }
     }
   }
