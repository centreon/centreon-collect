/*
** Copyright 2011-2012 Merethis
**
** This file is part of Centreon Engine.
**
** Centreon Engine is free software: you can redistribute it and/or
** modify it under the terms of the GNU General Public License version 2
** as published by the Free Software Foundation.
**
** Centreon Engine is distributed in the hope that it will be useful,
** but WITHOUT ANY WARRANTY; without even the implied warranty of
** MERCHANTABILITY or FITNESS FOR A PARTICULAR PURPOSE. See the GNU
** General Public License for more details.
**
** You should have received a copy of the GNU General Public License
** along with Centreon Engine. If not, see
** <http://www.gnu.org/licenses/>.
*/

#ifndef CCE_OBJECTS_SERVICEESCALATION_HH
#  define CCE_OBJECTS_SERVICEESCALATION_HH

<<<<<<< HEAD
#  include "com/centreon/engine/objects.hh"

#  ifdef __cplusplus
#    include <QVector>
=======
# ifdef __cplusplus
#  include <vector>
# endif
# include "objects.hh"
>>>>>>> bbe091ea

extern "C" {
#  endif // C++

bool link_serviceescalation(
       serviceescalation* obj,
       contact** contacts,
       contactgroup** contactgroups,
       timeperiod* escalation_period);
void release_serviceescalation(serviceescalation const* obj);

#  ifdef __cplusplus
}

namespace       com {
  namespace     centreon {
    namespace   engine {
      namespace objects {
<<<<<<< HEAD
        void    link(
                  serviceescalation* obj,
                  QVector<contact*> const& contacts = QVector<contact*>(),
                  QVector<contactgroup*> const& contactgroups = QVector<contactgroup*>(),
                  timeperiod* escalation_period = NULL);
=======
        void    link(serviceescalation* obj,
                     std::vector<contact*> const& contacts = std::vector<contact*>(),
                     std::vector<contactgroup*> const& contactgroups = std::vector<contactgroup*>(),
                     timeperiod* escalation_period = NULL);
>>>>>>> bbe091ea
        void    release(serviceescalation const* obj);
      }
    }
  }
}
#  endif // C++

#endif // !CCE_OBJECTS_SERVICEESCALATION_HH<|MERGE_RESOLUTION|>--- conflicted
+++ resolved
@@ -20,18 +20,10 @@
 #ifndef CCE_OBJECTS_SERVICEESCALATION_HH
 #  define CCE_OBJECTS_SERVICEESCALATION_HH
 
-<<<<<<< HEAD
 #  include "com/centreon/engine/objects.hh"
 
 #  ifdef __cplusplus
-#    include <QVector>
-=======
-# ifdef __cplusplus
-#  include <vector>
-# endif
-# include "objects.hh"
->>>>>>> bbe091ea
-
+#    include <vector>
 extern "C" {
 #  endif // C++
 
@@ -49,18 +41,11 @@
   namespace     centreon {
     namespace   engine {
       namespace objects {
-<<<<<<< HEAD
         void    link(
                   serviceescalation* obj,
-                  QVector<contact*> const& contacts = QVector<contact*>(),
-                  QVector<contactgroup*> const& contactgroups = QVector<contactgroup*>(),
+                  std::vector<contact*> const& contacts = std::vector<contact*>(),
+                  std::vector<contactgroup*> const& contactgroups = std::vector<contactgroup*>(),
                   timeperiod* escalation_period = NULL);
-=======
-        void    link(serviceescalation* obj,
-                     std::vector<contact*> const& contacts = std::vector<contact*>(),
-                     std::vector<contactgroup*> const& contactgroups = std::vector<contactgroup*>(),
-                     timeperiod* escalation_period = NULL);
->>>>>>> bbe091ea
         void    release(serviceescalation const* obj);
       }
     }
