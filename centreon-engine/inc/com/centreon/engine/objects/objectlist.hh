/*
** Copyright 2011-2012 Merethis
**
** This file is part of Centreon Engine.
**
** Centreon Engine is free software: you can redistribute it and/or
** modify it under the terms of the GNU General Public License version 2
** as published by the Free Software Foundation.
**
** Centreon Engine is distributed in the hope that it will be useful,
** but WITHOUT ANY WARRANTY; without even the implied warranty of
** MERCHANTABILITY or FITNESS FOR A PARTICULAR PURPOSE. See the GNU
** General Public License for more details.
**
** You should have received a copy of the GNU General Public License
** along with Centreon Engine. If not, see
** <http://www.gnu.org/licenses/>.
*/

#ifndef CCE_OBJECTS_OBJECTLIST_HH
#  define CCE_OBJECTS_OBJECTLIST_HH

<<<<<<< HEAD
#  include "com/centreon/engine/objects.hh"
=======
# ifdef __cplusplus
#  include <vector>
#  include <string>
# endif
# include "objects.hh"
>>>>>>> bbe091ea

#  ifdef __cplusplus
#    include <QString>
#    include <QVector>
extern "C" {
#  endif // C++

void release_objectlist(objectlist const* obj);

#  ifdef __cplusplus
}

namespace       com {
  namespace     centreon {
    namespace   engine {
      namespace objects {
        void    release(objectlist const* obj);
      }
    }
  }
}
#  endif // C++

#endif // !CCE_OBJECTS_OBJECTLIST_HH<|MERGE_RESOLUTION|>--- conflicted
+++ resolved
@@ -20,19 +20,9 @@
 #ifndef CCE_OBJECTS_OBJECTLIST_HH
 #  define CCE_OBJECTS_OBJECTLIST_HH
 
-<<<<<<< HEAD
 #  include "com/centreon/engine/objects.hh"
-=======
-# ifdef __cplusplus
-#  include <vector>
-#  include <string>
-# endif
-# include "objects.hh"
->>>>>>> bbe091ea
 
 #  ifdef __cplusplus
-#    include <QString>
-#    include <QVector>
 extern "C" {
 #  endif // C++
 
