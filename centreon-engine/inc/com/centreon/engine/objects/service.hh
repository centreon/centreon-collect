--- conflicted
+++ resolved
@@ -46,30 +46,17 @@
   namespace     centreon {
     namespace   engine {
       namespace objects {
-<<<<<<< HEAD
         void    link(
                   service* obj,
-                  QVector<contact*> const& contacts,
-                  QVector<contactgroup*> const& contactgroups,
-                  QVector<servicegroup*> const& servicegroups,
-                  QVector<QString> const& custom_variables,
+                  std::vector<contact*> const& contacts,
+                  std::vector<contactgroup*> const& contactgroups,
+                  std::vector<servicegroup*> const& servicegroups,
+                  std::vector<std::string> const& custom_variables,
                   int initial_state,
                   timeperiod* check_period,
                   timeperiod* notification_period,
                   command* cmd_event_handler = NULL,
                   command* cmd_check_command = NULL);
-=======
-        void    link(service* obj,
-                     std::vector<contact*> const& contacts,
-                     std::vector<contactgroup*> const& contactgroups,
-                     std::vector<servicegroup*> const& servicegroups,
-                     std::vector<std::string> const& custom_variables,
-                     int initial_state,
-                     timeperiod* check_period,
-                     timeperiod* notification_period,
-                     command* cmd_event_handler = NULL,
-                     command* cmd_check_command = NULL);
->>>>>>> bbe091ea
         void    release(service const* obj);
       }
     }
