--- conflicted
+++ resolved
@@ -1,5 +1,5 @@
 /*
-** Copyright 2011      Merethis
+** Copyright 2011-2012 Merethis
 **
 ** This file is part of Centreon Engine.
 **
@@ -18,17 +18,16 @@
 */
 
 #ifndef CCE_COMMANDS_RESULT_HH
-# define CCE_COMMANDS_RESULT_HH
+#  define CCE_COMMANDS_RESULT_HH
 
-# include <string>
-# include <QDateTime>
-# include <sys/time.h>
+#  include <QDateTime>
+#  include <string>
+#  include <sys/time.h>
 
-namespace                com {
-  namespace              centreon {
-    namespace            engine {
-      namespace          commands {
-<<<<<<< HEAD
+namespace                    com {
+  namespace                  centreon {
+    namespace                engine {
+      namespace              commands {
         /**
          *  @class result result.hh
          *  @brief Result contain the result of execution process.
@@ -36,106 +35,54 @@
          *  Result contain the result of execution process (output, retvalue,
          *  execution time).
          */
-        class            result {
+        class                result {
         public:
-                         result(
-                           unsigned long cmd_id = 0,
-                           QString const& stdout = "",
-                           QString const& stderr = "",
-                           QDateTime const& start_time = QDateTime(),
-                           QDateTime const& end_time = QDateTime(),
-                           int retval = 0,
-                           bool is_timeout = false,
-                           bool exit_ok = true);
-                         result(result const& right);
-                         ~result() throw();
-=======
-	/**
-	 *  @class result result.hh
-	 *  @brief Result contain the result of execution process.
-	 *
-	 *  Result contain the result of execution process (output, retvalue,
-	 *  execution time).
-	 */
-	class            result {
-	public:
-	                 result(unsigned long cmd_id = 0,
-				std::string const& stdout = "",
-				std::string const& stderr = "",
-				QDateTime const& start_time = QDateTime(),
-				QDateTime const& end_time = QDateTime(),
-				int retval = 0,
-				bool is_timeout = false,
-				bool exit_ok = true);
-	                 result(result const& right);
-	                 ~result() throw();
->>>>>>> bbe091ea
-
-          result&        operator=(result const& right);
-          bool           operator==(result const& right) const throw();
-          bool           operator!=(result const& right) const throw();
-
-<<<<<<< HEAD
-          unsigned long  get_command_id() const throw();
-          int            get_exit_code() const throw();
-          unsigned int   get_execution_time() const throw();
-          timeval const& get_start_time() const throw();
-          timeval const& get_end_time() const throw();
-          QString const& get_stdout() const throw();
-          QString const& get_stderr() const throw();
-          bool           get_is_executed() const throw();
-          bool           get_is_timeout() const throw();
-
-          void           set_command_id(unsigned long id) throw();
-          void           set_exit_code(int retval) throw();
-          void           set_start_time(QDateTime const& time) throw();
-          void           set_end_time(QDateTime const& time) throw();
-          void           set_stdout(QString const& str);
-          void           set_stderr(QString const& str);
-          void           set_is_executed(bool value) throw();
-          void           set_is_timeout(bool value) throw();
+                             result(
+                               unsigned long cmd_id = 0,
+                               std::string const& stdout = "",
+                               std::string const& stderr = "",
+                               QDateTime const& start_time = QDateTime(),
+                               QDateTime const& end_time = QDateTime(),
+                               int retval = 0,
+                               bool is_timeout = false,
+                               bool exit_ok = true);
+                             result(result const& right);
+                             ~result() throw ();
+          result&            operator=(result const& right);
+          bool               operator==(
+                               result const& right) const throw ();
+          bool               operator!=(
+                               result const& right) const throw ();
+          unsigned long      get_command_id() const throw ();
+          int                get_exit_code() const throw ();
+          unsigned int       get_execution_time() const throw ();
+          timeval const&     get_start_time() const throw ();
+          timeval const&     get_end_time() const throw ();
+          std::string const& get_stdout() const throw ();
+          std::string const& get_stderr() const throw ();
+          bool               get_is_executed() const throw ();
+          bool               get_is_timeout() const throw ();
+          void               set_command_id(unsigned long id) throw ();
+          void               set_exit_code(int retval) throw ();
+          void               set_start_time(
+                               QDateTime const& time) throw ();
+          void               set_end_time(
+                               QDateTime const& time) throw ();
+          void               set_stdout(std::string const& str);
+          void               set_stderr(std::string const& str);
+          void               set_is_executed(bool value) throw ();
+          void               set_is_timeout(bool value) throw ();
 
         private:
-          QString        _stdout;
-          QString        _stderr;
-          timeval        _start_time;
-          timeval        _end_time;
-          unsigned long  _cmd_id;
-          int            _exit_code;
-          bool           _is_timeout;
-          bool           _is_executed;
+          std::string        _stdout;
+          std::string        _stderr;
+          timeval            _start_time;
+          timeval            _end_time;
+          unsigned long      _cmd_id;
+          int                _exit_code;
+          bool               _is_timeout;
+          bool               _is_executed;
         };
-=======
-	  unsigned long  get_command_id() const throw();
-	  int            get_exit_code() const throw();
-	  unsigned int   get_execution_time() const throw();
-	  timeval const& get_start_time() const throw();
-	  timeval const& get_end_time() const throw();
-	  std::string const& get_stdout() const throw();
-	  std::string const& get_stderr() const throw();
-	  bool           get_is_executed() const throw();
-	  bool           get_is_timeout() const throw();
-
-	  void           set_command_id(unsigned long id) throw();
-	  void           set_exit_code(int retval) throw();
-	  void           set_start_time(QDateTime const& time) throw();
-	  void           set_end_time(QDateTime const& time) throw();
-	  void           set_stdout(std::string const& str);
-	  void           set_stderr(std::string const& str);
-	  void           set_is_executed(bool value) throw();
-	  void           set_is_timeout(bool value) throw();
-
-	private:
-	  std::string        _stdout;
-	  std::string        _stderr;
-	  timeval        _start_time;
-	  timeval        _end_time;
-	  unsigned long  _cmd_id;
-	  int            _exit_code;
-	  bool           _is_timeout;
-	  bool           _is_executed;
-	};
->>>>>>> bbe091ea
       }
     }
   }
