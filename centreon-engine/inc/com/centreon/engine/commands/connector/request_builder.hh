--- conflicted
+++ resolved
@@ -18,12 +18,11 @@
 */
 
 #ifndef CCE_COMMANDS_CONNECTOR_REQUEST_BUILDER_HH
-<<<<<<< HEAD
 #  define CCE_COMMANDS_CONNECTOR_REQUEST_BUILDER_HH
 
-#  include <QByteArray>
-#  include <QHash>
+#  include <map>
 #  include <QSharedPointer>
+#  include <map>
 #  include "com/centreon/engine/commands/connector/request.hh"
 #  include "com/centreon/engine/namespace.hh"
 
@@ -37,7 +36,7 @@
      */
     class                     request_builder {
     public:
-      QSharedPointer<request> build(QByteArray const& data) const;
+      QSharedPointer<request> build(std::string const& data) const;
       static request_builder& instance();
 
     private:
@@ -47,46 +46,9 @@
                               ~request_builder() throw ();
       request_builder&        operator=(request_builder const& right);
 
-      QHash<unsigned int, QSharedPointer<request> >
+      std::map<unsigned int, QSharedPointer<request> >
                               _list;
     };
-=======
-# define CCE_COMMANDS_CONNECTOR_REQUEST_BUILDER_HH
-
-# include <map>
-# include <QSharedPointer>
-# include <string>
-# include "com/centreon/engine/commands/connector/request.hh"
-
-namespace                           com {
-  namespace                         centreon {
-    namespace                       engine {
-      namespace                     commands {
-	namespace                   connector {
-	/**
-	 *  @class request_builder commands/connector/request_builder.hh
-	 *  @brief Request builder is a request factory.
-	 */
-	  class                     request_builder {
-	  public:
-	    static request_builder& instance();
-
-	    QSharedPointer<request> build(std::string const& data) const;
-
-	  private:
-	                            request_builder();
-	                            request_builder(request_builder const& right);
-	                            ~request_builder() throw();
-
-	    request_builder&        operator=(request_builder const& right);
-
-	    std::map<unsigned int, QSharedPointer<request> >
-	                            _list;
-	  };
-	}
-      }
-    }
->>>>>>> bbe091ea
   }
 }
 
