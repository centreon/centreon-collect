--- conflicted
+++ resolved
@@ -20,44 +20,16 @@
 #ifndef CCE_COMMANDS_CONNECTOR_EXECUTE_QUERY_HH
 #  define CCE_COMMANDS_CONNECTOR_EXECUTE_QUERY_HH
 
-<<<<<<< HEAD
+#  include <list>
 #  include <QDateTime>
-#  include <QString>
-#  include <QStringList>
+#  include <string>
 #  include "com/centreon/engine/commands/connector/request.hh"
 #  include "com/centreon/engine/namespace.hh"
 
 CCE_BEGIN()
-=======
-# include <list>
-# include <string>
-# include <QDateTime>
-# include "com/centreon/engine/commands/connector/request.hh"
 
-namespace                    com {
-  namespace                  centreon {
-    namespace                engine {
-      namespace              commands {
-	namespace            connector {
-	/**
-	 *  @class execute_query commands/connector/execute_query.hh
-	 *  @brief Execute query send a command to the connector.
-	 *
-	 *  Execution query is a request to send a command to the
-	 *  connector.
-	 */
-	  class              execute_query : public request {
-	  public:
-	                     execute_query(unsigned long cmd_id = 0,
-					   std::string const& cmd = "",
-					   QDateTime const& start_time = QDateTime(),
-					   unsigned int timeout = 0);
-	                     execute_query(execute_query const& right);
-	                     ~execute_query() throw();
->>>>>>> bbe091ea
-
-namespace              commands {
-  namespace            connector {
+namespace                commands {
+  namespace              connector {
     /**
      *  @class execute_query commands/connector/execute_query.hh
      *  @brief Execute query send a command to the connector.
@@ -65,58 +37,38 @@
      *  Execution query is a request to send a command to the
      *  connector.
      */
-    class              execute_query : public request {
+    class                execute_query : public request {
     public:
-                       execute_query(
-                         unsigned long cmd_id = 0,
-                         QString const& cmd = "",
-                         QDateTime const& start_time = QDateTime(),
-                         unsigned int timeout = 0);
-                       execute_query(execute_query const& right);
-                       ~execute_query() throw ();
-      execute_query&   operator=(execute_query const& right);
-      bool             operator==(
-                         execute_query const& right) const throw ();
-      bool             operator!=(
-                         execute_query const& right) const throw ();
-      QByteArray       build();
-      request*         clone() const;
-      QStringList      get_args() const throw ();
-      QString const&   get_command() const throw ();
-      unsigned long    get_command_id() const throw ();
-      QDateTime const& get_start_time() const throw ();
-      unsigned int     get_timeout() const throw ();
-      void             restore(QByteArray const& data);
+                         execute_query(
+                           unsigned long cmd_id = 0,
+                           std::string const& cmd = "",
+                           QDateTime const& start_time = QDateTime(),
+                           unsigned int timeout = 0);
+                         execute_query(execute_query const& right);
+                         ~execute_query() throw ();
+      execute_query&     operator=(execute_query const& right);
+      bool               operator==(
+                           execute_query const& right) const throw ();
+      bool               operator!=(
+                           execute_query const& right) const throw ();
+      std::string        build();
+      request*           clone() const;
+      std::list<std::string>
+                         get_args() const throw ();
+      std::string const& get_command() const throw ();
+      unsigned long      get_command_id() const throw ();
+      QDateTime const&   get_start_time() const throw ();
+      unsigned int       get_timeout() const throw ();
+      void               restore(std::string const& data);
 
     private:
-      void             _internal_copy(execute_query const& right);
+      void               _internal_copy(execute_query const& right);
 
-<<<<<<< HEAD
-      QString          _cmd;
-      unsigned long    _cmd_id;
-      QDateTime        _start_time;
-      unsigned int     _timeout;
+      std::string        _cmd;
+      unsigned long      _cmd_id;
+      QDateTime          _start_time;
+      unsigned int       _timeout;
     };
-=======
-	    std::string       build();
-	    void             restore(std::string const& data);
-
-	    std::string const&   get_command() const throw();
-            std::list<std::string> get_args() const throw();
-	    QDateTime const& get_start_time() const throw();
-	    unsigned long    get_command_id() const throw();
-	    unsigned int     get_timeout() const throw();
-
-	  private:
-	    std::string          _cmd;
-	    QDateTime        _start_time;
-	    unsigned long    _cmd_id;
-	    unsigned int     _timeout;
-	  };
-	}
-      }
-    }
->>>>>>> bbe091ea
   }
 }
 
