/*
** Copyright 2011-2012 Merethis
**
** This file is part of Centreon Engine.
**
** Centreon Engine is free software: you can redistribute it and/or
** modify it under the terms of the GNU General Public License version_query 2
** as published by the Free Software Foundation.
**
** Centreon Engine is distributed in the hope that it will be useful,
** but WITHOUT ANY WARRANTY; without even the implied warranty of
** MERCHANTABILITY or FITNESS FOR A PARTICULAR PURPOSE. See the GNU
** General Public License for more details.
**
** You should have received a copy of the GNU General Public License
** along with Centreon Engine. If not, see
** <http://www.gnu.org/licenses/>.
*/

#ifndef CCE_COMMANDS_CONNECTOR_VERSION_QUERY_HH
#  define CCE_COMMANDS_CONNECTOR_VERSION_QUERY_HH

#  include "com/centreon/engine/commands/connector/request.hh"
#  include "com/centreon/engine/namespace.hh"

CCE_BEGIN()

<<<<<<< HEAD
namespace            commands {
  namespace          connector {
    /**
     *  @class version_query commands/connector/version_query.hh
     *  @brief Version query ask the minimum version of engine
     *  supported by the connector.
     *
     *  Version query is a request, who ask the minimum version of
     *  engine supported by the connector.
     */
    class            version_query : public request {
    public:
                     version_query();
                     version_query(version_query const& right);
                     ~version_query() throw ();
      version_query& operator=(version_query const& right);
      bool           operator==(
                       version_query const& right) const throw ();
      bool           operator!=(
                       version_query const& right) const throw ();
      QByteArray     build();
      request*       clone() const;
      void           restore(QByteArray const& data);
    };
=======
	    version_query& operator=(version_query const& right);
	    bool           operator==(version_query const& right) const throw();
	    bool           operator!=(version_query const& right) const throw();

	    request*       clone() const;

	    std::string     build();
	    void           restore(std::string const& data);
	  };
	}
      }
    }
>>>>>>> bbe091ea
  }
}

CCE_END()

#endif // !CCE_COMMANDS_CONNECTOR_VERSION_QUERY_HH<|MERGE_RESOLUTION|>--- conflicted
+++ resolved
@@ -25,7 +25,6 @@
 
 CCE_BEGIN()
 
-<<<<<<< HEAD
 namespace            commands {
   namespace          connector {
     /**
@@ -46,24 +45,10 @@
                        version_query const& right) const throw ();
       bool           operator!=(
                        version_query const& right) const throw ();
-      QByteArray     build();
+      std::string    build();
       request*       clone() const;
-      void           restore(QByteArray const& data);
+      void           restore(std::string const& data);
     };
-=======
-	    version_query& operator=(version_query const& right);
-	    bool           operator==(version_query const& right) const throw();
-	    bool           operator!=(version_query const& right) const throw();
-
-	    request*       clone() const;
-
-	    std::string     build();
-	    void           restore(std::string const& data);
-	  };
-	}
-      }
-    }
->>>>>>> bbe091ea
   }
 }
 
