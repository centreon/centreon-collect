/*
** Copyright 2011-2012 Merethis
**
** This file is part of Centreon Engine.
**
** Centreon Engine is free software: you can redistribute it and/or
** modify it under the terms of the GNU General Public License version 2
** as published by the Free Software Foundation.
**
** Centreon Engine is distributed in the hope that it will be useful,
** but WITHOUT ANY WARRANTY; without even the implied warranty of
** MERCHANTABILITY or FITNESS FOR A PARTICULAR PURPOSE. See the GNU
** General Public License for more details.
**
** You should have received a copy of the GNU General Public License
** along with Centreon Engine. If not, see
** <http://www.gnu.org/licenses/>.
*/

#ifndef CCE_CONFIGURATION_STATE_HH
#  define CCE_CONFIGURATION_STATE_HH

<<<<<<< HEAD
#  include <map>
#  include <QList>
#  include <QString>
#  include <sstream>
#  include <string>
#  include "com/centreon/engine/error.hh"
=======
# include <string>
# include <sstream>
# include <string>
# include <map>

# include "error.hh"
>>>>>>> bbe091ea

// Forward declaration.
struct nagios_macros;

namespace                   com {
  namespace                 centreon {
    namespace               engine {
      namespace             configuration {
	/**
	 *  @class state state.hh
	 *  @brief Simple configuration state class.
	 *
	 *  Simple configuration state class used by Centreon Engine
	 *  to manage configuration data.
	 */
	class                 state {
	public:
	  /**
	   *  @enum state::e_date_format
	   *  Date format types
	   */
	  enum                e_date_format {
	    us = 0,             // U.S. (MM-DD-YYYY HH:MM:SS)
	    euro,               // European (DD-MM-YYYY HH:MM:SS)
	    iso8601,            // ISO8601 (YYYY-MM-DD HH:MM:SS)
	    strict_iso8601      // ISO8601 (YYYY-MM-DDTHH:MM:SS)
	  };

	  /**
	   *  @enum state::e_inter_check_delay
	   *  Inter-check delay calculation types
	   */
	  enum                e_inter_check_delay {
	    icd_none = 0,       // no inter-check delay
	    icd_dumb,           // dumb delay of 1 second
	    icd_smart,          // smart delay
	    icd_user            // user-specified delay
	  };

	  /**
	   *  @enum state::e_interleave_factor
	   *  Interleave factor calculation types
	   */
	  enum                e_interleave_factor {
	    ilf_user = 0,       // user-specified interleave factor
	    ilf_smart           // smart interleave
	  };

	                      state();
	                      state(state const& right);
	                      ~state() throw();

	  state&              operator=(state const& right);

	  void                reset();
<<<<<<< HEAD
	  void                parse(QString const& filename);

	  QString const&      get_admin_email() const throw();
	  QString const&      get_admin_pager() const throw();
	  QString const&      get_log_file() const throw();
	  QString const&      get_broker_module_directory() const throw();
	  QString const&      get_debug_file() const throw();
	  QString const&      get_command_file() const throw();
	  QString const&      get_global_host_event_handler() const throw();
	  QString const&      get_global_service_event_handler() const throw();
	  QString const&      get_ocsp_command() const throw();
	  QString const&      get_ochp_command() const throw();
	  QString const&      get_illegal_object_chars() const throw();
	  QString const&      get_illegal_output_chars() const throw();
	  QString const&      get_use_timezone() const throw();
          QString const&      get_status_file() const throw();
          QString const&      get_state_retention_file() const throw();
          QString const&      get_object_cache_file() const throw();
          QString const&      get_precached_object_file() const throw();
          QList<QString> const& get_broker_module() const throw();
          QList<QString> const& get_cfg_dir() const throw();
          QList<QString> const& get_cfg_file() const throw();
          QList<QString> const& get_resource_file() const throw();
=======
	  void                parse(std::string const& filename);
	  std::string const&  get_log_file() const throw();
	  std::string const&  get_broker_module_directory() const throw();
	  std::string const&  get_debug_file() const throw();
	  std::string const&  get_command_file() const throw();
	  std::string const&  get_temp_file() const throw();
	  std::string const&  get_global_host_event_handler() const throw();
	  std::string const&  get_global_service_event_handler() const throw();
	  std::string const&  get_ocsp_command() const throw();
	  std::string const&  get_ochp_command() const throw();
	  std::string const&  get_log_archive_path() const throw();
	  std::string const&  get_illegal_object_chars() const throw();
	  std::string const&  get_illegal_output_chars() const throw();
	  std::string const&  get_use_timezone() const throw();
>>>>>>> bbe091ea
	  int                 get_additional_freshness_latency() const throw();
          int                 get_perfdata_timeout() const throw();
	  unsigned long       get_debug_level() const throw();
	  unsigned int        get_debug_verbosity() const throw();
	  int                 get_command_check_interval() const throw();
	  int                 get_external_command_buffer_slots() const throw();
	  unsigned int        get_max_service_check_spread() const throw();
	  unsigned int        get_max_host_check_spread() const throw();
	  unsigned int        get_max_parallel_service_checks() const throw();
	  unsigned int        get_check_reaper_interval() const throw();
	  unsigned int        get_max_check_reaper_time() const throw();
	  unsigned int        get_interval_length() const throw();
	  unsigned int        get_service_freshness_check_interval() const throw();
	  unsigned int        get_host_freshness_check_interval() const throw();
	  unsigned int        get_auto_rescheduling_interval() const throw();
	  unsigned int        get_auto_rescheduling_window() const throw();
	  unsigned int        get_status_update_interval() const throw();
	  unsigned int        get_time_change_threshold() const throw();
	  unsigned int        get_retention_update_interval() const throw();
	  unsigned int        get_retention_scheduling_horizon() const throw();
	  unsigned int        get_service_check_timeout() const throw();
	  unsigned int        get_host_check_timeout() const throw();
	  unsigned int        get_event_handler_timeout() const throw();
	  unsigned int        get_notification_timeout() const throw();
	  unsigned int        get_ocsp_timeout() const throw();
	  unsigned int        get_ochp_timeout() const throw();
	  unsigned long       get_max_debug_file_size() const throw();
	  unsigned long       get_max_log_file_size() const throw();
	  unsigned long       get_retained_host_attribute_mask() const throw();
	  unsigned long       get_retained_process_host_attribute_mask() const throw();
	  unsigned long       get_retained_contact_host_attribute_mask() const throw();
	  unsigned long       get_retained_contact_service_attribute_mask() const throw();
	  unsigned long       get_cached_host_check_horizon() const throw();
	  unsigned long       get_cached_service_check_horizon() const throw();
	  unsigned long       get_event_broker_options() const throw();
	  bool                get_use_syslog() const throw();
	  bool                get_log_notifications() const throw();
	  bool                get_log_service_retries() const throw();
	  bool                get_log_host_retries() const throw();
	  bool                get_log_event_handlers() const throw();
	  bool                get_log_external_commands() const throw();
	  bool                get_log_passive_checks() const throw();
	  bool                get_log_initial_state() const throw();
	  bool                get_retain_state_information() const throw();
	  bool                get_use_retained_program_state() const throw();
	  bool                get_use_retained_scheduling_info() const throw();
	  bool                get_obsess_over_services() const throw();
	  bool                get_obsess_over_hosts() const throw();
	  bool                get_translate_passive_host_checks() const throw();
	  bool                get_passive_host_checks_are_soft() const throw();
	  bool                get_use_aggressive_host_checking() const throw();
	  bool                get_enable_predictive_host_dependency_checks() const throw();
	  bool                get_enable_predictive_service_dependency_checks() const throw();
	  bool                get_soft_state_dependencies() const throw();
	  bool                get_enable_event_handlers() const throw();
	  bool                get_enable_notifications() const throw();
	  bool                get_execute_service_checks() const throw();
	  bool                get_accept_passive_service_checks() const throw();
	  bool                get_execute_host_checks() const throw();
	  bool                get_accept_passive_host_checks() const throw();
	  bool                get_check_external_commands() const throw();
	  bool                get_check_orphaned_services() const throw();
	  bool                get_check_orphaned_hosts() const throw();
	  bool                get_check_service_freshness() const throw();
	  bool                get_check_host_freshness() const throw();
	  bool                get_auto_reschedule_checks() const throw();
	  bool                get_process_performance_data() const throw();
	  bool                get_enable_flap_detection() const throw();
	  bool                get_enable_failure_prediction() const throw();
	  bool                get_use_regexp_matches() const throw();
	  bool                get_use_true_regexp_matching() const throw();
	  bool                get_use_large_installation_tweaks() const throw();
	  bool                get_enable_environment_macros() const throw();
	  bool                get_free_child_process_memory() const throw();
	  bool                get_child_processes_fork_twice() const throw();
	  bool                get_allow_empty_hostgroup_assignment() const throw();
	  float               get_sleep_time() const throw();
	  float               get_low_service_flap_threshold() const throw();
	  float               get_high_service_flap_threshold() const throw();
	  float               get_low_host_flap_threshold() const throw();
	  float               get_high_host_flap_threshold() const throw();
	  e_date_format       get_date_format() const throw();
	  e_inter_check_delay get_service_inter_check_delay_method() const throw();
	  e_inter_check_delay get_host_inter_check_delay_method() const throw();
	  e_interleave_factor get_service_interleave_factor_method() const throw();

	  void                set_log_file(std::string const& value);
	  void                set_broker_module_directory(std::string const& value);
	  void                set_debug_file(std::string const& value);
	  void                set_command_file(std::string const& value);
	  void                set_temp_file(std::string const& value);
	  void                set_temp_path(std::string const& value);
	  void                set_check_result_path(std::string const& value);
	  void                set_global_host_event_handler(std::string const& value);
	  void                set_global_service_event_handler(std::string const& value);
	  void                set_ocsp_command(std::string const& value);
	  void                set_ochp_command(std::string const& value);
	  void                set_log_archive_path(std::string const& value);
	  void                set_p1_file(std::string const& value);
	  void                set_illegal_object_chars(std::string const& value);
	  void                set_illegal_output_chars(std::string const& value);
	  void                set_use_timezone(std::string const& value);
	  void                set_additional_freshness_latency(int value);
	  void                set_debug_level(unsigned long value);
	  void                set_debug_verbosity(unsigned int value);
	  void                set_command_check_interval(int value);
<<<<<<< HEAD
	  void                set_command_check_interval(int value, bool is_second);
	  void                set_command_check_interval(QString const& value);
=======
	  void                set_command_check_interval(std::string const& value);
>>>>>>> bbe091ea
	  void                set_external_command_buffer_slots(int value);
	  void                set_max_service_check_spread(unsigned int value);
	  void                set_max_host_check_spread(unsigned int value);
	  void                set_max_parallel_service_checks(unsigned int value);
	  void                set_check_reaper_interval(unsigned int value);
	  void                set_max_check_reaper_time(unsigned int value);
	  void                set_interval_length(unsigned int value);
	  void                set_service_freshness_check_interval(unsigned int value);
	  void                set_host_freshness_check_interval(unsigned int value);
	  void                set_auto_rescheduling_interval(unsigned int value);
	  void                set_auto_rescheduling_window(unsigned int value);
	  void                set_status_update_interval(unsigned int value);
	  void                set_time_change_threshold(unsigned int value);
	  void                set_retention_update_interval(unsigned int value);
	  void                set_retention_scheduling_horizon(unsigned int value);
	  void                set_service_check_timeout(unsigned int value);
	  void                set_host_check_timeout(unsigned int value);
	  void                set_event_handler_timeout(unsigned int value);
	  void                set_notification_timeout(unsigned int value);
	  void                set_ocsp_timeout(unsigned int value);
	  void                set_ochp_timeout(unsigned int value);
	  void                set_max_debug_file_size(unsigned long value);
	  void                set_max_log_file_size(unsigned long value);
	  void                set_max_check_result_file_age(unsigned long value);
	  void                set_retained_host_attribute_mask(unsigned long value);
	  void                set_retained_process_host_attribute_mask(unsigned long value);
	  void                set_retained_contact_host_attribute_mask(unsigned long value);
	  void                set_retained_contact_service_attribute_mask(unsigned long value);
	  void                set_cached_host_check_horizon(unsigned long value);
	  void                set_cached_service_check_horizon(unsigned long value);
	  void                set_event_broker_options(unsigned long value);
	  void                set_event_broker_options(std::string const& value);
	  void                set_use_syslog(bool value);
	  void                set_log_notifications(bool value);
	  void                set_log_service_retries(bool value);
	  void                set_log_host_retries(bool value);
	  void                set_log_event_handlers(bool value);
	  void                set_log_external_commands(bool value);
	  void                set_log_passive_checks(bool value);
	  void                set_log_initial_state(bool value);
	  void                set_retain_state_information(bool value);
	  void                set_use_retained_program_state(bool value);
	  void                set_use_retained_scheduling_info(bool value);
	  void                set_obsess_over_services(bool value);
	  void                set_obsess_over_hosts(bool value);
	  void                set_translate_passive_host_checks(bool value);
	  void                set_passive_host_checks_are_soft(bool value);
	  void                set_use_aggressive_host_checking(bool value);
	  void                set_enable_predictive_host_dependency_checks(bool value);
	  void                set_enable_predictive_service_dependency_checks(bool value);
	  void                set_soft_state_dependencies(bool value);
	  void                set_enable_event_handlers(bool value);
	  void                set_enable_notifications(bool value);
	  void                set_execute_service_checks(bool value);
	  void                set_accept_passive_service_checks(bool value);
	  void                set_execute_host_checks(bool value);
	  void                set_accept_passive_host_checks(bool value);
	  void                set_check_external_commands(bool value);
	  void                set_check_orphaned_services(bool value);
	  void                set_check_orphaned_hosts(bool value);
	  void                set_check_service_freshness(bool value);
	  void                set_check_host_freshness(bool value);
	  void                set_auto_reschedule_checks(bool value);
	  void                set_process_performance_data(bool value);
	  void                set_enable_flap_detection(bool value);
	  void                set_enable_failure_prediction(bool value);
	  void                set_use_regexp_matches(bool value);
	  void                set_use_true_regexp_matching(bool value);
	  void                set_use_large_installation_tweaks(bool value);
	  void                set_enable_environment_macros(bool value);
	  void                set_free_child_process_memory(bool value);
	  void                set_child_processes_fork_twice(bool value);
	  void                set_enable_embedded_perl(bool value);
	  void                set_use_embedded_perl_implicitly(bool value);
	  void                set_allow_empty_hostgroup_assignment(bool value);
	  void                set_sleep_time(float value);
	  void                set_low_service_flap_threshold(float value);
	  void                set_high_service_flap_threshold(float value);
	  void                set_low_host_flap_threshold(float value);
	  void                set_high_host_flap_threshold(float value);
	  void                set_date_format(e_date_format value);
<<<<<<< HEAD
	  void                set_date_format(QString const& value);
	  void                set_log_rotation_method(QString const& value);
=======
	  void                set_date_format(std::string const& value);
	  void                set_log_rotation_method(e_log_rotation value);
	  void                set_log_rotation_method(std::string const& value);
>>>>>>> bbe091ea
	  void                set_service_inter_check_delay_method(e_inter_check_delay value);
	  void                set_service_inter_check_delay_method(std::string const& value);
	  void                set_host_inter_check_delay_method(e_inter_check_delay value);
	  void                set_host_inter_check_delay_method(std::string const& value);
	  void                set_service_interleave_factor_method(e_interleave_factor value);
	  void                set_service_interleave_factor_method(std::string const& value);

	private:
	  /**
	   *  @enum state::e_var_string
	   *  List all string variable
	   */
	  enum                e_var_string {
            admin_email = 0,
            admin_pager,
	    broker_module_directory,
	    command_file,
	    debug_file,
	    global_host_event_handler,
	    global_service_event_handler,
	    illegal_object_chars,
	    illegal_output_chars,
	    log_file,
            precached_object_file,
            object_cache_file,
	    ochp_command,
	    ocsp_command,
            state_retention_file,
            status_file,
	    use_timezone,
	    max_string
	  };

	  /**
	   *  @enum state::e_var_string
	   *  List all unsigned long variable
	   */
	  enum                e_var_ulong {
	    cached_host_check_horizon = 0,
	    cached_service_check_horizon,
	    debug_level,
	    event_broker_options,
	    max_debug_file_size,
	    max_log_file_size,
	    retained_host_attribute_mask,
	    retained_process_host_attribute_mask,
	    retained_contact_host_attribute_mask,
	    retained_contact_service_attribute_mask,
	    max_ulong
	  };

	  /**
	   *  @enum state::e_var_string
	   *  List all float variable
	   */
	  enum                e_var_float {
	    high_host_flap_threshold = 0,
	    high_service_flap_threshold,
	    low_host_flap_threshold,
	    low_service_flap_threshold,
	    sleep_time,
	    max_float
	  };

	  /**
	   *  @enum state::e_var_string
	   *  List all int variable
	   */
	  enum                e_var_int {
	    additional_freshness_latency = 0,
	    child_processes_fork_twice,
	    command_check_interval,
	    external_command_buffer_slots,
	    free_child_process_memory,
            perfdata_timeout,
	    max_int
	  };

	  /**
	   *  @enum state::e_var_string
	   *  List all unsigned int variable
	   */
	  enum                e_var_uint {
	    auto_rescheduling_interval = 0,
	    auto_rescheduling_window,
	    check_reaper_interval,
	    date_format,
	    debug_verbosity,
	    event_handler_timeout,
	    host_check_timeout,
	    host_freshness_check_interval,
	    host_inter_check_delay_method,
	    interval_length,
	    max_check_reaper_time,
	    max_host_check_spread,
	    max_parallel_service_checks,
	    max_service_check_spread,
	    notification_timeout,
	    ochp_timeout,
	    ocsp_timeout,
	    retention_scheduling_horizon,
	    retention_update_interval,
	    service_check_timeout,
	    service_freshness_check_interval,
	    service_inter_check_delay_method,
	    service_interleave_factor_method,
	    status_update_interval,
	    time_change_threshold,
	    max_uint
	  };

	  /**
	   *  @enum state::e_var_string
	   *  List all bool variable
	   */
	  enum                e_var_bool {
	    accept_passive_host_checks = 0,
	    accept_passive_service_checks,
	    allow_empty_hostgroup_assignment,
	    auto_reschedule_checks,
	    check_external_commands,
	    check_host_freshness,
	    check_orphaned_hosts,
	    check_orphaned_services,
	    check_service_freshness,
	    enable_environment_macros,
	    enable_event_handlers,
	    enable_failure_prediction,
	    enable_flap_detection,
	    enable_notifications,
	    enable_predictive_host_dependency_checks,
	    enable_predictive_service_dependency_checks,
	    execute_host_checks,
	    execute_service_checks,
	    log_event_handlers,
	    log_external_commands,
	    log_host_retries,
	    log_notifications,
	    log_initial_state,
	    log_passive_checks,
	    log_service_retries,
	    passive_host_checks_are_soft,
	    process_performance_data,
	    obsess_over_hosts,
	    obsess_over_services,
	    retain_state_information,
	    soft_state_dependencies,
	    translate_passive_host_checks,
	    use_aggressive_host_checking,
	    use_large_installation_tweaks,
	    use_regexp_matches,
	    use_retained_program_state,
	    use_retained_scheduling_info,
	    use_syslog,
	    use_true_regexp_matching,
	    max_bool
	  };

	  void                _reset();
	  void                _parse_resource_file(std::string const& value);

<<<<<<< HEAD
	  void                _set_auth_file(QString const& value);
	  void                _set_admin_email(QString const& value);
	  void                _set_admin_pager(QString const& value);
	  void                _set_retained_service_attribute_mask(QString const& value);
	  void                _set_retained_process_service_attribute_mask(QString const& value);
	  void                _set_max_service_check_spread(QString const& value);
	  void                _set_aggregate_status_updates(QString const& value);
	  void                _set_broker_module(QString const& value);
	  void                _set_bare_update_check(QString const& value);
	  void                _set_check_for_updates(QString const& value);
	  void                _set_comment_file(QString const& value);
	  void                _set_daemon_dumps_core(QString const& value);
	  void                _set_downtime_file(QString const& value);
	  void                _set_lock_file(QString const& value);
	  void                _set_user(QString const& value);
	  void                _set_group(QString const& value);
          void                _set_status_file(QString const& value);
          void                _set_perfdata_timeout(int value);
          void                _add_cfg_dir(QString const& value);
          void                _add_cfg_file(QString const& value);
          void                _add_resource_file(QString const& value);
          void                _set_state_retention_file(QString const& value);
          void                _set_object_cache_file(QString const& value);
          void                _set_precached_object_file(QString const& value);
=======
	  void                _set_auth_file(std::string const& value);
	  void                _set_admin_email(std::string const& value);
	  void                _set_admin_pager(std::string const& value);
	  void                _set_retained_service_attribute_mask(std::string const& value);
	  void                _set_retained_process_service_attribute_mask(std::string const& value);
	  void                _set_max_service_check_spread(std::string const& value);
	  void                _set_aggregate_status_updates(std::string const& value);
	  void                _set_broker_module(std::string const& value);
	  void                _set_bare_update_check(std::string const& value);
	  void                _set_check_for_updates(std::string const& value);
	  void                _set_comment_file(std::string const& value);
	  void                _set_daemon_dumps_core(std::string const& value);
	  void                _set_downtime_file(std::string const& value);
	  void                _set_lock_file(std::string const& value);
	  void                _set_user(std::string const& value);
	  void                _set_group(std::string const& value);
>>>>>>> bbe091ea

	  static std::string  _getline(std::ifstream& ifs) throw();
	  static std::string& _trim(std::string& str) throw();

	  template<class T>
	  static bool         _str2obj(std::string const& value, T* ret) {
	    std::istringstream iss(value);
	    if (!(iss >> *ret) || !iss.eof()) {
	      return (false);
	    }
	    return (true);
	  }

	  template<class T, void (state::*ptr)(T)>
	  struct              cpp_suck {
	    static bool       set_generic(std::string const& value, state& config) {
	      T ret;
	      if (_str2obj(value, &ret) == false) {
		return (false);
	      }
	      (config.*ptr)(ret);
	      return (true);
	    }
	  };

	  template<void (state::*ptr)(std::string const&)>
	  struct              cpp_suck<std::string const&, ptr> {
	    static bool       set_generic(std::string const& value, state& config) {
	      (config.*ptr)(value);
	      return (true);
	    }
	  };

	  template<class T, class U, void (state::*ptr)(T)>
	  struct              cpp_suck_cast {
	    static bool       set_generic_cast(std::string const& value, state& config) {
	      U ret;
	      if (_str2obj(value, &ret) == false) {
		return (false);
	      }
	      (config.*ptr)(static_cast<T>(ret));
	      return (true);
	    }
	  };

	  typedef std::map<std::string, bool (*)(std::string const&, state& config)> methods;

	  std::string             _tab_string[max_string];
	  unsigned long       _tab_ulong[max_ulong];
	  float               _tab_float[max_float];
	  int                 _tab_int[max_int];
	  unsigned int        _tab_uint[max_uint];
	  bool                _tab_bool[max_bool];

<<<<<<< HEAD
	  QString             _filename;
          QList<QString>      _lst_broker_module;
          QList<QString>      _lst_cfg_dir;
          QList<QString>      _lst_cfg_file;
=======
	  std::string             _filename;
>>>>>>> bbe091ea
	  methods             _lst_method;
          QList<QString>      _lst_resource_file;
	  unsigned int        _cur_line;
	  bool                _command_check_interval_is_seconds;
	  nagios_macros       *_mac;

	private:
	  static const int                 DEFAULT_ADDITIONAL_FRESHNESS_LATENCY                = 15;
	  static const unsigned long       DEFAULT_DEBUG_LEVEL                                 = 0;
	  static const int                 DEFAULT_DEBUG_VERBOSITY                             = 1;
	  static const int                 DEFAULT_COMMAND_CHECK_INTERVAL                      = -1;
	  static const int                 DEFAULT_EXTERNAL_COMMAND_BUFFER_SLOTS               = 4096;
	  static const int                 DEFAULT_FREE_CHILD_PROCESS_MEMORY                   = -1;
	  static const int                 DEFAULT_CHILD_PROCESSES_FORK_TWICE                  = -1;
	  static const unsigned int        DEFAULT_SERVICE_CHECK_SPREAD                        = 30;
	  static const unsigned int        DEFAULT_HOST_CHECK_SPREAD                           = 30;
	  static const unsigned int        DEFAULT_MAX_PARALLEL_SERVICE_CHECKS                 = 0;
	  static const unsigned int        DEFAULT_CHECK_REAPER_INTERVAL                       = 10;
	  static const unsigned int        DEFAULT_MAX_REAPER_TIME                             = 30;
	  static const unsigned int        DEFAULT_INTERVAL_LENGTH                             = 60;
	  static const unsigned int        DEFAULT_FRESHNESS_CHECK_INTERVAL                    = 60;
	  static const unsigned int        DEFAULT_AUTO_RESCHEDULING_INTERVAL                  = 30;
	  static const unsigned int        DEFAULT_AUTO_RESCHEDULING_WINDOW                    = 180;
	  static const unsigned int        DEFAULT_STATUS_UPDATE_INTERVAL                      = 60;
	  static const unsigned int        DEFAULT_TIME_CHANGE_THRESHOLD                       = 900;
	  static const unsigned int        DEFAULT_RETENTION_UPDATE_INTERVAL                   = 60;
	  static const unsigned int        DEFAULT_RETENTION_SCHEDULING_HORIZON                = 900;
	  static const unsigned int        DEFAULT_SERVICE_CHECK_TIMEOUT                       = 60;
	  static const unsigned int        DEFAULT_HOST_CHECK_TIMEOUT                          = 30;
	  static const unsigned int        DEFAULT_EVENT_HANDLER_TIMEOUT                       = 30;
	  static const unsigned int        DEFAULT_NOTIFICATION_TIMEOUT                        = 30;
	  static const unsigned int        DEFAULT_OCSP_TIMEOUT                                = 15;
	  static const unsigned int        DEFAULT_OCHP_TIMEOUT                                = 15;
	  static const unsigned int        DEFAULT_LOG_ROTATION                                = 0;
	  static const e_date_format       DEFAULT_DATE_FORMAT                                 = us;
	  static const e_inter_check_delay DEFAULT_SERVICE_INTER_CHECK_DELAY_METHOD            = icd_smart;
	  static const e_inter_check_delay DEFAULT_HOST_INTER_CHECK_DELAY_METHOD               = icd_smart;
	  static const e_interleave_factor DEFAULT_SERVICE_INTERLEAVE_FACTOR_METHOD            = ilf_smart;
	  static const unsigned long       DEFAULT_MAX_DEBUG_FILE_SIZE                         = 1000000;
	  static const unsigned long       DEFAULT_MAX_LOG_FILE_SIZE                           = 0;
	  static const unsigned long       DEFAULT_RETAINED_HOST_ATTRIBUTE_MASK                = 0L;
	  static const unsigned long       DEFAULT_RETAINED_PROCESS_HOST_ATTRIBUTE_MASK        = 0L;
	  static const unsigned long       DEFAULT_RETAINED_CONTACT_HOST_ATTRIBUTE_MASK        = 0L;
	  static const unsigned long       DEFAULT_RETAINED_CONTACT_SERVICE_ATTRIBUTE_MASK     = 0L;
	  static const unsigned long       DEFAULT_CACHED_HOST_CHECK_HORIZON                   = 15;
	  static const unsigned long       DEFAULT_CACHED_SERVICE_CHECK_HORIZON                = 15;
	  static const unsigned long       DEFAULT_EVENT_BROKER_OPTIONS                        = static_cast<unsigned long>(-1);
	  static const bool                DEFAULT_USE_SYSLOG                                  = true;
	  static const bool                DEFAULT_NOTIFICATION_LOGGING                        = true;
	  static const bool                DEFAULT_LOG_SERVICE_RETRIES                         = false;
	  static const bool                DEFAULT_LOG_HOST_RETRIES                            = false;
	  static const bool                DEFAULT_LOG_EVENT_HANDLERS                          = true;
	  static const bool                DEFAULT_LOG_EXTERNAL_COMMANDS                       = true;
	  static const bool                DEFAULT_LOG_PASSIVE_CHECKS                          = true;
	  static const bool                DEFAULT_LOG_INITIAL_STATE                          = false;
	  static const bool                DEFAULT_RETAIN_STATE_INFORMATION                    = false;
	  static const bool                DEFAULT_USE_RETAINED_PROGRAM_STATE                  = true;
	  static const bool                DEFAULT_USE_RETAINED_SCHEDULING_INFO                = false;
	  static const bool                DEFAULT_OBSESS_OVER_SERVICES                        = false;
	  static const bool                DEFAULT_OBSESS_OVER_HOSTS                           = false;
	  static const bool                DEFAULT_TRANSLATE_PASSIVE_HOST_CHECKS               = false;
	  static const bool                DEFAULT_PASSIVE_HOST_CHECKS_SOFT                    = false;
	  static const bool                DEFAULT_AGGRESSIVE_HOST_CHECKING                    = false;
	  static const bool                DEFAULT_ENABLE_PREDICTIVE_HOST_DEPENDENCY_CHECKS    = true;
	  static const bool                DEFAULT_ENABLE_PREDICTIVE_SERVICE_DEPENDENCY_CHECKS = true;
	  static const bool                DEFAULT_SOFT_STATE_DEPENDENCIES                     = false;
	  static const bool                DEFAULT_ENABLE_EVENT_HANDLERS                       = true;
	  static const bool                DEFAULT_ENABLE_NOTIFICATIONS                        = true;
	  static const bool                DEFAULT_EXECUTE_SERVICE_CHECKS                      = true;
	  static const bool                DEFAULT_ACCEPT_PASSIVE_SERVICE_CHECKS               = true;
	  static const bool                DEFAULT_EXECUTE_HOST_CHECKS                         = true;
	  static const bool                DEFAULT_ACCEPT_PASSIVE_HOST_CHECKS                  = true;
	  static const bool                DEFAULT_CHECK_EXTERNAL_COMMANDS                     = true;
	  static const bool                DEFAULT_CHECK_ORPHANED_SERVICES                     = true;
	  static const bool                DEFAULT_CHECK_ORPHANED_HOSTS                        = true;
	  static const bool                DEFAULT_CHECK_SERVICE_FRESHNESS                     = true;
	  static const bool                DEFAULT_CHECK_HOST_FRESHNESS                        = false;
	  static const bool                DEFAULT_AUTO_RESCHEDULE_CHECKS                      = false;
	  static const bool                DEFAULT_PROCESS_PERFORMANCE_DATA                    = false;
	  static const bool                DEFAULT_ENABLE_FLAP_DETECTION                       = false;
	  static const bool                DEFAULT_ENABLE_FAILURE_PREDICTION                   = true;
	  static const bool                DEFAULT_USE_REGEXP_MATCHES                          = false;
	  static const bool                DEFAULT_USE_TRUE_REGEXP_MATCHING                    = false;
	  static const bool                DEFAULT_USE_LARGE_INSTALLATION_TWEAKS               = false;
	  static const bool                DEFAULT_ENABLE_ENVIRONMENT_MACROS                   = false;
	  static const bool                DEFAULT_ALLOW_EMPTY_HOSTGROUP_ASSIGNMENT            = false;
	  static const float               DEFAULT_SLEEP_TIME;
	  static const float               DEFAULT_LOW_SERVICE_FLAP_THRESHOLD;
	  static const float               DEFAULT_HIGH_SERVICE_FLAP_THRESHOLD;
	  static const float               DEFAULT_LOW_HOST_FLAP_THRESHOLD;
	  static const float               DEFAULT_HIGH_HOST_FLAP_THRESHOLD;
          static const char * const        DEFAULT_ILLEGAL_OUTPUT_CHARS;
	};
      }
    }
  }
}

#endif // !CCE_CONFIGURATION_STATE_HH<|MERGE_RESOLUTION|>--- conflicted
+++ resolved
@@ -20,676 +20,621 @@
 #ifndef CCE_CONFIGURATION_STATE_HH
 #  define CCE_CONFIGURATION_STATE_HH
 
-<<<<<<< HEAD
+#  include <list>
 #  include <map>
-#  include <QList>
-#  include <QString>
 #  include <sstream>
 #  include <string>
 #  include "com/centreon/engine/error.hh"
-=======
-# include <string>
-# include <sstream>
-# include <string>
-# include <map>
-
-# include "error.hh"
->>>>>>> bbe091ea
 
 // Forward declaration.
 struct nagios_macros;
 
-namespace                   com {
-  namespace                 centreon {
-    namespace               engine {
-      namespace             configuration {
-	/**
-	 *  @class state state.hh
-	 *  @brief Simple configuration state class.
-	 *
-	 *  Simple configuration state class used by Centreon Engine
-	 *  to manage configuration data.
-	 */
-	class                 state {
-	public:
-	  /**
-	   *  @enum state::e_date_format
-	   *  Date format types
-	   */
-	  enum                e_date_format {
-	    us = 0,             // U.S. (MM-DD-YYYY HH:MM:SS)
-	    euro,               // European (DD-MM-YYYY HH:MM:SS)
-	    iso8601,            // ISO8601 (YYYY-MM-DD HH:MM:SS)
-	    strict_iso8601      // ISO8601 (YYYY-MM-DDTHH:MM:SS)
-	  };
-
-	  /**
-	   *  @enum state::e_inter_check_delay
-	   *  Inter-check delay calculation types
-	   */
-	  enum                e_inter_check_delay {
-	    icd_none = 0,       // no inter-check delay
-	    icd_dumb,           // dumb delay of 1 second
-	    icd_smart,          // smart delay
-	    icd_user            // user-specified delay
-	  };
-
-	  /**
-	   *  @enum state::e_interleave_factor
-	   *  Interleave factor calculation types
-	   */
-	  enum                e_interleave_factor {
-	    ilf_user = 0,       // user-specified interleave factor
-	    ilf_smart           // smart interleave
-	  };
-
-	                      state();
-	                      state(state const& right);
-	                      ~state() throw();
-
-	  state&              operator=(state const& right);
-
-	  void                reset();
-<<<<<<< HEAD
-	  void                parse(QString const& filename);
-
-	  QString const&      get_admin_email() const throw();
-	  QString const&      get_admin_pager() const throw();
-	  QString const&      get_log_file() const throw();
-	  QString const&      get_broker_module_directory() const throw();
-	  QString const&      get_debug_file() const throw();
-	  QString const&      get_command_file() const throw();
-	  QString const&      get_global_host_event_handler() const throw();
-	  QString const&      get_global_service_event_handler() const throw();
-	  QString const&      get_ocsp_command() const throw();
-	  QString const&      get_ochp_command() const throw();
-	  QString const&      get_illegal_object_chars() const throw();
-	  QString const&      get_illegal_output_chars() const throw();
-	  QString const&      get_use_timezone() const throw();
-          QString const&      get_status_file() const throw();
-          QString const&      get_state_retention_file() const throw();
-          QString const&      get_object_cache_file() const throw();
-          QString const&      get_precached_object_file() const throw();
-          QList<QString> const& get_broker_module() const throw();
-          QList<QString> const& get_cfg_dir() const throw();
-          QList<QString> const& get_cfg_file() const throw();
-          QList<QString> const& get_resource_file() const throw();
-=======
-	  void                parse(std::string const& filename);
-	  std::string const&  get_log_file() const throw();
-	  std::string const&  get_broker_module_directory() const throw();
-	  std::string const&  get_debug_file() const throw();
-	  std::string const&  get_command_file() const throw();
-	  std::string const&  get_temp_file() const throw();
-	  std::string const&  get_global_host_event_handler() const throw();
-	  std::string const&  get_global_service_event_handler() const throw();
-	  std::string const&  get_ocsp_command() const throw();
-	  std::string const&  get_ochp_command() const throw();
-	  std::string const&  get_log_archive_path() const throw();
-	  std::string const&  get_illegal_object_chars() const throw();
-	  std::string const&  get_illegal_output_chars() const throw();
-	  std::string const&  get_use_timezone() const throw();
->>>>>>> bbe091ea
-	  int                 get_additional_freshness_latency() const throw();
-          int                 get_perfdata_timeout() const throw();
-	  unsigned long       get_debug_level() const throw();
-	  unsigned int        get_debug_verbosity() const throw();
-	  int                 get_command_check_interval() const throw();
-	  int                 get_external_command_buffer_slots() const throw();
-	  unsigned int        get_max_service_check_spread() const throw();
-	  unsigned int        get_max_host_check_spread() const throw();
-	  unsigned int        get_max_parallel_service_checks() const throw();
-	  unsigned int        get_check_reaper_interval() const throw();
-	  unsigned int        get_max_check_reaper_time() const throw();
-	  unsigned int        get_interval_length() const throw();
-	  unsigned int        get_service_freshness_check_interval() const throw();
-	  unsigned int        get_host_freshness_check_interval() const throw();
-	  unsigned int        get_auto_rescheduling_interval() const throw();
-	  unsigned int        get_auto_rescheduling_window() const throw();
-	  unsigned int        get_status_update_interval() const throw();
-	  unsigned int        get_time_change_threshold() const throw();
-	  unsigned int        get_retention_update_interval() const throw();
-	  unsigned int        get_retention_scheduling_horizon() const throw();
-	  unsigned int        get_service_check_timeout() const throw();
-	  unsigned int        get_host_check_timeout() const throw();
-	  unsigned int        get_event_handler_timeout() const throw();
-	  unsigned int        get_notification_timeout() const throw();
-	  unsigned int        get_ocsp_timeout() const throw();
-	  unsigned int        get_ochp_timeout() const throw();
-	  unsigned long       get_max_debug_file_size() const throw();
-	  unsigned long       get_max_log_file_size() const throw();
-	  unsigned long       get_retained_host_attribute_mask() const throw();
-	  unsigned long       get_retained_process_host_attribute_mask() const throw();
-	  unsigned long       get_retained_contact_host_attribute_mask() const throw();
-	  unsigned long       get_retained_contact_service_attribute_mask() const throw();
-	  unsigned long       get_cached_host_check_horizon() const throw();
-	  unsigned long       get_cached_service_check_horizon() const throw();
-	  unsigned long       get_event_broker_options() const throw();
-	  bool                get_use_syslog() const throw();
-	  bool                get_log_notifications() const throw();
-	  bool                get_log_service_retries() const throw();
-	  bool                get_log_host_retries() const throw();
-	  bool                get_log_event_handlers() const throw();
-	  bool                get_log_external_commands() const throw();
-	  bool                get_log_passive_checks() const throw();
-	  bool                get_log_initial_state() const throw();
-	  bool                get_retain_state_information() const throw();
-	  bool                get_use_retained_program_state() const throw();
-	  bool                get_use_retained_scheduling_info() const throw();
-	  bool                get_obsess_over_services() const throw();
-	  bool                get_obsess_over_hosts() const throw();
-	  bool                get_translate_passive_host_checks() const throw();
-	  bool                get_passive_host_checks_are_soft() const throw();
-	  bool                get_use_aggressive_host_checking() const throw();
-	  bool                get_enable_predictive_host_dependency_checks() const throw();
-	  bool                get_enable_predictive_service_dependency_checks() const throw();
-	  bool                get_soft_state_dependencies() const throw();
-	  bool                get_enable_event_handlers() const throw();
-	  bool                get_enable_notifications() const throw();
-	  bool                get_execute_service_checks() const throw();
-	  bool                get_accept_passive_service_checks() const throw();
-	  bool                get_execute_host_checks() const throw();
-	  bool                get_accept_passive_host_checks() const throw();
-	  bool                get_check_external_commands() const throw();
-	  bool                get_check_orphaned_services() const throw();
-	  bool                get_check_orphaned_hosts() const throw();
-	  bool                get_check_service_freshness() const throw();
-	  bool                get_check_host_freshness() const throw();
-	  bool                get_auto_reschedule_checks() const throw();
-	  bool                get_process_performance_data() const throw();
-	  bool                get_enable_flap_detection() const throw();
-	  bool                get_enable_failure_prediction() const throw();
-	  bool                get_use_regexp_matches() const throw();
-	  bool                get_use_true_regexp_matching() const throw();
-	  bool                get_use_large_installation_tweaks() const throw();
-	  bool                get_enable_environment_macros() const throw();
-	  bool                get_free_child_process_memory() const throw();
-	  bool                get_child_processes_fork_twice() const throw();
-	  bool                get_allow_empty_hostgroup_assignment() const throw();
-	  float               get_sleep_time() const throw();
-	  float               get_low_service_flap_threshold() const throw();
-	  float               get_high_service_flap_threshold() const throw();
-	  float               get_low_host_flap_threshold() const throw();
-	  float               get_high_host_flap_threshold() const throw();
-	  e_date_format       get_date_format() const throw();
-	  e_inter_check_delay get_service_inter_check_delay_method() const throw();
-	  e_inter_check_delay get_host_inter_check_delay_method() const throw();
-	  e_interleave_factor get_service_interleave_factor_method() const throw();
-
-	  void                set_log_file(std::string const& value);
-	  void                set_broker_module_directory(std::string const& value);
-	  void                set_debug_file(std::string const& value);
-	  void                set_command_file(std::string const& value);
-	  void                set_temp_file(std::string const& value);
-	  void                set_temp_path(std::string const& value);
-	  void                set_check_result_path(std::string const& value);
-	  void                set_global_host_event_handler(std::string const& value);
-	  void                set_global_service_event_handler(std::string const& value);
-	  void                set_ocsp_command(std::string const& value);
-	  void                set_ochp_command(std::string const& value);
-	  void                set_log_archive_path(std::string const& value);
-	  void                set_p1_file(std::string const& value);
-	  void                set_illegal_object_chars(std::string const& value);
-	  void                set_illegal_output_chars(std::string const& value);
-	  void                set_use_timezone(std::string const& value);
-	  void                set_additional_freshness_latency(int value);
-	  void                set_debug_level(unsigned long value);
-	  void                set_debug_verbosity(unsigned int value);
-	  void                set_command_check_interval(int value);
-<<<<<<< HEAD
-	  void                set_command_check_interval(int value, bool is_second);
-	  void                set_command_check_interval(QString const& value);
-=======
-	  void                set_command_check_interval(std::string const& value);
->>>>>>> bbe091ea
-	  void                set_external_command_buffer_slots(int value);
-	  void                set_max_service_check_spread(unsigned int value);
-	  void                set_max_host_check_spread(unsigned int value);
-	  void                set_max_parallel_service_checks(unsigned int value);
-	  void                set_check_reaper_interval(unsigned int value);
-	  void                set_max_check_reaper_time(unsigned int value);
-	  void                set_interval_length(unsigned int value);
-	  void                set_service_freshness_check_interval(unsigned int value);
-	  void                set_host_freshness_check_interval(unsigned int value);
-	  void                set_auto_rescheduling_interval(unsigned int value);
-	  void                set_auto_rescheduling_window(unsigned int value);
-	  void                set_status_update_interval(unsigned int value);
-	  void                set_time_change_threshold(unsigned int value);
-	  void                set_retention_update_interval(unsigned int value);
-	  void                set_retention_scheduling_horizon(unsigned int value);
-	  void                set_service_check_timeout(unsigned int value);
-	  void                set_host_check_timeout(unsigned int value);
-	  void                set_event_handler_timeout(unsigned int value);
-	  void                set_notification_timeout(unsigned int value);
-	  void                set_ocsp_timeout(unsigned int value);
-	  void                set_ochp_timeout(unsigned int value);
-	  void                set_max_debug_file_size(unsigned long value);
-	  void                set_max_log_file_size(unsigned long value);
-	  void                set_max_check_result_file_age(unsigned long value);
-	  void                set_retained_host_attribute_mask(unsigned long value);
-	  void                set_retained_process_host_attribute_mask(unsigned long value);
-	  void                set_retained_contact_host_attribute_mask(unsigned long value);
-	  void                set_retained_contact_service_attribute_mask(unsigned long value);
-	  void                set_cached_host_check_horizon(unsigned long value);
-	  void                set_cached_service_check_horizon(unsigned long value);
-	  void                set_event_broker_options(unsigned long value);
-	  void                set_event_broker_options(std::string const& value);
-	  void                set_use_syslog(bool value);
-	  void                set_log_notifications(bool value);
-	  void                set_log_service_retries(bool value);
-	  void                set_log_host_retries(bool value);
-	  void                set_log_event_handlers(bool value);
-	  void                set_log_external_commands(bool value);
-	  void                set_log_passive_checks(bool value);
-	  void                set_log_initial_state(bool value);
-	  void                set_retain_state_information(bool value);
-	  void                set_use_retained_program_state(bool value);
-	  void                set_use_retained_scheduling_info(bool value);
-	  void                set_obsess_over_services(bool value);
-	  void                set_obsess_over_hosts(bool value);
-	  void                set_translate_passive_host_checks(bool value);
-	  void                set_passive_host_checks_are_soft(bool value);
-	  void                set_use_aggressive_host_checking(bool value);
-	  void                set_enable_predictive_host_dependency_checks(bool value);
-	  void                set_enable_predictive_service_dependency_checks(bool value);
-	  void                set_soft_state_dependencies(bool value);
-	  void                set_enable_event_handlers(bool value);
-	  void                set_enable_notifications(bool value);
-	  void                set_execute_service_checks(bool value);
-	  void                set_accept_passive_service_checks(bool value);
-	  void                set_execute_host_checks(bool value);
-	  void                set_accept_passive_host_checks(bool value);
-	  void                set_check_external_commands(bool value);
-	  void                set_check_orphaned_services(bool value);
-	  void                set_check_orphaned_hosts(bool value);
-	  void                set_check_service_freshness(bool value);
-	  void                set_check_host_freshness(bool value);
-	  void                set_auto_reschedule_checks(bool value);
-	  void                set_process_performance_data(bool value);
-	  void                set_enable_flap_detection(bool value);
-	  void                set_enable_failure_prediction(bool value);
-	  void                set_use_regexp_matches(bool value);
-	  void                set_use_true_regexp_matching(bool value);
-	  void                set_use_large_installation_tweaks(bool value);
-	  void                set_enable_environment_macros(bool value);
-	  void                set_free_child_process_memory(bool value);
-	  void                set_child_processes_fork_twice(bool value);
-	  void                set_enable_embedded_perl(bool value);
-	  void                set_use_embedded_perl_implicitly(bool value);
-	  void                set_allow_empty_hostgroup_assignment(bool value);
-	  void                set_sleep_time(float value);
-	  void                set_low_service_flap_threshold(float value);
-	  void                set_high_service_flap_threshold(float value);
-	  void                set_low_host_flap_threshold(float value);
-	  void                set_high_host_flap_threshold(float value);
-	  void                set_date_format(e_date_format value);
-<<<<<<< HEAD
-	  void                set_date_format(QString const& value);
-	  void                set_log_rotation_method(QString const& value);
-=======
-	  void                set_date_format(std::string const& value);
-	  void                set_log_rotation_method(e_log_rotation value);
-	  void                set_log_rotation_method(std::string const& value);
->>>>>>> bbe091ea
-	  void                set_service_inter_check_delay_method(e_inter_check_delay value);
-	  void                set_service_inter_check_delay_method(std::string const& value);
-	  void                set_host_inter_check_delay_method(e_inter_check_delay value);
-	  void                set_host_inter_check_delay_method(std::string const& value);
-	  void                set_service_interleave_factor_method(e_interleave_factor value);
-	  void                set_service_interleave_factor_method(std::string const& value);
-
-	private:
-	  /**
-	   *  @enum state::e_var_string
-	   *  List all string variable
-	   */
-	  enum                e_var_string {
+namespace                     com {
+  namespace                   centreon {
+    namespace                 engine {
+      namespace               configuration {
+        /**
+         *  @class state state.hh
+         *  @brief Simple configuration state class.
+         *
+         *  Simple configuration state class used by Centreon Engine
+         *  to manage configuration data.
+         */
+        class                 state {
+        public:
+          /**
+           *  @enum state::e_date_format
+           *  Date format types
+           */
+          enum                e_date_format {
+            us = 0,             // U.S. (MM-DD-YYYY HH:MM:SS)
+            euro,               // European (DD-MM-YYYY HH:MM:SS)
+            iso8601,            // ISO8601 (YYYY-MM-DD HH:MM:SS)
+            strict_iso8601      // ISO8601 (YYYY-MM-DDTHH:MM:SS)
+          };
+
+          /**
+           *  @enum state::e_inter_check_delay
+           *  Inter-check delay calculation types
+           */
+          enum                e_inter_check_delay {
+            icd_none = 0,       // no inter-check delay
+            icd_dumb,           // dumb delay of 1 second
+            icd_smart,          // smart delay
+            icd_user            // user-specified delay
+          };
+
+          /**
+           *  @enum state::e_interleave_factor
+           *  Interleave factor calculation types
+           */
+          enum                e_interleave_factor {
+            ilf_user = 0,       // user-specified interleave factor
+            ilf_smart           // smart interleave
+          };
+
+                              state();
+                              state(state const& right);
+                              ~state() throw ();
+          state&              operator=(state const& right);
+          void                reset();
+          void                parse(std::string const& filename);
+          std::string const&  get_admin_email() const throw ();
+          std::string const&  get_admin_pager() const throw ();
+          std::string const&  get_log_file() const throw ();
+          std::string const&  get_broker_module_directory() const throw ();
+          std::string const&  get_debug_file() const throw ();
+          std::string const&  get_command_file() const throw ();
+          std::string const&  get_global_host_event_handler() const throw ();
+          std::string const&  get_global_service_event_handler() const throw ();
+          std::string const&  get_ocsp_command() const throw ();
+          std::string const&  get_ochp_command() const throw ();
+          std::string const&  get_illegal_object_chars() const throw ();
+          std::string const&  get_illegal_output_chars() const throw ();
+          std::string const&  get_use_timezone() const throw ();
+          std::string const&  get_status_file() const throw ();
+          std::string const&  get_state_retention_file() const throw ();
+          std::string const&  get_object_cache_file() const throw ();
+          std::string const&  get_precached_object_file() const throw ();
+          std::list<std::string> const&
+                              get_broker_module() const throw ();
+          std::list<std::string> const&
+                              get_cfg_dir() const throw ();
+          std::list<std::string> const&
+                              get_cfg_file() const throw ();
+          std::list<std::string> const&
+                              get_resource_file() const throw ();
+          int                 get_additional_freshness_latency() const throw ();
+          int                 get_perfdata_timeout() const throw ();
+          unsigned long       get_debug_level() const throw ();
+          unsigned int        get_debug_verbosity() const throw ();
+          int                 get_command_check_interval() const throw ();
+          int                 get_external_command_buffer_slots() const throw ();
+          unsigned int        get_max_service_check_spread() const throw ();
+          unsigned int        get_max_host_check_spread() const throw ();
+          unsigned int        get_max_parallel_service_checks() const throw ();
+          unsigned int        get_check_reaper_interval() const throw ();
+          unsigned int        get_max_check_reaper_time() const throw ();
+          unsigned int        get_interval_length() const throw ();
+          unsigned int        get_service_freshness_check_interval() const throw ();
+          unsigned int        get_host_freshness_check_interval() const throw ();
+          unsigned int        get_auto_rescheduling_interval() const throw ();
+          unsigned int        get_auto_rescheduling_window() const throw ();
+          unsigned int        get_status_update_interval() const throw ();
+          unsigned int        get_time_change_threshold() const throw ();
+          unsigned int        get_retention_update_interval() const throw ();
+          unsigned int        get_retention_scheduling_horizon() const throw ();
+          unsigned int        get_service_check_timeout() const throw ();
+          unsigned int        get_host_check_timeout() const throw ();
+          unsigned int        get_event_handler_timeout() const throw ();
+          unsigned int        get_notification_timeout() const throw ();
+          unsigned int        get_ocsp_timeout() const throw ();
+          unsigned int        get_ochp_timeout() const throw ();
+          unsigned long       get_max_debug_file_size() const throw ();
+          unsigned long       get_max_log_file_size() const throw ();
+          unsigned long       get_retained_host_attribute_mask() const throw ();
+          unsigned long       get_retained_process_host_attribute_mask() const throw ();
+          unsigned long       get_retained_contact_host_attribute_mask() const throw ();
+          unsigned long       get_retained_contact_service_attribute_mask() const throw ();
+          unsigned long       get_cached_host_check_horizon() const throw ();
+          unsigned long       get_cached_service_check_horizon() const throw ();
+          unsigned long       get_event_broker_options() const throw ();
+          bool                get_use_syslog() const throw ();
+          bool                get_log_notifications() const throw ();
+          bool                get_log_service_retries() const throw ();
+          bool                get_log_host_retries() const throw ();
+          bool                get_log_event_handlers() const throw ();
+          bool                get_log_external_commands() const throw ();
+          bool                get_log_passive_checks() const throw ();
+          bool                get_log_initial_state() const throw ();
+          bool                get_retain_state_information() const throw ();
+          bool                get_use_retained_program_state() const throw ();
+          bool                get_use_retained_scheduling_info() const throw ();
+          bool                get_obsess_over_services() const throw ();
+          bool                get_obsess_over_hosts() const throw ();
+          bool                get_translate_passive_host_checks() const throw ();
+          bool                get_passive_host_checks_are_soft() const throw ();
+          bool                get_use_aggressive_host_checking() const throw ();
+          bool                get_enable_predictive_host_dependency_checks() const throw ();
+          bool                get_enable_predictive_service_dependency_checks() const throw ();
+          bool                get_soft_state_dependencies() const throw ();
+          bool                get_enable_event_handlers() const throw ();
+          bool                get_enable_notifications() const throw ();
+          bool                get_execute_service_checks() const throw ();
+          bool                get_accept_passive_service_checks() const throw ();
+          bool                get_execute_host_checks() const throw ();
+          bool                get_accept_passive_host_checks() const throw ();
+          bool                get_check_external_commands() const throw ();
+          bool                get_check_orphaned_services() const throw ();
+          bool                get_check_orphaned_hosts() const throw ();
+          bool                get_check_service_freshness() const throw ();
+          bool                get_check_host_freshness() const throw ();
+          bool                get_auto_reschedule_checks() const throw ();
+          bool                get_process_performance_data() const throw ();
+          bool                get_enable_flap_detection() const throw ();
+          bool                get_enable_failure_prediction() const throw ();
+          bool                get_use_regexp_matches() const throw ();
+          bool                get_use_true_regexp_matching() const throw ();
+          bool                get_use_large_installation_tweaks() const throw ();
+          bool                get_enable_environment_macros() const throw ();
+          bool                get_free_child_process_memory() const throw ();
+          bool                get_child_processes_fork_twice() const throw ();
+          bool                get_allow_empty_hostgroup_assignment() const throw ();
+          float               get_sleep_time() const throw ();
+          float               get_low_service_flap_threshold() const throw ();
+          float               get_high_service_flap_threshold() const throw ();
+          float               get_low_host_flap_threshold() const throw ();
+          float               get_high_host_flap_threshold() const throw ();
+          e_date_format       get_date_format() const throw ();
+          e_inter_check_delay get_service_inter_check_delay_method() const throw ();
+          e_inter_check_delay get_host_inter_check_delay_method() const throw ();
+          e_interleave_factor get_service_interleave_factor_method() const throw ();
+
+          void                set_log_file(std::string const& value);
+          void                set_broker_module_directory(std::string const& value);
+          void                set_debug_file(std::string const& value);
+          void                set_command_file(std::string const& value);
+          void                set_temp_file(std::string const& value);
+          void                set_temp_path(std::string const& value);
+          void                set_check_result_path(std::string const& value);
+          void                set_global_host_event_handler(std::string const& value);
+          void                set_global_service_event_handler(std::string const& value);
+          void                set_ocsp_command(std::string const& value);
+          void                set_ochp_command(std::string const& value);
+          void                set_log_archive_path(std::string const& value);
+          void                set_p1_file(std::string const& value);
+          void                set_illegal_object_chars(std::string const& value);
+          void                set_illegal_output_chars(std::string const& value);
+          void                set_use_timezone(std::string const& value);
+          void                set_additional_freshness_latency(int value);
+          void                set_debug_level(unsigned long value);
+          void                set_debug_verbosity(unsigned int value);
+          void                set_command_check_interval(int value);
+          void                set_command_check_interval(int value, bool is_second);
+          void                set_command_check_interval(std::string const& value);
+          void                set_external_command_buffer_slots(int value);
+          void                set_max_service_check_spread(unsigned int value);
+          void                set_max_host_check_spread(unsigned int value);
+          void                set_max_parallel_service_checks(unsigned int value);
+          void                set_check_reaper_interval(unsigned int value);
+          void                set_max_check_reaper_time(unsigned int value);
+          void                set_interval_length(unsigned int value);
+          void                set_service_freshness_check_interval(unsigned int value);
+          void                set_host_freshness_check_interval(unsigned int value);
+          void                set_auto_rescheduling_interval(unsigned int value);
+          void                set_auto_rescheduling_window(unsigned int value);
+          void                set_status_update_interval(unsigned int value);
+          void                set_time_change_threshold(unsigned int value);
+          void                set_retention_update_interval(unsigned int value);
+          void                set_retention_scheduling_horizon(unsigned int value);
+          void                set_service_check_timeout(unsigned int value);
+          void                set_host_check_timeout(unsigned int value);
+          void                set_event_handler_timeout(unsigned int value);
+          void                set_notification_timeout(unsigned int value);
+          void                set_ocsp_timeout(unsigned int value);
+          void                set_ochp_timeout(unsigned int value);
+          void                set_max_debug_file_size(unsigned long value);
+          void                set_max_log_file_size(unsigned long value);
+          void                set_max_check_result_file_age(unsigned long value);
+          void                set_retained_host_attribute_mask(unsigned long value);
+          void                set_retained_process_host_attribute_mask(unsigned long value);
+          void                set_retained_contact_host_attribute_mask(unsigned long value);
+          void                set_retained_contact_service_attribute_mask(unsigned long value);
+          void                set_cached_host_check_horizon(unsigned long value);
+          void                set_cached_service_check_horizon(unsigned long value);
+          void                set_event_broker_options(unsigned long value);
+          void                set_event_broker_options(std::string const& value);
+          void                set_use_syslog(bool value);
+          void                set_log_notifications(bool value);
+          void                set_log_service_retries(bool value);
+          void                set_log_host_retries(bool value);
+          void                set_log_event_handlers(bool value);
+          void                set_log_external_commands(bool value);
+          void                set_log_passive_checks(bool value);
+          void                set_log_initial_state(bool value);
+          void                set_retain_state_information(bool value);
+          void                set_use_retained_program_state(bool value);
+          void                set_use_retained_scheduling_info(bool value);
+          void                set_obsess_over_services(bool value);
+          void                set_obsess_over_hosts(bool value);
+          void                set_translate_passive_host_checks(bool value);
+          void                set_passive_host_checks_are_soft(bool value);
+          void                set_use_aggressive_host_checking(bool value);
+          void                set_enable_predictive_host_dependency_checks(bool value);
+          void                set_enable_predictive_service_dependency_checks(bool value);
+          void                set_soft_state_dependencies(bool value);
+          void                set_enable_event_handlers(bool value);
+          void                set_enable_notifications(bool value);
+          void                set_execute_service_checks(bool value);
+          void                set_accept_passive_service_checks(bool value);
+          void                set_execute_host_checks(bool value);
+          void                set_accept_passive_host_checks(bool value);
+          void                set_check_external_commands(bool value);
+          void                set_check_orphaned_services(bool value);
+          void                set_check_orphaned_hosts(bool value);
+          void                set_check_service_freshness(bool value);
+          void                set_check_host_freshness(bool value);
+          void                set_auto_reschedule_checks(bool value);
+          void                set_process_performance_data(bool value);
+          void                set_enable_flap_detection(bool value);
+          void                set_enable_failure_prediction(bool value);
+          void                set_use_regexp_matches(bool value);
+          void                set_use_true_regexp_matching(bool value);
+          void                set_use_large_installation_tweaks(bool value);
+          void                set_enable_environment_macros(bool value);
+          void                set_free_child_process_memory(bool value);
+          void                set_child_processes_fork_twice(bool value);
+          void                set_enable_embedded_perl(bool value);
+          void                set_use_embedded_perl_implicitly(bool value);
+          void                set_allow_empty_hostgroup_assignment(bool value);
+          void                set_sleep_time(float value);
+          void                set_low_service_flap_threshold(float value);
+          void                set_high_service_flap_threshold(float value);
+          void                set_low_host_flap_threshold(float value);
+          void                set_high_host_flap_threshold(float value);
+          void                set_date_format(e_date_format value);
+          void                set_date_format(std::string const& value);
+          void                set_log_rotation_method(std::string const& value);
+          void                set_service_inter_check_delay_method(e_inter_check_delay value);
+          void                set_service_inter_check_delay_method(std::string const& value);
+          void                set_host_inter_check_delay_method(e_inter_check_delay value);
+          void                set_host_inter_check_delay_method(std::string const& value);
+          void                set_service_interleave_factor_method(e_interleave_factor value);
+          void                set_service_interleave_factor_method(std::string const& value);
+
+        private:
+          /**
+           *  @enum state::e_var_string
+           *  List all string variable
+           */
+          enum                e_var_string {
             admin_email = 0,
             admin_pager,
-	    broker_module_directory,
-	    command_file,
-	    debug_file,
-	    global_host_event_handler,
-	    global_service_event_handler,
-	    illegal_object_chars,
-	    illegal_output_chars,
-	    log_file,
+            broker_module_directory,
+            command_file,
+            debug_file,
+            global_host_event_handler,
+            global_service_event_handler,
+            illegal_object_chars,
+            illegal_output_chars,
+            log_file,
             precached_object_file,
             object_cache_file,
-	    ochp_command,
-	    ocsp_command,
+            ochp_command,
+            ocsp_command,
             state_retention_file,
             status_file,
-	    use_timezone,
-	    max_string
-	  };
-
-	  /**
-	   *  @enum state::e_var_string
-	   *  List all unsigned long variable
-	   */
-	  enum                e_var_ulong {
-	    cached_host_check_horizon = 0,
-	    cached_service_check_horizon,
-	    debug_level,
-	    event_broker_options,
-	    max_debug_file_size,
-	    max_log_file_size,
-	    retained_host_attribute_mask,
-	    retained_process_host_attribute_mask,
-	    retained_contact_host_attribute_mask,
-	    retained_contact_service_attribute_mask,
-	    max_ulong
-	  };
-
-	  /**
-	   *  @enum state::e_var_string
-	   *  List all float variable
-	   */
-	  enum                e_var_float {
-	    high_host_flap_threshold = 0,
-	    high_service_flap_threshold,
-	    low_host_flap_threshold,
-	    low_service_flap_threshold,
-	    sleep_time,
-	    max_float
-	  };
-
-	  /**
-	   *  @enum state::e_var_string
-	   *  List all int variable
-	   */
-	  enum                e_var_int {
-	    additional_freshness_latency = 0,
-	    child_processes_fork_twice,
-	    command_check_interval,
-	    external_command_buffer_slots,
-	    free_child_process_memory,
+            use_timezone,
+            max_string
+          };
+
+          /**
+           *  @enum state::e_var_string
+           *  List all unsigned long variable
+           */
+          enum                e_var_ulong {
+            cached_host_check_horizon = 0,
+            cached_service_check_horizon,
+            debug_level,
+            event_broker_options,
+            max_debug_file_size,
+            max_log_file_size,
+            retained_host_attribute_mask,
+            retained_process_host_attribute_mask,
+            retained_contact_host_attribute_mask,
+            retained_contact_service_attribute_mask,
+            max_ulong
+          };
+
+          /**
+           *  @enum state::e_var_string
+           *  List all float variable
+           */
+          enum                e_var_float {
+            high_host_flap_threshold = 0,
+            high_service_flap_threshold,
+            low_host_flap_threshold,
+            low_service_flap_threshold,
+            sleep_time,
+            max_float
+          };
+
+          /**
+           *  @enum state::e_var_string
+           *  List all int variable
+           */
+          enum                e_var_int {
+            additional_freshness_latency = 0,
+            child_processes_fork_twice,
+            command_check_interval,
+            external_command_buffer_slots,
+            free_child_process_memory,
             perfdata_timeout,
-	    max_int
-	  };
-
-	  /**
-	   *  @enum state::e_var_string
-	   *  List all unsigned int variable
-	   */
-	  enum                e_var_uint {
-	    auto_rescheduling_interval = 0,
-	    auto_rescheduling_window,
-	    check_reaper_interval,
-	    date_format,
-	    debug_verbosity,
-	    event_handler_timeout,
-	    host_check_timeout,
-	    host_freshness_check_interval,
-	    host_inter_check_delay_method,
-	    interval_length,
-	    max_check_reaper_time,
-	    max_host_check_spread,
-	    max_parallel_service_checks,
-	    max_service_check_spread,
-	    notification_timeout,
-	    ochp_timeout,
-	    ocsp_timeout,
-	    retention_scheduling_horizon,
-	    retention_update_interval,
-	    service_check_timeout,
-	    service_freshness_check_interval,
-	    service_inter_check_delay_method,
-	    service_interleave_factor_method,
-	    status_update_interval,
-	    time_change_threshold,
-	    max_uint
-	  };
-
-	  /**
-	   *  @enum state::e_var_string
-	   *  List all bool variable
-	   */
-	  enum                e_var_bool {
-	    accept_passive_host_checks = 0,
-	    accept_passive_service_checks,
-	    allow_empty_hostgroup_assignment,
-	    auto_reschedule_checks,
-	    check_external_commands,
-	    check_host_freshness,
-	    check_orphaned_hosts,
-	    check_orphaned_services,
-	    check_service_freshness,
-	    enable_environment_macros,
-	    enable_event_handlers,
-	    enable_failure_prediction,
-	    enable_flap_detection,
-	    enable_notifications,
-	    enable_predictive_host_dependency_checks,
-	    enable_predictive_service_dependency_checks,
-	    execute_host_checks,
-	    execute_service_checks,
-	    log_event_handlers,
-	    log_external_commands,
-	    log_host_retries,
-	    log_notifications,
-	    log_initial_state,
-	    log_passive_checks,
-	    log_service_retries,
-	    passive_host_checks_are_soft,
-	    process_performance_data,
-	    obsess_over_hosts,
-	    obsess_over_services,
-	    retain_state_information,
-	    soft_state_dependencies,
-	    translate_passive_host_checks,
-	    use_aggressive_host_checking,
-	    use_large_installation_tweaks,
-	    use_regexp_matches,
-	    use_retained_program_state,
-	    use_retained_scheduling_info,
-	    use_syslog,
-	    use_true_regexp_matching,
-	    max_bool
-	  };
-
-	  void                _reset();
-	  void                _parse_resource_file(std::string const& value);
-
-<<<<<<< HEAD
-	  void                _set_auth_file(QString const& value);
-	  void                _set_admin_email(QString const& value);
-	  void                _set_admin_pager(QString const& value);
-	  void                _set_retained_service_attribute_mask(QString const& value);
-	  void                _set_retained_process_service_attribute_mask(QString const& value);
-	  void                _set_max_service_check_spread(QString const& value);
-	  void                _set_aggregate_status_updates(QString const& value);
-	  void                _set_broker_module(QString const& value);
-	  void                _set_bare_update_check(QString const& value);
-	  void                _set_check_for_updates(QString const& value);
-	  void                _set_comment_file(QString const& value);
-	  void                _set_daemon_dumps_core(QString const& value);
-	  void                _set_downtime_file(QString const& value);
-	  void                _set_lock_file(QString const& value);
-	  void                _set_user(QString const& value);
-	  void                _set_group(QString const& value);
-          void                _set_status_file(QString const& value);
+            max_int
+          };
+
+          /**
+           *  @enum state::e_var_string
+           *  List all unsigned int variable
+           */
+          enum                e_var_uint {
+            auto_rescheduling_interval = 0,
+            auto_rescheduling_window,
+            check_reaper_interval,
+            date_format,
+            debug_verbosity,
+            event_handler_timeout,
+            host_check_timeout,
+            host_freshness_check_interval,
+            host_inter_check_delay_method,
+            interval_length,
+            max_check_reaper_time,
+            max_host_check_spread,
+            max_parallel_service_checks,
+            max_service_check_spread,
+            notification_timeout,
+            ochp_timeout,
+            ocsp_timeout,
+            retention_scheduling_horizon,
+            retention_update_interval,
+            service_check_timeout,
+            service_freshness_check_interval,
+            service_inter_check_delay_method,
+            service_interleave_factor_method,
+            status_update_interval,
+            time_change_threshold,
+            max_uint
+          };
+
+          /**
+           *  @enum state::e_var_string
+           *  List all bool variable
+           */
+          enum                e_var_bool {
+            accept_passive_host_checks = 0,
+            accept_passive_service_checks,
+            allow_empty_hostgroup_assignment,
+            auto_reschedule_checks,
+            check_external_commands,
+            check_host_freshness,
+            check_orphaned_hosts,
+            check_orphaned_services,
+            check_service_freshness,
+            enable_environment_macros,
+            enable_event_handlers,
+            enable_failure_prediction,
+            enable_flap_detection,
+            enable_notifications,
+            enable_predictive_host_dependency_checks,
+            enable_predictive_service_dependency_checks,
+            execute_host_checks,
+            execute_service_checks,
+            log_event_handlers,
+            log_external_commands,
+            log_host_retries,
+            log_notifications,
+            log_initial_state,
+            log_passive_checks,
+            log_service_retries,
+            passive_host_checks_are_soft,
+            process_performance_data,
+            obsess_over_hosts,
+            obsess_over_services,
+            retain_state_information,
+            soft_state_dependencies,
+            translate_passive_host_checks,
+            use_aggressive_host_checking,
+            use_large_installation_tweaks,
+            use_regexp_matches,
+            use_retained_program_state,
+            use_retained_scheduling_info,
+            use_syslog,
+            use_true_regexp_matching,
+            max_bool
+          };
+
+          void                _reset();
+          void                _parse_resource_file(std::string const& value);
+
+          void                _set_auth_file(std::string const& value);
+          void                _set_admin_email(std::string const& value);
+          void                _set_admin_pager(std::string const& value);
+          void                _set_retained_service_attribute_mask(std::string const& value);
+          void                _set_retained_process_service_attribute_mask(std::string const& value);
+          void                _set_max_service_check_spread(std::string const& value);
+          void                _set_aggregate_status_updates(std::string const& value);
+          void                _set_broker_module(std::string const& value);
+          void                _set_bare_update_check(std::string const& value);
+          void                _set_check_for_updates(std::string const& value);
+          void                _set_comment_file(std::string const& value);
+          void                _set_daemon_dumps_core(std::string const& value);
+          void                _set_downtime_file(std::string const& value);
+          void                _set_lock_file(std::string const& value);
+          void                _set_user(std::string const& value);
+          void                _set_group(std::string const& value);
+          void                _set_status_file(std::string const& value);
           void                _set_perfdata_timeout(int value);
-          void                _add_cfg_dir(QString const& value);
-          void                _add_cfg_file(QString const& value);
-          void                _add_resource_file(QString const& value);
-          void                _set_state_retention_file(QString const& value);
-          void                _set_object_cache_file(QString const& value);
-          void                _set_precached_object_file(QString const& value);
-=======
-	  void                _set_auth_file(std::string const& value);
-	  void                _set_admin_email(std::string const& value);
-	  void                _set_admin_pager(std::string const& value);
-	  void                _set_retained_service_attribute_mask(std::string const& value);
-	  void                _set_retained_process_service_attribute_mask(std::string const& value);
-	  void                _set_max_service_check_spread(std::string const& value);
-	  void                _set_aggregate_status_updates(std::string const& value);
-	  void                _set_broker_module(std::string const& value);
-	  void                _set_bare_update_check(std::string const& value);
-	  void                _set_check_for_updates(std::string const& value);
-	  void                _set_comment_file(std::string const& value);
-	  void                _set_daemon_dumps_core(std::string const& value);
-	  void                _set_downtime_file(std::string const& value);
-	  void                _set_lock_file(std::string const& value);
-	  void                _set_user(std::string const& value);
-	  void                _set_group(std::string const& value);
->>>>>>> bbe091ea
-
-	  static std::string  _getline(std::ifstream& ifs) throw();
-	  static std::string& _trim(std::string& str) throw();
-
-	  template<class T>
-	  static bool         _str2obj(std::string const& value, T* ret) {
-	    std::istringstream iss(value);
-	    if (!(iss >> *ret) || !iss.eof()) {
-	      return (false);
-	    }
-	    return (true);
-	  }
-
-	  template<class T, void (state::*ptr)(T)>
-	  struct              cpp_suck {
-	    static bool       set_generic(std::string const& value, state& config) {
-	      T ret;
-	      if (_str2obj(value, &ret) == false) {
-		return (false);
-	      }
-	      (config.*ptr)(ret);
-	      return (true);
-	    }
-	  };
-
-	  template<void (state::*ptr)(std::string const&)>
-	  struct              cpp_suck<std::string const&, ptr> {
-	    static bool       set_generic(std::string const& value, state& config) {
-	      (config.*ptr)(value);
-	      return (true);
-	    }
-	  };
-
-	  template<class T, class U, void (state::*ptr)(T)>
-	  struct              cpp_suck_cast {
-	    static bool       set_generic_cast(std::string const& value, state& config) {
-	      U ret;
-	      if (_str2obj(value, &ret) == false) {
-		return (false);
-	      }
-	      (config.*ptr)(static_cast<T>(ret));
-	      return (true);
-	    }
-	  };
-
-	  typedef std::map<std::string, bool (*)(std::string const&, state& config)> methods;
-
-	  std::string             _tab_string[max_string];
-	  unsigned long       _tab_ulong[max_ulong];
-	  float               _tab_float[max_float];
-	  int                 _tab_int[max_int];
-	  unsigned int        _tab_uint[max_uint];
-	  bool                _tab_bool[max_bool];
-
-<<<<<<< HEAD
-	  QString             _filename;
-          QList<QString>      _lst_broker_module;
-          QList<QString>      _lst_cfg_dir;
-          QList<QString>      _lst_cfg_file;
-=======
-	  std::string             _filename;
->>>>>>> bbe091ea
-	  methods             _lst_method;
-          QList<QString>      _lst_resource_file;
-	  unsigned int        _cur_line;
-	  bool                _command_check_interval_is_seconds;
-	  nagios_macros       *_mac;
-
-	private:
-	  static const int                 DEFAULT_ADDITIONAL_FRESHNESS_LATENCY                = 15;
-	  static const unsigned long       DEFAULT_DEBUG_LEVEL                                 = 0;
-	  static const int                 DEFAULT_DEBUG_VERBOSITY                             = 1;
-	  static const int                 DEFAULT_COMMAND_CHECK_INTERVAL                      = -1;
-	  static const int                 DEFAULT_EXTERNAL_COMMAND_BUFFER_SLOTS               = 4096;
-	  static const int                 DEFAULT_FREE_CHILD_PROCESS_MEMORY                   = -1;
-	  static const int                 DEFAULT_CHILD_PROCESSES_FORK_TWICE                  = -1;
-	  static const unsigned int        DEFAULT_SERVICE_CHECK_SPREAD                        = 30;
-	  static const unsigned int        DEFAULT_HOST_CHECK_SPREAD                           = 30;
-	  static const unsigned int        DEFAULT_MAX_PARALLEL_SERVICE_CHECKS                 = 0;
-	  static const unsigned int        DEFAULT_CHECK_REAPER_INTERVAL                       = 10;
-	  static const unsigned int        DEFAULT_MAX_REAPER_TIME                             = 30;
-	  static const unsigned int        DEFAULT_INTERVAL_LENGTH                             = 60;
-	  static const unsigned int        DEFAULT_FRESHNESS_CHECK_INTERVAL                    = 60;
-	  static const unsigned int        DEFAULT_AUTO_RESCHEDULING_INTERVAL                  = 30;
-	  static const unsigned int        DEFAULT_AUTO_RESCHEDULING_WINDOW                    = 180;
-	  static const unsigned int        DEFAULT_STATUS_UPDATE_INTERVAL                      = 60;
-	  static const unsigned int        DEFAULT_TIME_CHANGE_THRESHOLD                       = 900;
-	  static const unsigned int        DEFAULT_RETENTION_UPDATE_INTERVAL                   = 60;
-	  static const unsigned int        DEFAULT_RETENTION_SCHEDULING_HORIZON                = 900;
-	  static const unsigned int        DEFAULT_SERVICE_CHECK_TIMEOUT                       = 60;
-	  static const unsigned int        DEFAULT_HOST_CHECK_TIMEOUT                          = 30;
-	  static const unsigned int        DEFAULT_EVENT_HANDLER_TIMEOUT                       = 30;
-	  static const unsigned int        DEFAULT_NOTIFICATION_TIMEOUT                        = 30;
-	  static const unsigned int        DEFAULT_OCSP_TIMEOUT                                = 15;
-	  static const unsigned int        DEFAULT_OCHP_TIMEOUT                                = 15;
-	  static const unsigned int        DEFAULT_LOG_ROTATION                                = 0;
-	  static const e_date_format       DEFAULT_DATE_FORMAT                                 = us;
-	  static const e_inter_check_delay DEFAULT_SERVICE_INTER_CHECK_DELAY_METHOD            = icd_smart;
-	  static const e_inter_check_delay DEFAULT_HOST_INTER_CHECK_DELAY_METHOD               = icd_smart;
-	  static const e_interleave_factor DEFAULT_SERVICE_INTERLEAVE_FACTOR_METHOD            = ilf_smart;
-	  static const unsigned long       DEFAULT_MAX_DEBUG_FILE_SIZE                         = 1000000;
-	  static const unsigned long       DEFAULT_MAX_LOG_FILE_SIZE                           = 0;
-	  static const unsigned long       DEFAULT_RETAINED_HOST_ATTRIBUTE_MASK                = 0L;
-	  static const unsigned long       DEFAULT_RETAINED_PROCESS_HOST_ATTRIBUTE_MASK        = 0L;
-	  static const unsigned long       DEFAULT_RETAINED_CONTACT_HOST_ATTRIBUTE_MASK        = 0L;
-	  static const unsigned long       DEFAULT_RETAINED_CONTACT_SERVICE_ATTRIBUTE_MASK     = 0L;
-	  static const unsigned long       DEFAULT_CACHED_HOST_CHECK_HORIZON                   = 15;
-	  static const unsigned long       DEFAULT_CACHED_SERVICE_CHECK_HORIZON                = 15;
-	  static const unsigned long       DEFAULT_EVENT_BROKER_OPTIONS                        = static_cast<unsigned long>(-1);
-	  static const bool                DEFAULT_USE_SYSLOG                                  = true;
-	  static const bool                DEFAULT_NOTIFICATION_LOGGING                        = true;
-	  static const bool                DEFAULT_LOG_SERVICE_RETRIES                         = false;
-	  static const bool                DEFAULT_LOG_HOST_RETRIES                            = false;
-	  static const bool                DEFAULT_LOG_EVENT_HANDLERS                          = true;
-	  static const bool                DEFAULT_LOG_EXTERNAL_COMMANDS                       = true;
-	  static const bool                DEFAULT_LOG_PASSIVE_CHECKS                          = true;
-	  static const bool                DEFAULT_LOG_INITIAL_STATE                          = false;
-	  static const bool                DEFAULT_RETAIN_STATE_INFORMATION                    = false;
-	  static const bool                DEFAULT_USE_RETAINED_PROGRAM_STATE                  = true;
-	  static const bool                DEFAULT_USE_RETAINED_SCHEDULING_INFO                = false;
-	  static const bool                DEFAULT_OBSESS_OVER_SERVICES                        = false;
-	  static const bool                DEFAULT_OBSESS_OVER_HOSTS                           = false;
-	  static const bool                DEFAULT_TRANSLATE_PASSIVE_HOST_CHECKS               = false;
-	  static const bool                DEFAULT_PASSIVE_HOST_CHECKS_SOFT                    = false;
-	  static const bool                DEFAULT_AGGRESSIVE_HOST_CHECKING                    = false;
-	  static const bool                DEFAULT_ENABLE_PREDICTIVE_HOST_DEPENDENCY_CHECKS    = true;
-	  static const bool                DEFAULT_ENABLE_PREDICTIVE_SERVICE_DEPENDENCY_CHECKS = true;
-	  static const bool                DEFAULT_SOFT_STATE_DEPENDENCIES                     = false;
-	  static const bool                DEFAULT_ENABLE_EVENT_HANDLERS                       = true;
-	  static const bool                DEFAULT_ENABLE_NOTIFICATIONS                        = true;
-	  static const bool                DEFAULT_EXECUTE_SERVICE_CHECKS                      = true;
-	  static const bool                DEFAULT_ACCEPT_PASSIVE_SERVICE_CHECKS               = true;
-	  static const bool                DEFAULT_EXECUTE_HOST_CHECKS                         = true;
-	  static const bool                DEFAULT_ACCEPT_PASSIVE_HOST_CHECKS                  = true;
-	  static const bool                DEFAULT_CHECK_EXTERNAL_COMMANDS                     = true;
-	  static const bool                DEFAULT_CHECK_ORPHANED_SERVICES                     = true;
-	  static const bool                DEFAULT_CHECK_ORPHANED_HOSTS                        = true;
-	  static const bool                DEFAULT_CHECK_SERVICE_FRESHNESS                     = true;
-	  static const bool                DEFAULT_CHECK_HOST_FRESHNESS                        = false;
-	  static const bool                DEFAULT_AUTO_RESCHEDULE_CHECKS                      = false;
-	  static const bool                DEFAULT_PROCESS_PERFORMANCE_DATA                    = false;
-	  static const bool                DEFAULT_ENABLE_FLAP_DETECTION                       = false;
-	  static const bool                DEFAULT_ENABLE_FAILURE_PREDICTION                   = true;
-	  static const bool                DEFAULT_USE_REGEXP_MATCHES                          = false;
-	  static const bool                DEFAULT_USE_TRUE_REGEXP_MATCHING                    = false;
-	  static const bool                DEFAULT_USE_LARGE_INSTALLATION_TWEAKS               = false;
-	  static const bool                DEFAULT_ENABLE_ENVIRONMENT_MACROS                   = false;
-	  static const bool                DEFAULT_ALLOW_EMPTY_HOSTGROUP_ASSIGNMENT            = false;
-	  static const float               DEFAULT_SLEEP_TIME;
-	  static const float               DEFAULT_LOW_SERVICE_FLAP_THRESHOLD;
-	  static const float               DEFAULT_HIGH_SERVICE_FLAP_THRESHOLD;
-	  static const float               DEFAULT_LOW_HOST_FLAP_THRESHOLD;
-	  static const float               DEFAULT_HIGH_HOST_FLAP_THRESHOLD;
+          void                _add_cfg_dir(std::string const& value);
+          void                _add_cfg_file(std::string const& value);
+          void                _add_resource_file(std::string const& value);
+          void                _set_state_retention_file(std::string const& value);
+          void                _set_object_cache_file(std::string const& value);
+          void                _set_precached_object_file(std::string const& value);
+
+          static std::string  _getline(std::ifstream& ifs) throw ();
+          static std::string& _trim(std::string& str) throw ();
+
+          template<class T>
+          static bool         _str2obj(std::string const& value, T* ret) {
+            std::istringstream iss(value);
+            if (!(iss >> *ret) || !iss.eof()) {
+              return (false);
+            }
+            return (true);
+          }
+
+          template<class T, void (state::*ptr)(T)>
+          struct              cpp_suck {
+            static bool       set_generic(std::string const& value, state& config) {
+              T ret;
+              if (_str2obj(value, &ret) == false) {
+                return (false);
+              }
+              (config.*ptr)(ret);
+              return (true);
+            }
+          };
+
+          template<void (state::*ptr)(std::string const&)>
+          struct              cpp_suck<std::string const&, ptr> {
+            static bool       set_generic(std::string const& value, state& config) {
+              (config.*ptr)(value);
+              return (true);
+            }
+          };
+
+          template<class T, class U, void (state::*ptr)(T)>
+          struct              cpp_suck_cast {
+            static bool       set_generic_cast(std::string const& value, state& config) {
+              U ret;
+              if (_str2obj(value, &ret) == false) {
+                return (false);
+              }
+              (config.*ptr)(static_cast<T>(ret));
+              return (true);
+            }
+          };
+
+          typedef std::map<std::string, bool (*)(std::string const&, state& config)> methods;
+
+          std::string         _tab_string[max_string];
+          unsigned long       _tab_ulong[max_ulong];
+          float               _tab_float[max_float];
+          int                 _tab_int[max_int];
+          unsigned int        _tab_uint[max_uint];
+          bool                _tab_bool[max_bool];
+
+          std::string         _filename;
+          std::list<std::string>
+                              _lst_broker_module;
+          std::list<std::string>
+                              _lst_cfg_dir;
+          std::list<std::string>
+                              _lst_cfg_file;
+          methods             _lst_method;
+          std::list<std::string>
+                              _lst_resource_file;
+          unsigned int        _cur_line;
+          bool                _command_check_interval_is_seconds;
+          nagios_macros       *_mac;
+
+        private:
+          static const int                 DEFAULT_ADDITIONAL_FRESHNESS_LATENCY                = 15;
+          static const unsigned long       DEFAULT_DEBUG_LEVEL                                 = 0;
+          static const int                 DEFAULT_DEBUG_VERBOSITY                             = 1;
+          static const int                 DEFAULT_COMMAND_CHECK_INTERVAL                      = -1;
+          static const int                 DEFAULT_EXTERNAL_COMMAND_BUFFER_SLOTS               = 4096;
+          static const int                 DEFAULT_FREE_CHILD_PROCESS_MEMORY                   = -1;
+          static const int                 DEFAULT_CHILD_PROCESSES_FORK_TWICE                  = -1;
+          static const unsigned int        DEFAULT_SERVICE_CHECK_SPREAD                        = 30;
+          static const unsigned int        DEFAULT_HOST_CHECK_SPREAD                           = 30;
+          static const unsigned int        DEFAULT_MAX_PARALLEL_SERVICE_CHECKS                 = 0;
+          static const unsigned int        DEFAULT_CHECK_REAPER_INTERVAL                       = 10;
+          static const unsigned int        DEFAULT_MAX_REAPER_TIME                             = 30;
+          static const unsigned int        DEFAULT_INTERVAL_LENGTH                             = 60;
+          static const unsigned int        DEFAULT_FRESHNESS_CHECK_INTERVAL                    = 60;
+          static const unsigned int        DEFAULT_AUTO_RESCHEDULING_INTERVAL                  = 30;
+          static const unsigned int        DEFAULT_AUTO_RESCHEDULING_WINDOW                    = 180;
+          static const unsigned int        DEFAULT_STATUS_UPDATE_INTERVAL                      = 60;
+          static const unsigned int        DEFAULT_TIME_CHANGE_THRESHOLD                       = 900;
+          static const unsigned int        DEFAULT_RETENTION_UPDATE_INTERVAL                   = 60;
+          static const unsigned int        DEFAULT_RETENTION_SCHEDULING_HORIZON                = 900;
+          static const unsigned int        DEFAULT_SERVICE_CHECK_TIMEOUT                       = 60;
+          static const unsigned int        DEFAULT_HOST_CHECK_TIMEOUT                          = 30;
+          static const unsigned int        DEFAULT_EVENT_HANDLER_TIMEOUT                       = 30;
+          static const unsigned int        DEFAULT_NOTIFICATION_TIMEOUT                        = 30;
+          static const unsigned int        DEFAULT_OCSP_TIMEOUT                                = 15;
+          static const unsigned int        DEFAULT_OCHP_TIMEOUT                                = 15;
+          static const unsigned int        DEFAULT_LOG_ROTATION                                = 0;
+          static const e_date_format       DEFAULT_DATE_FORMAT                                 = us;
+          static const e_inter_check_delay DEFAULT_SERVICE_INTER_CHECK_DELAY_METHOD            = icd_smart;
+          static const e_inter_check_delay DEFAULT_HOST_INTER_CHECK_DELAY_METHOD               = icd_smart;
+          static const e_interleave_factor DEFAULT_SERVICE_INTERLEAVE_FACTOR_METHOD            = ilf_smart;
+          static const unsigned long       DEFAULT_MAX_DEBUG_FILE_SIZE                         = 1000000;
+          static const unsigned long       DEFAULT_MAX_LOG_FILE_SIZE                           = 0;
+          static const unsigned long       DEFAULT_RETAINED_HOST_ATTRIBUTE_MASK                = 0L;
+          static const unsigned long       DEFAULT_RETAINED_PROCESS_HOST_ATTRIBUTE_MASK        = 0L;
+          static const unsigned long       DEFAULT_RETAINED_CONTACT_HOST_ATTRIBUTE_MASK        = 0L;
+          static const unsigned long       DEFAULT_RETAINED_CONTACT_SERVICE_ATTRIBUTE_MASK     = 0L;
+          static const unsigned long       DEFAULT_CACHED_HOST_CHECK_HORIZON                   = 15;
+          static const unsigned long       DEFAULT_CACHED_SERVICE_CHECK_HORIZON                = 15;
+          static const unsigned long       DEFAULT_EVENT_BROKER_OPTIONS                        = static_cast<unsigned long>(-1);
+          static const bool                DEFAULT_USE_SYSLOG                                  = true;
+          static const bool                DEFAULT_NOTIFICATION_LOGGING                        = true;
+          static const bool                DEFAULT_LOG_SERVICE_RETRIES                         = false;
+          static const bool                DEFAULT_LOG_HOST_RETRIES                            = false;
+          static const bool                DEFAULT_LOG_EVENT_HANDLERS                          = true;
+          static const bool                DEFAULT_LOG_EXTERNAL_COMMANDS                       = true;
+          static const bool                DEFAULT_LOG_PASSIVE_CHECKS                          = true;
+          static const bool                DEFAULT_LOG_INITIAL_STATE                          = false;
+          static const bool                DEFAULT_RETAIN_STATE_INFORMATION                    = false;
+          static const bool                DEFAULT_USE_RETAINED_PROGRAM_STATE                  = true;
+          static const bool                DEFAULT_USE_RETAINED_SCHEDULING_INFO                = false;
+          static const bool                DEFAULT_OBSESS_OVER_SERVICES                        = false;
+          static const bool                DEFAULT_OBSESS_OVER_HOSTS                           = false;
+          static const bool                DEFAULT_TRANSLATE_PASSIVE_HOST_CHECKS               = false;
+          static const bool                DEFAULT_PASSIVE_HOST_CHECKS_SOFT                    = false;
+          static const bool                DEFAULT_AGGRESSIVE_HOST_CHECKING                    = false;
+          static const bool                DEFAULT_ENABLE_PREDICTIVE_HOST_DEPENDENCY_CHECKS    = true;
+          static const bool                DEFAULT_ENABLE_PREDICTIVE_SERVICE_DEPENDENCY_CHECKS = true;
+          static const bool                DEFAULT_SOFT_STATE_DEPENDENCIES                     = false;
+          static const bool                DEFAULT_ENABLE_EVENT_HANDLERS                       = true;
+          static const bool                DEFAULT_ENABLE_NOTIFICATIONS                        = true;
+          static const bool                DEFAULT_EXECUTE_SERVICE_CHECKS                      = true;
+          static const bool                DEFAULT_ACCEPT_PASSIVE_SERVICE_CHECKS               = true;
+          static const bool                DEFAULT_EXECUTE_HOST_CHECKS                         = true;
+          static const bool                DEFAULT_ACCEPT_PASSIVE_HOST_CHECKS                  = true;
+          static const bool                DEFAULT_CHECK_EXTERNAL_COMMANDS                     = true;
+          static const bool                DEFAULT_CHECK_ORPHANED_SERVICES                     = true;
+          static const bool                DEFAULT_CHECK_ORPHANED_HOSTS                        = true;
+          static const bool                DEFAULT_CHECK_SERVICE_FRESHNESS                     = true;
+          static const bool                DEFAULT_CHECK_HOST_FRESHNESS                        = false;
+          static const bool                DEFAULT_AUTO_RESCHEDULE_CHECKS                      = false;
+          static const bool                DEFAULT_PROCESS_PERFORMANCE_DATA                    = false;
+          static const bool                DEFAULT_ENABLE_FLAP_DETECTION                       = false;
+          static const bool                DEFAULT_ENABLE_FAILURE_PREDICTION                   = true;
+          static const bool                DEFAULT_USE_REGEXP_MATCHES                          = false;
+          static const bool                DEFAULT_USE_TRUE_REGEXP_MATCHING                    = false;
+          static const bool                DEFAULT_USE_LARGE_INSTALLATION_TWEAKS               = false;
+          static const bool                DEFAULT_ENABLE_ENVIRONMENT_MACROS                   = false;
+          static const bool                DEFAULT_ALLOW_EMPTY_HOSTGROUP_ASSIGNMENT            = false;
+          static const float               DEFAULT_SLEEP_TIME;
+          static const float               DEFAULT_LOW_SERVICE_FLAP_THRESHOLD;
+          static const float               DEFAULT_HIGH_SERVICE_FLAP_THRESHOLD;
+          static const float               DEFAULT_LOW_HOST_FLAP_THRESHOLD;
+          static const float               DEFAULT_HIGH_HOST_FLAP_THRESHOLD;
           static const char * const        DEFAULT_ILLEGAL_OUTPUT_CHARS;
-	};
+        };
       }
     }
   }
