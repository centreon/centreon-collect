/*
** Copyright 2011-2012 Merethis
**
** This file is part of Centreon Engine.
**
** Centreon Engine is free software: you can redistribute it and/or
** modify it under the terms of the GNU General Public License version 2
** as published by the Free Software Foundation.
**
** Centreon Engine is distributed in the hope that it will be useful,
** but WITHOUT ANY WARRANTY; without even the implied warranty of
** MERCHANTABILITY or FITNESS FOR A PARTICULAR PURPOSE. See the GNU
** General Public License for more details.
**
** You should have received a copy of the GNU General Public License
** along with Centreon Engine. If not, see
** <http://www.gnu.org/licenses/>.
*/

#ifndef CCE_CONFIGURATION_STATE_HH
# define CCE_CONFIGURATION_STATE_HH

# include <string>
# include <sstream>
# include <string>
# include <map>

# include "error.hh"

struct nagios_macros;

namespace                   com {
  namespace                 centreon {
    namespace               engine {
      namespace             configuration {
	/**
	 *  @class state state.hh
	 *  @brief Simple configuration state class.
	 *
	 *  Simple configuration state class used by Centreon Engine
	 *  to manage configuration data.
	 */
	class                 state {
	public:
	  /**
	   *  @enum state::e_date_format
	   *  Date format types
	   */
	  enum                e_date_format {
	    us = 0,             // U.S. (MM-DD-YYYY HH:MM:SS)
	    euro,               // European (DD-MM-YYYY HH:MM:SS)
	    iso8601,            // ISO8601 (YYYY-MM-DD HH:MM:SS)
	    strict_iso8601      // ISO8601 (YYYY-MM-DDTHH:MM:SS)
	  };

	  /**
	   *  @enum state::e_log_rotation
	   *  Logging rotation modes
	   */
	  enum                e_log_rotation {
	    rot_none = 0,
	    rot_hourly,
	    rot_daily,
	    rot_weekly,
	    rot_monthly
	  };

	  /**
	   *  @enum state::e_inter_check_delay
	   *  Inter-check delay calculation types
	   */
	  enum                e_inter_check_delay {
	    icd_none = 0,       // no inter-check delay
	    icd_dumb,           // dumb delay of 1 second
	    icd_smart,          // smart delay
	    icd_user            // user-specified delay
	  };

	  /**
	   *  @enum state::e_interleave_factor
	   *  Interleave factor calculation types
	   */
	  enum                e_interleave_factor {
	    ilf_user = 0,       // user-specified interleave factor
	    ilf_smart           // smart interleave
	  };

	                      state();
	                      state(state const& right);
	                      ~state() throw();

	  state&              operator=(state const& right);

	  void                reset();
	  void                parse(std::string const& filename);

<<<<<<< HEAD
	  std::string const&      get_log_file() const throw();
	  std::string const&      get_broker_module_directory() const throw();
	  std::string const&      get_debug_file() const throw();
	  std::string const&      get_command_file() const throw();
	  std::string const&      get_temp_file() const throw();
	  std::string const&      get_global_host_event_handler() const throw();
	  std::string const&      get_global_service_event_handler() const throw();
	  std::string const&      get_ocsp_command() const throw();
	  std::string const&      get_ochp_command() const throw();
	  std::string const&      get_log_archive_path() const throw();
	  std::string const&      get_illegal_object_chars() const throw();
	  std::string const&      get_illegal_output_chars() const throw();
	  std::string const&      get_use_timezone() const throw();
=======
	  QString const&      get_log_file() const throw();
	  QString const&      get_broker_module_directory() const throw();
	  QString const&      get_debug_file() const throw();
	  QString const&      get_command_file() const throw();
	  QString const&      get_global_host_event_handler() const throw();
	  QString const&      get_global_service_event_handler() const throw();
	  QString const&      get_ocsp_command() const throw();
	  QString const&      get_ochp_command() const throw();
	  QString const&      get_log_archive_path() const throw();
	  QString const&      get_illegal_object_chars() const throw();
	  QString const&      get_illegal_output_chars() const throw();
	  QString const&      get_use_timezone() const throw();
>>>>>>> 2aed1840
	  int                 get_additional_freshness_latency() const throw();
	  unsigned long       get_debug_level() const throw();
	  unsigned int        get_debug_verbosity() const throw();
	  int                 get_command_check_interval() const throw();
	  int                 get_external_command_buffer_slots() const throw();
	  unsigned int        get_max_service_check_spread() const throw();
	  unsigned int        get_max_host_check_spread() const throw();
	  unsigned int        get_max_parallel_service_checks() const throw();
	  unsigned int        get_check_reaper_interval() const throw();
	  unsigned int        get_max_check_reaper_time() const throw();
	  unsigned int        get_interval_length() const throw();
	  unsigned int        get_service_freshness_check_interval() const throw();
	  unsigned int        get_host_freshness_check_interval() const throw();
	  unsigned int        get_auto_rescheduling_interval() const throw();
	  unsigned int        get_auto_rescheduling_window() const throw();
	  unsigned int        get_status_update_interval() const throw();
	  unsigned int        get_time_change_threshold() const throw();
	  unsigned int        get_retention_update_interval() const throw();
	  unsigned int        get_retention_scheduling_horizon() const throw();
	  unsigned int        get_service_check_timeout() const throw();
	  unsigned int        get_host_check_timeout() const throw();
	  unsigned int        get_event_handler_timeout() const throw();
	  unsigned int        get_notification_timeout() const throw();
	  unsigned int        get_ocsp_timeout() const throw();
	  unsigned int        get_ochp_timeout() const throw();
	  unsigned long       get_max_debug_file_size() const throw();
	  unsigned long       get_retained_host_attribute_mask() const throw();
	  unsigned long       get_retained_process_host_attribute_mask() const throw();
	  unsigned long       get_retained_contact_host_attribute_mask() const throw();
	  unsigned long       get_retained_contact_service_attribute_mask() const throw();
	  unsigned long       get_cached_host_check_horizon() const throw();
	  unsigned long       get_cached_service_check_horizon() const throw();
	  unsigned long       get_event_broker_options() const throw();
	  bool                get_use_syslog() const throw();
	  bool                get_log_notifications() const throw();
	  bool                get_log_service_retries() const throw();
	  bool                get_log_host_retries() const throw();
	  bool                get_log_event_handlers() const throw();
	  bool                get_log_external_commands() const throw();
	  bool                get_log_passive_checks() const throw();
	  bool                get_log_initial_state() const throw();
	  bool                get_retain_state_information() const throw();
	  bool                get_use_retained_program_state() const throw();
	  bool                get_use_retained_scheduling_info() const throw();
	  bool                get_obsess_over_services() const throw();
	  bool                get_obsess_over_hosts() const throw();
	  bool                get_translate_passive_host_checks() const throw();
	  bool                get_passive_host_checks_are_soft() const throw();
	  bool                get_use_aggressive_host_checking() const throw();
	  bool                get_enable_predictive_host_dependency_checks() const throw();
	  bool                get_enable_predictive_service_dependency_checks() const throw();
	  bool                get_soft_state_dependencies() const throw();
	  bool                get_enable_event_handlers() const throw();
	  bool                get_enable_notifications() const throw();
	  bool                get_execute_service_checks() const throw();
	  bool                get_accept_passive_service_checks() const throw();
	  bool                get_execute_host_checks() const throw();
	  bool                get_accept_passive_host_checks() const throw();
	  bool                get_check_external_commands() const throw();
	  bool                get_check_orphaned_services() const throw();
	  bool                get_check_orphaned_hosts() const throw();
	  bool                get_check_service_freshness() const throw();
	  bool                get_check_host_freshness() const throw();
	  bool                get_auto_reschedule_checks() const throw();
	  bool                get_process_performance_data() const throw();
	  bool                get_enable_flap_detection() const throw();
	  bool                get_enable_failure_prediction() const throw();
	  bool                get_use_regexp_matches() const throw();
	  bool                get_use_true_regexp_matching() const throw();
	  bool                get_use_large_installation_tweaks() const throw();
	  bool                get_enable_environment_macros() const throw();
	  bool                get_free_child_process_memory() const throw();
	  bool                get_child_processes_fork_twice() const throw();
	  bool                get_allow_empty_hostgroup_assignment() const throw();
	  float               get_sleep_time() const throw();
	  float               get_low_service_flap_threshold() const throw();
	  float               get_high_service_flap_threshold() const throw();
	  float               get_low_host_flap_threshold() const throw();
	  float               get_high_host_flap_threshold() const throw();
	  e_date_format       get_date_format() const throw();
	  e_log_rotation      get_log_rotation_method() const throw();
	  e_inter_check_delay get_service_inter_check_delay_method() const throw();
	  e_inter_check_delay get_host_inter_check_delay_method() const throw();
	  e_interleave_factor get_service_interleave_factor_method() const throw();

	  void                set_log_file(std::string const& value);
	  void                set_broker_module_directory(std::string const& value);
	  void                set_debug_file(std::string const& value);
	  void                set_command_file(std::string const& value);
	  void                set_temp_file(std::string const& value);
	  void                set_temp_path(std::string const& value);
	  void                set_check_result_path(std::string const& value);
	  void                set_global_host_event_handler(std::string const& value);
	  void                set_global_service_event_handler(std::string const& value);
	  void                set_ocsp_command(std::string const& value);
	  void                set_ochp_command(std::string const& value);
	  void                set_log_archive_path(std::string const& value);
	  void                set_p1_file(std::string const& value);
	  void                set_illegal_object_chars(std::string const& value);
	  void                set_illegal_output_chars(std::string const& value);
	  void                set_use_timezone(std::string const& value);
	  void                set_additional_freshness_latency(int value);
	  void                set_debug_level(unsigned long value);
	  void                set_debug_verbosity(unsigned int value);
	  void                set_command_check_interval(int value);
	  void                set_command_check_interval(std::string const& value);
	  void                set_external_command_buffer_slots(int value);
	  void                set_max_service_check_spread(unsigned int value);
	  void                set_max_host_check_spread(unsigned int value);
	  void                set_max_parallel_service_checks(unsigned int value);
	  void                set_check_reaper_interval(unsigned int value);
	  void                set_max_check_reaper_time(unsigned int value);
	  void                set_interval_length(unsigned int value);
	  void                set_service_freshness_check_interval(unsigned int value);
	  void                set_host_freshness_check_interval(unsigned int value);
	  void                set_auto_rescheduling_interval(unsigned int value);
	  void                set_auto_rescheduling_window(unsigned int value);
	  void                set_status_update_interval(unsigned int value);
	  void                set_time_change_threshold(unsigned int value);
	  void                set_retention_update_interval(unsigned int value);
	  void                set_retention_scheduling_horizon(unsigned int value);
	  void                set_service_check_timeout(unsigned int value);
	  void                set_host_check_timeout(unsigned int value);
	  void                set_event_handler_timeout(unsigned int value);
	  void                set_notification_timeout(unsigned int value);
	  void                set_ocsp_timeout(unsigned int value);
	  void                set_ochp_timeout(unsigned int value);
	  void                set_max_debug_file_size(unsigned long value);
	  void                set_max_check_result_file_age(unsigned long value);
	  void                set_retained_host_attribute_mask(unsigned long value);
	  void                set_retained_process_host_attribute_mask(unsigned long value);
	  void                set_retained_contact_host_attribute_mask(unsigned long value);
	  void                set_retained_contact_service_attribute_mask(unsigned long value);
	  void                set_cached_host_check_horizon(unsigned long value);
	  void                set_cached_service_check_horizon(unsigned long value);
	  void                set_event_broker_options(unsigned long value);
	  void                set_event_broker_options(std::string const& value);
	  void                set_use_syslog(bool value);
	  void                set_log_notifications(bool value);
	  void                set_log_service_retries(bool value);
	  void                set_log_host_retries(bool value);
	  void                set_log_event_handlers(bool value);
	  void                set_log_external_commands(bool value);
	  void                set_log_passive_checks(bool value);
	  void                set_log_initial_state(bool value);
	  void                set_retain_state_information(bool value);
	  void                set_use_retained_program_state(bool value);
	  void                set_use_retained_scheduling_info(bool value);
	  void                set_obsess_over_services(bool value);
	  void                set_obsess_over_hosts(bool value);
	  void                set_translate_passive_host_checks(bool value);
	  void                set_passive_host_checks_are_soft(bool value);
	  void                set_use_aggressive_host_checking(bool value);
	  void                set_enable_predictive_host_dependency_checks(bool value);
	  void                set_enable_predictive_service_dependency_checks(bool value);
	  void                set_soft_state_dependencies(bool value);
	  void                set_enable_event_handlers(bool value);
	  void                set_enable_notifications(bool value);
	  void                set_execute_service_checks(bool value);
	  void                set_accept_passive_service_checks(bool value);
	  void                set_execute_host_checks(bool value);
	  void                set_accept_passive_host_checks(bool value);
	  void                set_check_external_commands(bool value);
	  void                set_check_orphaned_services(bool value);
	  void                set_check_orphaned_hosts(bool value);
	  void                set_check_service_freshness(bool value);
	  void                set_check_host_freshness(bool value);
	  void                set_auto_reschedule_checks(bool value);
	  void                set_process_performance_data(bool value);
	  void                set_enable_flap_detection(bool value);
	  void                set_enable_failure_prediction(bool value);
	  void                set_use_regexp_matches(bool value);
	  void                set_use_true_regexp_matching(bool value);
	  void                set_use_large_installation_tweaks(bool value);
	  void                set_enable_environment_macros(bool value);
	  void                set_free_child_process_memory(bool value);
	  void                set_child_processes_fork_twice(bool value);
	  void                set_enable_embedded_perl(bool value);
	  void                set_use_embedded_perl_implicitly(bool value);
	  void                set_allow_empty_hostgroup_assignment(bool value);
	  void                set_sleep_time(float value);
	  void                set_low_service_flap_threshold(float value);
	  void                set_high_service_flap_threshold(float value);
	  void                set_low_host_flap_threshold(float value);
	  void                set_high_host_flap_threshold(float value);
	  void                set_date_format(e_date_format value);
	  void                set_date_format(std::string const& value);
	  void                set_log_rotation_method(e_log_rotation value);
	  void                set_log_rotation_method(std::string const& value);
	  void                set_service_inter_check_delay_method(e_inter_check_delay value);
	  void                set_service_inter_check_delay_method(std::string const& value);
	  void                set_host_inter_check_delay_method(e_inter_check_delay value);
	  void                set_host_inter_check_delay_method(std::string const& value);
	  void                set_service_interleave_factor_method(e_interleave_factor value);
	  void                set_service_interleave_factor_method(std::string const& value);

	private:
	  /**
	   *  @enum state::e_var_string
	   *  List all string variable
	   */
	  enum                e_var_string {
	    log_file = 0,
	    broker_module_directory,
	    debug_file,
	    command_file,
	    global_host_event_handler,
	    global_service_event_handler,
	    ocsp_command,
	    ochp_command,
	    log_archive_path,
	    illegal_object_chars,
	    illegal_output_chars,
	    use_timezone,
	    max_string
	  };

	  /**
	   *  @enum state::e_var_string
	   *  List all unsigned long variable
	   */
	  enum                e_var_ulong {
	    debug_level = 0,
	    max_debug_file_size,
	    retained_host_attribute_mask,
	    retained_process_host_attribute_mask,
	    retained_contact_host_attribute_mask,
	    retained_contact_service_attribute_mask,
	    cached_host_check_horizon,
	    cached_service_check_horizon,
	    event_broker_options,
	    max_ulong
	  };

	  /**
	   *  @enum state::e_var_string
	   *  List all float variable
	   */
	  enum                e_var_float {
	    sleep_time = 0,
	    low_service_flap_threshold,
	    high_service_flap_threshold,
	    low_host_flap_threshold,
	    high_host_flap_threshold,
	    max_float
	  };

	  /**
	   *  @enum state::e_var_string
	   *  List all int variable
	   */
	  enum                e_var_int {
	    additional_freshness_latency = 0,
	    command_check_interval,
	    external_command_buffer_slots,
	    free_child_process_memory,
	    child_processes_fork_twice,
	    max_int
	  };

	  /**
	   *  @enum state::e_var_string
	   *  List all unsigned int variable
	   */
	  enum                e_var_uint {
	    debug_verbosity = 0,
	    max_service_check_spread,
	    max_host_check_spread,
	    max_parallel_service_checks,
	    check_reaper_interval,
	    max_check_reaper_time,
	    interval_length,
	    service_freshness_check_interval,
	    host_freshness_check_interval,
	    auto_rescheduling_interval,
	    auto_rescheduling_window,
	    status_update_interval,
	    time_change_threshold,
	    retention_update_interval,
	    retention_scheduling_horizon,
	    service_check_timeout,
	    host_check_timeout,
	    event_handler_timeout,
	    notification_timeout,
	    ocsp_timeout,
	    ochp_timeout,
	    date_format,
	    log_rotation_method,
	    service_inter_check_delay_method,
	    host_inter_check_delay_method,
	    service_interleave_factor_method,
	    max_uint
	  };

	  /**
	   *  @enum state::e_var_string
	   *  List all bool variable
	   */
	  enum                e_var_bool {
	    use_syslog = 0,
	    log_notifications,
	    log_service_retries,
	    log_host_retries,
	    log_event_handlers,
	    log_external_commands,
	    log_passive_checks,
	    log_initial_state,
	    retain_state_information,
	    use_retained_program_state,
	    use_retained_scheduling_info,
	    obsess_over_services,
	    obsess_over_hosts,
	    translate_passive_host_checks,
	    passive_host_checks_are_soft,
	    use_aggressive_host_checking,
	    enable_predictive_host_dependency_checks,
	    enable_predictive_service_dependency_checks,
	    soft_state_dependencies,
	    enable_event_handlers,
	    enable_notifications,
	    execute_service_checks,
	    accept_passive_service_checks,
	    execute_host_checks,
	    accept_passive_host_checks,
	    check_external_commands,
	    check_orphaned_services,
	    check_orphaned_hosts,
	    check_service_freshness,
	    check_host_freshness,
	    auto_reschedule_checks,
	    process_performance_data,
	    enable_flap_detection,
	    enable_failure_prediction,
	    use_regexp_matches,
	    use_true_regexp_matching,
	    use_large_installation_tweaks,
	    enable_environment_macros,
	    allow_empty_hostgroup_assignment,
	    max_bool
	  };

	  void                _reset();
	  void                _parse_resource_file(std::string const& value);

	  void                _set_auth_file(std::string const& value);
	  void                _set_admin_email(std::string const& value);
	  void                _set_admin_pager(std::string const& value);
	  void                _set_retained_service_attribute_mask(std::string const& value);
	  void                _set_retained_process_service_attribute_mask(std::string const& value);
	  void                _set_max_service_check_spread(std::string const& value);
	  void                _set_aggregate_status_updates(std::string const& value);
	  void                _set_broker_module(std::string const& value);
	  void                _set_bare_update_check(std::string const& value);
	  void                _set_check_for_updates(std::string const& value);
	  void                _set_comment_file(std::string const& value);
	  void                _set_daemon_dumps_core(std::string const& value);
	  void                _set_downtime_file(std::string const& value);
	  void                _set_lock_file(std::string const& value);
	  void                _set_user(std::string const& value);
	  void                _set_group(std::string const& value);

	  static std::string  _getline(std::ifstream& ifs) throw();
	  static std::string& _trim(std::string& str) throw();

	  template<class T>
	  static bool         _str2obj(std::string const& value, T* ret) {
	    std::istringstream iss(value);
	    if (!(iss >> *ret) || !iss.eof()) {
	      return (false);
	    }
	    return (true);
	  }

	  template<class T, void (state::*ptr)(T)>
	  struct              cpp_suck {
	    static bool       set_generic(std::string const& value, state& config) {
	      T ret;
	      if (_str2obj(value, &ret) == false) {
		return (false);
	      }
	      (config.*ptr)(ret);
	      return (true);
	    }
	  };

	  template<void (state::*ptr)(std::string const&)>
	  struct              cpp_suck<std::string const&, ptr> {
	    static bool       set_generic(std::string const& value, state& config) {
	      (config.*ptr)(value);
	      return (true);
	    }
	  };

	  template<class T, class U, void (state::*ptr)(T)>
	  struct              cpp_suck_cast {
	    static bool       set_generic_cast(std::string const& value, state& config) {
	      U ret;
	      if (_str2obj(value, &ret) == false) {
		return (false);
	      }
	      (config.*ptr)(static_cast<T>(ret));
	      return (true);
	    }
	  };

	  typedef std::map<std::string, bool (*)(std::string const&, state& config)> methods;

	  std::string             _tab_string[max_string];
	  unsigned long       _tab_ulong[max_ulong];
	  float               _tab_float[max_float];
	  int                 _tab_int[max_int];
	  unsigned int        _tab_uint[max_uint];
	  bool                _tab_bool[max_bool];

	  std::string             _filename;
	  methods             _lst_method;
	  unsigned int        _cur_line;
	  bool                _command_check_interval_is_seconds;
	  nagios_macros       *_mac;

	private:
	  static const int                 DEFAULT_ADDITIONAL_FRESHNESS_LATENCY                = 15;
	  static const unsigned long       DEFAULT_DEBUG_LEVEL                                 = 0;
	  static const int                 DEFAULT_DEBUG_VERBOSITY                             = 1;
	  static const int                 DEFAULT_COMMAND_CHECK_INTERVAL                      = -1;
	  static const int                 DEFAULT_EXTERNAL_COMMAND_BUFFER_SLOTS               = 4096;
	  static const int                 DEFAULT_FREE_CHILD_PROCESS_MEMORY                   = -1;
	  static const int                 DEFAULT_CHILD_PROCESSES_FORK_TWICE                  = -1;
	  static const unsigned int        DEFAULT_SERVICE_CHECK_SPREAD                        = 30;
	  static const unsigned int        DEFAULT_HOST_CHECK_SPREAD                           = 30;
	  static const unsigned int        DEFAULT_MAX_PARALLEL_SERVICE_CHECKS                 = 0;
	  static const unsigned int        DEFAULT_CHECK_REAPER_INTERVAL                       = 10;
	  static const unsigned int        DEFAULT_MAX_REAPER_TIME                             = 30;
	  static const unsigned int        DEFAULT_INTERVAL_LENGTH                             = 60;
	  static const unsigned int        DEFAULT_FRESHNESS_CHECK_INTERVAL                    = 60;
	  static const unsigned int        DEFAULT_AUTO_RESCHEDULING_INTERVAL                  = 30;
	  static const unsigned int        DEFAULT_AUTO_RESCHEDULING_WINDOW                    = 180;
	  static const unsigned int        DEFAULT_STATUS_UPDATE_INTERVAL                      = 60;
	  static const unsigned int        DEFAULT_TIME_CHANGE_THRESHOLD                       = 900;
	  static const unsigned int        DEFAULT_RETENTION_UPDATE_INTERVAL                   = 60;
	  static const unsigned int        DEFAULT_RETENTION_SCHEDULING_HORIZON                = 900;
	  static const unsigned int        DEFAULT_SERVICE_CHECK_TIMEOUT                       = 60;
	  static const unsigned int        DEFAULT_HOST_CHECK_TIMEOUT                          = 30;
	  static const unsigned int        DEFAULT_EVENT_HANDLER_TIMEOUT                       = 30;
	  static const unsigned int        DEFAULT_NOTIFICATION_TIMEOUT                        = 30;
	  static const unsigned int        DEFAULT_OCSP_TIMEOUT                                = 15;
	  static const unsigned int        DEFAULT_OCHP_TIMEOUT                                = 15;
	  static const e_date_format       DEFAULT_DATE_FORMAT                                 = us;
	  static const e_log_rotation      DEFAULT_LOG_ROTATION                                = rot_none;
	  static const e_inter_check_delay DEFAULT_SERVICE_INTER_CHECK_DELAY_METHOD            = icd_smart;
	  static const e_inter_check_delay DEFAULT_HOST_INTER_CHECK_DELAY_METHOD               = icd_smart;
	  static const e_interleave_factor DEFAULT_SERVICE_INTERLEAVE_FACTOR_METHOD            = ilf_smart;
	  static const unsigned long       DEFAULT_MAX_DEBUG_FILE_SIZE                         = 1000000;
	  static const unsigned long       DEFAULT_RETAINED_HOST_ATTRIBUTE_MASK                = 0L;
	  static const unsigned long       DEFAULT_RETAINED_PROCESS_HOST_ATTRIBUTE_MASK        = 0L;
	  static const unsigned long       DEFAULT_RETAINED_CONTACT_HOST_ATTRIBUTE_MASK        = 0L;
	  static const unsigned long       DEFAULT_RETAINED_CONTACT_SERVICE_ATTRIBUTE_MASK     = 0L;
	  static const unsigned long       DEFAULT_CACHED_HOST_CHECK_HORIZON                   = 15;
	  static const unsigned long       DEFAULT_CACHED_SERVICE_CHECK_HORIZON                = 15;
	  static const unsigned long       DEFAULT_EVENT_BROKER_OPTIONS                        = 0;
	  static const bool                DEFAULT_USE_SYSLOG                                  = true;
	  static const bool                DEFAULT_NOTIFICATION_LOGGING                        = true;
	  static const bool                DEFAULT_LOG_SERVICE_RETRIES                         = false;
	  static const bool                DEFAULT_LOG_HOST_RETRIES                            = false;
	  static const bool                DEFAULT_LOG_EVENT_HANDLERS                          = true;
	  static const bool                DEFAULT_LOG_EXTERNAL_COMMANDS                       = true;
	  static const bool                DEFAULT_LOG_PASSIVE_CHECKS                          = true;
	  static const bool                DEFAULT_LOG_INITIAL_STATE                          = false;
	  static const bool                DEFAULT_RETAIN_STATE_INFORMATION                    = false;
	  static const bool                DEFAULT_USE_RETAINED_PROGRAM_STATE                  = true;
	  static const bool                DEFAULT_USE_RETAINED_SCHEDULING_INFO                = false;
	  static const bool                DEFAULT_OBSESS_OVER_SERVICES                        = false;
	  static const bool                DEFAULT_OBSESS_OVER_HOSTS                           = false;
	  static const bool                DEFAULT_TRANSLATE_PASSIVE_HOST_CHECKS               = false;
	  static const bool                DEFAULT_PASSIVE_HOST_CHECKS_SOFT                    = false;
	  static const bool                DEFAULT_AGGRESSIVE_HOST_CHECKING                    = false;
	  static const bool                DEFAULT_ENABLE_PREDICTIVE_HOST_DEPENDENCY_CHECKS    = true;
	  static const bool                DEFAULT_ENABLE_PREDICTIVE_SERVICE_DEPENDENCY_CHECKS = true;
	  static const bool                DEFAULT_SOFT_STATE_DEPENDENCIES                     = false;
	  static const bool                DEFAULT_ENABLE_EVENT_HANDLERS                       = true;
	  static const bool                DEFAULT_ENABLE_NOTIFICATIONS                        = true;
	  static const bool                DEFAULT_EXECUTE_SERVICE_CHECKS                      = true;
	  static const bool                DEFAULT_ACCEPT_PASSIVE_SERVICE_CHECKS               = true;
	  static const bool                DEFAULT_EXECUTE_HOST_CHECKS                         = true;
	  static const bool                DEFAULT_ACCEPT_PASSIVE_HOST_CHECKS                  = true;
	  static const bool                DEFAULT_CHECK_EXTERNAL_COMMANDS                     = true;
	  static const bool                DEFAULT_CHECK_ORPHANED_SERVICES                     = true;
	  static const bool                DEFAULT_CHECK_ORPHANED_HOSTS                        = true;
	  static const bool                DEFAULT_CHECK_SERVICE_FRESHNESS                     = true;
	  static const bool                DEFAULT_CHECK_HOST_FRESHNESS                        = false;
	  static const bool                DEFAULT_AUTO_RESCHEDULE_CHECKS                      = false;
	  static const bool                DEFAULT_PROCESS_PERFORMANCE_DATA                    = false;
	  static const bool                DEFAULT_ENABLE_FLAP_DETECTION                       = false;
	  static const bool                DEFAULT_ENABLE_FAILURE_PREDICTION                   = true;
	  static const bool                DEFAULT_USE_REGEXP_MATCHES                          = false;
	  static const bool                DEFAULT_USE_TRUE_REGEXP_MATCHING                    = false;
	  static const bool                DEFAULT_USE_LARGE_INSTALLATION_TWEAKS               = false;
	  static const bool                DEFAULT_ENABLE_ENVIRONMENT_MACROS                   = false;
	  static const bool                DEFAULT_ALLOW_EMPTY_HOSTGROUP_ASSIGNMENT            = false;
	  static const float               DEFAULT_SLEEP_TIME;
	  static const float               DEFAULT_LOW_SERVICE_FLAP_THRESHOLD;
	  static const float               DEFAULT_HIGH_SERVICE_FLAP_THRESHOLD;
	  static const float               DEFAULT_LOW_HOST_FLAP_THRESHOLD;
	  static const float               DEFAULT_HIGH_HOST_FLAP_THRESHOLD;
          static const char * const        DEFAULT_ILLEGAL_OUTPUT_CHARS;
	};
      }
    }
  }
}

#endif // !CCE_CONFIGURATION_STATE_HH<|MERGE_RESOLUTION|>--- conflicted
+++ resolved
@@ -93,35 +93,19 @@
 
 	  void                reset();
 	  void                parse(std::string const& filename);
-
-<<<<<<< HEAD
-	  std::string const&      get_log_file() const throw();
-	  std::string const&      get_broker_module_directory() const throw();
-	  std::string const&      get_debug_file() const throw();
-	  std::string const&      get_command_file() const throw();
-	  std::string const&      get_temp_file() const throw();
-	  std::string const&      get_global_host_event_handler() const throw();
-	  std::string const&      get_global_service_event_handler() const throw();
-	  std::string const&      get_ocsp_command() const throw();
-	  std::string const&      get_ochp_command() const throw();
-	  std::string const&      get_log_archive_path() const throw();
-	  std::string const&      get_illegal_object_chars() const throw();
-	  std::string const&      get_illegal_output_chars() const throw();
-	  std::string const&      get_use_timezone() const throw();
-=======
-	  QString const&      get_log_file() const throw();
-	  QString const&      get_broker_module_directory() const throw();
-	  QString const&      get_debug_file() const throw();
-	  QString const&      get_command_file() const throw();
-	  QString const&      get_global_host_event_handler() const throw();
-	  QString const&      get_global_service_event_handler() const throw();
-	  QString const&      get_ocsp_command() const throw();
-	  QString const&      get_ochp_command() const throw();
-	  QString const&      get_log_archive_path() const throw();
-	  QString const&      get_illegal_object_chars() const throw();
-	  QString const&      get_illegal_output_chars() const throw();
-	  QString const&      get_use_timezone() const throw();
->>>>>>> 2aed1840
+	  std::string const&  get_log_file() const throw();
+	  std::string const&  get_broker_module_directory() const throw();
+	  std::string const&  get_debug_file() const throw();
+	  std::string const&  get_command_file() const throw();
+	  std::string const&  get_temp_file() const throw();
+	  std::string const&  get_global_host_event_handler() const throw();
+	  std::string const&  get_global_service_event_handler() const throw();
+	  std::string const&  get_ocsp_command() const throw();
+	  std::string const&  get_ochp_command() const throw();
+	  std::string const&  get_log_archive_path() const throw();
+	  std::string const&  get_illegal_object_chars() const throw();
+	  std::string const&  get_illegal_output_chars() const throw();
+	  std::string const&  get_use_timezone() const throw();
 	  int                 get_additional_freshness_latency() const throw();
 	  unsigned long       get_debug_level() const throw();
 	  unsigned int        get_debug_verbosity() const throw();
