/*
** Copyright 1999-2009 Ethan Galstad
** Copyright 2009-2010 Nagios Core Development Team and Community Contributors
** Copyright 2011-2012 Merethis
**
** This file is part of Centreon Engine.
**
** Centreon Engine is free software: you can redistribute it and/or
** modify it under the terms of the GNU General Public License version 2
** as published by the Free Software Foundation.
**
** Centreon Engine is distributed in the hope that it will be useful,
** but WITHOUT ANY WARRANTY; without even the implied warranty of
** MERCHANTABILITY or FITNESS FOR A PARTICULAR PURPOSE. See the GNU
** General Public License for more details.
**
** You should have received a copy of the GNU General Public License
** along with Centreon Engine. If not, see
** <http://www.gnu.org/licenses/>.
*/

<<<<<<< HEAD
#ifndef CCE_GLOBALS_HH
#  define CCE_GLOBALS_HH

#  include <QHash>
#  include <QString>
#  include <stdio.h>
#  include "com/centreon/engine/checks.hh"
#  include "com/centreon/engine/circular_buffer.hh"
#  include "com/centreon/engine/comments.hh"
#  include "com/centreon/engine/configuration/state.hh"
#  include "com/centreon/engine/downtime.hh"
#  include "com/centreon/engine/events.hh"
#  include "com/centreon/engine/events/sched_info.hh"
#  include "com/centreon/engine/hash_timed_event.hh"
#  include "com/centreon/engine/nebmods.hh"
#  include "com/centreon/engine/notifications.hh"
#  include "com/centreon/engine/objects.hh"
#  include "com/centreon/engine/skiplist.hh"
#  include "com/centreon/engine/utils.hh"

#  ifdef __cplusplus
extern "C" {
#  endif /* C++ */
=======
#ifndef CCE_GLOBALS_HH_
# define CCE_GLOBALS_HH_

# include <map>
# include <string>
# include <stdio.h>
# include "checks.hh"
# include "comments.hh"
# include "configuration/state.hh"
# include "downtime.hh"
# include "engine.hh"
# include "events.hh"
# include "hash_timed_event.hh"
# include "nebmods.hh"
# include "notifications.hh"
# include "objects.hh"
# include "skiplist.hh"
# include "utils.hh"
>>>>>>> bbe091ea

extern com::centreon::engine::configuration::state config;
extern char*                     config_file;

extern command*                  global_host_event_handler_ptr;
extern command*                  global_service_event_handler_ptr;

extern command*                  ocsp_command_ptr;
extern command*                  ochp_command_ptr;

extern unsigned long             logging_options;
extern unsigned long             syslog_options;

extern com::centreon::engine::hash_timed_event quick_timed_event;

extern time_t                    last_command_check;
extern time_t                    last_command_status_update;
extern time_t                    last_log_rotation;

extern unsigned long             modified_host_process_attributes;
extern unsigned long             modified_service_process_attributes;

extern unsigned long             next_comment_id;
extern unsigned long             next_downtime_id;
extern unsigned long             next_event_id;
extern unsigned long             next_problem_id;
extern unsigned long             next_notification_id;

extern int                       sighup;
extern int                       sigshutdown;
extern int                       sigrestart;

extern char const*               sigs[35];

extern int                       caught_signal;
extern int                       sig_id;

extern int                       restarting;

extern int                       verify_config;
extern int                       verify_circular_paths;
extern int                       test_scheduling;
extern int                       precache_objects;
extern int                       use_precached_objects;

extern unsigned int              currently_running_service_checks;
extern unsigned int              currently_running_host_checks;

extern time_t                    program_start;
extern time_t                    event_start;

extern int                       embedded_perl_initialized;

extern host*                     host_list;
extern host*                     host_list_tail;
extern std::map<std::string, host_other_properties> host_other_props;
extern service*                  service_list;
extern service*                  service_list_tail;
extern std::map<std::pair<std::string, std::string>, service_other_properties> service_other_props;
extern contact*                  contact_list;
extern contact*                  contact_list_tail;
extern contactgroup*             contactgroup_list;
extern contactgroup*             contactgroup_list_tail;
extern hostgroup*                hostgroup_list;
extern hostgroup*                hostgroup_list_tail;
extern servicegroup*             servicegroup_list;
extern servicegroup*             servicegroup_list_tail;
extern command*                  command_list;
extern command*                  command_list_tail;
extern timeperiod*               timeperiod_list;
extern timeperiod*               timeperiod_list_tail;
extern serviceescalation*        serviceescalation_list;
extern serviceescalation*        serviceescalation_list_tail;
extern servicedependency*        servicedependency_list;
extern servicedependency*        servicedependency_list_tail;
extern hostdependency*           hostdependency_list;
extern hostdependency*           hostdependency_list_tail;
extern hostescalation*           hostescalation_list;
extern hostescalation*           hostescalation_list_tail;

extern skiplist*                 object_skiplists[];

extern int                       __nagios_object_structure_version;

extern notification*             notification_list;

extern check_result              check_result_info;
extern check_result*             check_result_list;

extern dbuf                      check_result_dbuf;

extern circular_buffer           external_command_buffer;
extern pthread_t                 worker_threads[];

extern check_stats               check_statistics[];

extern timed_event*              event_list_low;
extern timed_event*              event_list_low_tail;
extern timed_event*              event_list_high;
extern timed_event*              event_list_high_tail;
extern sched_info                scheduling_info;

extern comment*                  comment_list;
extern int                       defer_comment_sorting;

extern char*                     macro_x_names[];
extern char*                     macro_user[];

extern scheduled_downtime*       scheduled_downtime_list;
extern int                       defer_downtime_sorting;

extern FILE*                     debug_file_fp;

extern char**                    macro_x;

extern nebcallback*              neb_callback_list[];

extern char* log_file;
extern unsigned int debug_level;
extern unsigned int debug_verbosity;
extern char* debug_file;
extern unsigned long max_debug_file_size;
extern char* command_file;
extern char* global_host_event_handler;
extern char* global_service_event_handler;
extern char* ocsp_command;
extern char* ochp_command;
extern unsigned int use_syslog;
extern unsigned int log_notifications;
extern unsigned int log_service_retries;
extern unsigned int log_event_handlers;
extern unsigned int log_external_commands;
extern unsigned int log_passive_checks;
extern unsigned int log_initial_states;
extern int log_host_retries;
extern int allow_empty_hostgroup_assignment;
extern unsigned int retain_state_information;
extern unsigned int retention_update_interval;
extern unsigned int use_retained_program_state;
extern unsigned int use_retained_scheduling_info;
extern unsigned int retention_scheduling_horizon;
extern int additional_freshness_latency;
extern unsigned long retained_host_attribute_mask;
/* retained_service_attribute_mask; */
extern unsigned long retained_process_host_attribute_mask;
/* retained_process_service_attribute_mask; */
extern unsigned long retained_contact_service_attribute_mask;
extern unsigned long retained_contact_host_attribute_mask;
extern unsigned int obsess_over_services;
extern unsigned int obsess_over_hosts;
extern unsigned int translate_passive_host_checks;
extern unsigned int passive_host_checks_are_soft;
extern unsigned int service_check_timeout;
extern unsigned int host_check_timeout;
extern unsigned int event_handler_timeout;
extern unsigned int notification_timeout;
extern unsigned int ocsp_timeout;
extern unsigned int ochp_timeout;
extern unsigned int use_aggressive_host_checking;
extern unsigned long cached_host_check_horizon;
extern unsigned int enable_predictive_host_dependency_checks;
extern unsigned long cached_service_check_horizon;
extern unsigned int enable_predictive_service_dependency_checks;
extern unsigned int soft_state_dependencies;
extern unsigned int log_rotation_method;
extern char* log_archive_path;
extern unsigned int enable_event_handlers;
extern unsigned int enable_notifications;
extern unsigned int execute_service_checks;
extern unsigned int accept_passive_service_checks;
extern unsigned int execute_host_checks;
extern unsigned int accept_passive_host_checks;
extern unsigned int service_inter_check_delay_method;
extern unsigned int max_service_check_spread;
extern unsigned int host_inter_check_delay_method;
extern unsigned int max_host_check_spread;
extern unsigned int service_interleave_factor_method;
extern unsigned int max_parallel_service_checks;
extern unsigned int check_reaper_interval;
extern unsigned int max_check_reaper_time;
extern float sleep_time;
extern unsigned int interval_length;
extern unsigned int check_external_commands;
/* command_check_interval_is_seconds; */
extern int command_check_interval;
extern unsigned int check_orphaned_services;
extern unsigned int check_orphaned_hosts;
extern unsigned int check_service_freshness;
extern unsigned int check_host_freshness;
extern unsigned int service_freshness_check_interval;
extern unsigned int host_freshness_check_interval;
extern unsigned int auto_reschedule_checks;
extern unsigned int auto_rescheduling_interval;
extern unsigned int auto_rescheduling_window;
extern unsigned int status_update_interval;
extern unsigned int time_change_threshold;
extern unsigned int process_performance_data;
extern unsigned int enable_flap_detection;
extern unsigned int enable_failure_prediction;
extern float low_service_flap_threshold;
extern float high_service_flap_threshold;
extern float low_host_flap_threshold;
extern float high_host_flap_threshold;
extern unsigned int date_format;
extern char* use_timezone;
extern char* p1_file;
extern unsigned long event_broker_options;
extern char* illegal_object_chars;
extern char* illegal_output_chars;
extern unsigned int use_regexp_matches;
extern unsigned int use_true_regexp_matching;
extern unsigned int use_large_installation_tweaks;
extern unsigned int enable_environment_macros;
extern unsigned int free_child_process_memory;
extern int external_command_buffer_slots;
/* auth_file; */

#  ifdef __cplusplus
}
#  endif /* C++ */

#endif /* !CCE_GLOBALS_HH */<|MERGE_RESOLUTION|>--- conflicted
+++ resolved
@@ -19,12 +19,11 @@
 ** <http://www.gnu.org/licenses/>.
 */
 
-<<<<<<< HEAD
 #ifndef CCE_GLOBALS_HH
 #  define CCE_GLOBALS_HH
 
-#  include <QHash>
-#  include <QString>
+#  include <map>
+#  include <string>
 #  include <stdio.h>
 #  include "com/centreon/engine/checks.hh"
 #  include "com/centreon/engine/circular_buffer.hh"
@@ -43,26 +42,6 @@
 #  ifdef __cplusplus
 extern "C" {
 #  endif /* C++ */
-=======
-#ifndef CCE_GLOBALS_HH_
-# define CCE_GLOBALS_HH_
-
-# include <map>
-# include <string>
-# include <stdio.h>
-# include "checks.hh"
-# include "comments.hh"
-# include "configuration/state.hh"
-# include "downtime.hh"
-# include "engine.hh"
-# include "events.hh"
-# include "hash_timed_event.hh"
-# include "nebmods.hh"
-# include "notifications.hh"
-# include "objects.hh"
-# include "skiplist.hh"
-# include "utils.hh"
->>>>>>> bbe091ea
 
 extern com::centreon::engine::configuration::state config;
 extern char*                     config_file;
