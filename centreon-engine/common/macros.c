/*
** Copyright 1999-2010 Ethan Galstad
** Copyright 2011      Merethis
**
** This file is part of Centreon Scheduler.
**
** Centreon Scheduler is free software: you can redistribute it and/or
** modify it under the terms of the GNU General Public License version 2
** as published by the Free Software Foundation.
**
** Centreon Scheduler is distributed in the hope that it will be useful,
** but WITHOUT ANY WARRANTY; without even the implied warranty of
** MERCHANTABILITY or FITNESS FOR A PARTICULAR PURPOSE. See the GNU
** General Public License for more details.
**
** You should have received a copy of the GNU General Public License
** along with Centreon Scheduler. If not, see
** <http://www.gnu.org/licenses/>.
*/

#include "../include/macros.h"
#include "../include/config.h"
#include "../include/common.h"
#include "../include/objects.h"
#include "../include/statusdata.h"
#include "../include/comments.h"
#include "../include/nagios.h"

extern int      use_large_installation_tweaks;
extern int      enable_environment_macros;

extern char     *illegal_output_chars;

extern contact		*contact_list;
extern contactgroup	*contactgroup_list;
extern host             *host_list;
extern hostgroup	*hostgroup_list;
extern service          *service_list;
extern servicegroup     *servicegroup_list;
extern command          *command_list;
extern timeperiod       *timeperiod_list;

char *macro_x_names[MACRO_X_COUNT]; /* the macro names */
char *macro_user[MAX_USER_MACROS]; /* $USERx$ macros */

/*
 * These point to their corresponding pointer arrays in global_macros
 * AFTER macros have been initialized.
 *
 * They really only exist so that eventbroker modules that reference
 * them won't need to be re-compiled, although modules that rely
 * on their values after having run a certain command will require an
 * update
 */
char **macro_x = NULL;

/*
 * scoped to this file to prevent (unintentional) mischief,
 * but see base/notifications.c for how to use it
 */
static nagios_macros global_macros;


nagios_macros *get_global_macros(void)
{
	return &global_macros;
}

/******************************************************************/
/************************ MACRO FUNCTIONS *************************/
/******************************************************************/

/*
 * replace macros in notification commands with their values,
 * the thread-safe version
 */
int process_macros_r(nagios_macros *mac, char *input_buffer, char **output_buffer, int options){
	char *temp_buffer=NULL;
	char *save_buffer=NULL;
	char *buf_ptr=NULL;
	char *delim_ptr=NULL;
	int in_macro=FALSE;
	int x=0;
	char *selected_macro=NULL;
	char *original_macro=NULL;
	char *cleaned_macro=NULL;
	int clean_macro=FALSE;
	int found_macro_x=FALSE;
	int result=OK;
	int clean_options=0;
	int free_macro=FALSE;
	int macro_options=0;

<<<<<<< HEAD
	log_debug_info(DEBUGL_FUNCTIONS,0,"process_macros_r()\n");
=======

	log_debug_info(DEBUGL_FUNCTIONS,0,"process_macros()\n");
>>>>>>> 382c1ea3

	if(output_buffer==NULL)
		return ERROR;

	*output_buffer=(char *)strdup("");

	if(input_buffer==NULL)
		return ERROR;

	in_macro=FALSE;

	log_debug_info(DEBUGL_MACROS,1,"**** BEGIN MACRO PROCESSING ***********\n");
	log_debug_info(DEBUGL_MACROS,1,"Processing: '%s'\n",input_buffer);

	/* use a duplicate of original buffer, so we don't modify the original */
	save_buffer=buf_ptr=(input_buffer?strdup(input_buffer):NULL);

	while(buf_ptr){

		/* save pointer to this working part of buffer */
		temp_buffer=buf_ptr;

		/* find the next delimiter - terminate preceding string and advance buffer pointer for next run */
		if((delim_ptr=strchr(buf_ptr,'$'))){
			   delim_ptr[0]='\x0';
			   buf_ptr=(char *)delim_ptr+1;
			   }
		/* no delimiter found - we already have the last of the buffer */
		else
			buf_ptr=NULL;

		log_debug_info(DEBUGL_MACROS,2,"  Processing part: '%s'\n",temp_buffer);

		selected_macro=NULL;
		found_macro_x=FALSE;
		clean_macro=FALSE;

		/* we're in plain text... */
		if(in_macro==FALSE){

			/* add the plain text to the end of the already processed buffer */
			*output_buffer=(char *)realloc(*output_buffer,strlen(*output_buffer)+strlen(temp_buffer)+1);
			strcat(*output_buffer,temp_buffer);

<<<<<<< HEAD
			log_debug_info(DEBUGL_MACROS,2,"  Not currently in macro.  Running output (%d): '%s'\n",strlen(*output_buffer),*output_buffer);
=======
			log_debug_info(DEBUGL_MACROS,2,"  Not currently in macro.  Running output (%zd): '%s'\n",strlen(*output_buffer),*output_buffer);

>>>>>>> 382c1ea3
			in_macro=TRUE;
			}

		/* looks like we're in a macro, so process it... */
		else{

			/* reset clean options */
			clean_options=0;

			/* grab the macro value */
<<<<<<< HEAD
			result=grab_macro_value(mac, temp_buffer,&selected_macro,&clean_options,&free_macro);
=======
			result=grab_macro_value(temp_buffer,&selected_macro,&clean_options,&free_macro);
>>>>>>> 382c1ea3
			log_debug_info(DEBUGL_MACROS,2,"  Processed '%s', Clean Options: %d, Free: %d\n",temp_buffer,clean_options,free_macro);

			/* an error occurred - we couldn't parse the macro, so continue on */
			if(result==ERROR){
				log_debug_info(DEBUGL_MACROS,0," WARNING: An error occurred processing macro '%s'!\n",temp_buffer);
				if(free_macro==TRUE)
					my_free(selected_macro);
				}

			/* we already have a macro... */
			if(result==OK)
				x=0;

			/* an escaped $ is done by specifying two $$ next to each other */
			else if(!strcmp(temp_buffer,"")){
<<<<<<< HEAD
				log_debug_info(DEBUGL_MACROS,2,"  Escaped $.  Running output (%d): '%s'\n",strlen(*output_buffer),*output_buffer);
=======

				log_debug_info(DEBUGL_MACROS,2,"  Escaped $.  Running output (%zd): '%s'\n",strlen(*output_buffer),*output_buffer);

>>>>>>> 382c1ea3
				*output_buffer=(char *)realloc(*output_buffer,strlen(*output_buffer)+2);
				strcat(*output_buffer,"$");
				}

			/* a non-macro, just some user-defined string between two $s */
			else{
<<<<<<< HEAD
				log_debug_info(DEBUGL_MACROS,2,"  Macro doesn't exist.  Running output (%d): '%s'\n",strlen(*output_buffer),*output_buffer);
=======

				log_debug_info(DEBUGL_MACROS,2,"  Non-macro.  Running output (%zd): '%s'\n",strlen(*output_buffer),*output_buffer);
>>>>>>> 382c1ea3

				/* add the plain text to the end of the already processed buffer */
				/*
				*output_buffer=(char *)realloc(*output_buffer,strlen(*output_buffer)+strlen(temp_buffer)+3);
				strcat(*output_buffer,"$");
				strcat(*output_buffer,temp_buffer);
				strcat(*output_buffer,"$");
				*/
				}

			/* insert macro */
			if(selected_macro!=NULL){
<<<<<<< HEAD
=======

>>>>>>> 382c1ea3
				log_debug_info(DEBUGL_MACROS,2,"  Processed '%s', Clean Options: %d, Free: %d\n",temp_buffer,clean_options,free_macro);

				/* include any cleaning options passed back to us */
				macro_options=(options | clean_options);

				log_debug_info(DEBUGL_MACROS,2,"  Cleaning options: global=%d, local=%d, effective=%d\n",options,clean_options,macro_options);

				/* URL encode the macro if requested - this allocates new memory */
				if(macro_options & URL_ENCODE_MACRO_CHARS){
					original_macro=selected_macro;
					selected_macro=get_url_encoded_string(selected_macro);
					if(free_macro==TRUE){
						my_free(original_macro);
						}
					free_macro=TRUE;
					}
				
				/* some macros are cleaned... */
				if(clean_macro==TRUE || ((macro_options & STRIP_ILLEGAL_MACRO_CHARS) || (macro_options & ESCAPE_MACRO_CHARS))){

					/* add the (cleaned) processed macro to the end of the already processed buffer */
					if(selected_macro!=NULL && (cleaned_macro=clean_macro_chars(selected_macro,macro_options))!=NULL){
						*output_buffer=(char *)realloc(*output_buffer,strlen(*output_buffer)+strlen(cleaned_macro)+1);
						strcat(*output_buffer,cleaned_macro);

<<<<<<< HEAD
						log_debug_info(DEBUGL_MACROS,2,"  Cleaned macro.  Running output (%d): '%s'\n",strlen(*output_buffer),*output_buffer);
=======
						log_debug_info(DEBUGL_MACROS,2,"  Cleaned macro.  Running output (%zd): '%s'\n",strlen(*output_buffer),*output_buffer);
>>>>>>> 382c1ea3
						}
					}

				/* others are not cleaned */
				else{
					/* add the processed macro to the end of the already processed buffer */
					if(selected_macro!=NULL){
						*output_buffer=(char *)realloc(*output_buffer,strlen(*output_buffer)+strlen(selected_macro)+1);
						strcat(*output_buffer,selected_macro);

<<<<<<< HEAD
						log_debug_info(DEBUGL_MACROS,2,"  Uncleaned macro.  Running output (%d): '%s'\n",strlen(*output_buffer),*output_buffer);
=======
						log_debug_info(DEBUGL_MACROS,2,"  Uncleaned macro.  Running output (%zd): '%s'\n",strlen(*output_buffer),*output_buffer);
>>>>>>> 382c1ea3
						}
					}

				/* free memory if necessary (if we URL encoded the macro or we were told to do so by grab_macro_value()) */
				if(free_macro==TRUE)
					my_free(selected_macro);

<<<<<<< HEAD
				log_debug_info(DEBUGL_MACROS,2,"  Just finished macro.  Running output (%d): '%s'\n",strlen(*output_buffer),*output_buffer);
=======
				log_debug_info(DEBUGL_MACROS,2,"  Just finished macro.  Running output (%zd): '%s'\n",strlen(*output_buffer),*output_buffer);
>>>>>>> 382c1ea3
				}

			in_macro=FALSE;
			}
		}

	/* free copy of input buffer */
	my_free(save_buffer);

	log_debug_info(DEBUGL_MACROS,1,"  Done.  Final output: '%s'\n",*output_buffer);
	log_debug_info(DEBUGL_MACROS,1,"**** END MACRO PROCESSING *************\n");

	return OK;
}

int process_macros(char *input_buffer, char **output_buffer, int options)
{
	return process_macros_r(&global_macros, input_buffer, output_buffer, options);
}

/******************************************************************/
/********************** MACRO GRAB FUNCTIONS **********************/
/******************************************************************/

/* grab macros that are specific to a particular host */
int grab_host_macros(nagios_macros *mac, host *hst)
{
	/* clear host-related macros */
	clear_host_macros(mac);
	clear_hostgroup_macros(mac);

	/* save pointer to host */
	mac->host_ptr=hst;
	mac->hostgroup_ptr=NULL;

	if(hst==NULL)
		return ERROR;

	/* save pointer to host's first/primary hostgroup */
	if(hst->hostgroups_ptr)
<<<<<<< HEAD
		mac->hostgroup_ptr=(hostgroup *)hst->hostgroups_ptr->object_ptr;
#endif
=======
		macro_hostgroup_ptr=(hostgroup *)hst->hostgroups_ptr->object_ptr;
>>>>>>> 382c1ea3

	return OK;
}


/* grab hostgroup macros */
int grab_hostgroup_macros(nagios_macros *mac, hostgroup *hg)
{
	/* clear hostgroup macros */
	clear_hostgroup_macros(mac);

	/* save the hostgroup pointer for later */
	mac->hostgroup_ptr=hg;

	if(hg==NULL)
		return ERROR;

	return OK;
}


/* grab macros that are specific to a particular service */
int grab_service_macros(nagios_macros *mac, service *svc)
{

	/* clear service-related macros */
	clear_service_macros(mac);
	clear_servicegroup_macros(mac);

	/* save pointer for later */
	mac->service_ptr=svc;
	mac->servicegroup_ptr=NULL;
	
	if(svc==NULL)
		return ERROR;

	/* save first/primary servicegroup pointer for later */
	if(svc->servicegroups_ptr)
<<<<<<< HEAD
		mac->servicegroup_ptr=(servicegroup *)svc->servicegroups_ptr->object_ptr;
#endif
=======
		macro_servicegroup_ptr=(servicegroup *)svc->servicegroups_ptr->object_ptr;
>>>>>>> 382c1ea3

	return OK;
}



/* grab macros that are specific to a particular servicegroup */
int grab_servicegroup_macros(nagios_macros *mac, servicegroup *sg)
{
	/* clear servicegroup macros */
	clear_servicegroup_macros(mac);

	/* save the pointer for later */
	mac->servicegroup_ptr=sg;

	if(sg==NULL)
		return ERROR;

	return OK;
}



/* grab macros that are specific to a particular contact */
int grab_contact_macros(nagios_macros *mac, contact *cntct)
{
	/* clear contact-related macros */
	clear_contact_macros(mac);
	clear_contactgroup_macros(mac);

	/* save pointer to contact for later */
	mac->contact_ptr=cntct;
	mac->contactgroup_ptr=NULL;

	if(cntct==NULL)
		return ERROR;

	/* save pointer to first/primary contactgroup for later */
	if(cntct->contactgroups_ptr)
<<<<<<< HEAD
		mac->contactgroup_ptr=(contactgroup *)cntct->contactgroups_ptr->object_ptr;
#endif
=======
		macro_contactgroup_ptr=(contactgroup *)cntct->contactgroups_ptr->object_ptr;
>>>>>>> 382c1ea3

	return OK;
}



/******************************************************************/
/******************* MACRO GENERATION FUNCTIONS *******************/
/******************************************************************/

/* this is the big one */
int grab_macro_value(nagios_macros *mac, char *macro_buffer, char **output, int *clean_options, int *free_macro)
{
	char *buf=NULL;
	char *ptr=NULL;
	char *macro_name=NULL;
	char *arg[2]={NULL,NULL};
	contact *temp_contact=NULL;
	contactgroup *temp_contactgroup=NULL;
	contactsmember *temp_contactsmember=NULL;
	char *temp_buffer=NULL;
	int delimiter_len=0;
	register int x;
	int result=OK;

	if(output==NULL)
		return ERROR;

	/* clear the old macro value */
	my_free(*output);

	if(macro_buffer==NULL || clean_options==NULL || free_macro==NULL)
		return ERROR;

	/* work with a copy of the original buffer */
	if((buf=(char *)strdup(macro_buffer))==NULL)
		return ERROR;

	/* BY DEFAULT, TELL CALLER TO FREE MACRO BUFFER WHEN DONE */
	*free_macro=TRUE;

	/* macro name is at start of buffer */
	macro_name=buf;

	/* see if there's an argument - if so, this is most likely an on-demand macro */
	if((ptr=strchr(buf,':'))){

		ptr[0]='\x0';
		ptr++;

		/* save the first argument - host name, hostgroup name, etc. */
		arg[0]=ptr;

		/* try and find a second argument */
		if((ptr=strchr(ptr,':'))){

			ptr[0]='\x0';
			ptr++;

			/* save second argument - service description or delimiter */
			arg[1]=ptr;
			}
		}

	/***** X MACROS *****/
	/* see if this is an x macro */
	for(x=0;x<MACRO_X_COUNT;x++){

		if(macro_x_names[x]==NULL)
			continue;

		if(!strcmp(macro_name,macro_x_names[x])){

<<<<<<< HEAD
			log_debug_info(DEBUGL_MACROS,2,"  macros[%d] (%s) match.\n",x,macro_x_names[x]);
=======
			log_debug_info(DEBUGL_MACROS,2,"  macro_x[%d] (%s) match.\n",x,macro_x_names[x]);
>>>>>>> 382c1ea3

			/* get the macro value */
			result=grab_macrox_value(mac, x,arg[0],arg[1],output,free_macro);

			/* post-processing */
			/* host/service output/perfdata and author/comment macros should get cleaned */
			if((x>=16 && x<=19) ||(x>=49 && x<=52) || (x>=99 && x<=100) || (x>=124 && x<=127)){
				*clean_options|=(STRIP_ILLEGAL_MACRO_CHARS|ESCAPE_MACRO_CHARS);
				log_debug_info(DEBUGL_MACROS,2,"  New clean options: %d\n",*clean_options);
				}
			/* url macros should get cleaned */
			if((x>=125 && x<=126) ||(x>=128 && x<=129) || (x>=77 && x<=78) || (x>=74 && x<=75)){
				*clean_options|=URL_ENCODE_MACRO_CHARS;
				log_debug_info(DEBUGL_MACROS,2,"  New clean options: %d\n",*clean_options);
				}




			break;
			}
		}

	/* we already found the macro... */
	if(x<MACRO_X_COUNT)
		x=x;

	/***** ARGV MACROS *****/
	else if(strstr(macro_name,"ARG")==macro_name){

		/* which arg do we want? */
		x=atoi(macro_name+3);

		if(x<=0 || x>MAX_COMMAND_ARGUMENTS){
			my_free(buf);
			return ERROR;
			}

		/* use a pre-computed macro value */
		*output=mac->argv[x-1];
		*free_macro=FALSE;
		}

	/***** USER MACROS *****/
	else if(strstr(macro_name,"USER")==macro_name){

		/* which macro do we want? */
		x=atoi(macro_name+4);

		if(x<=0 || x>MAX_USER_MACROS){
			my_free(buf);
			return ERROR;
			}

		/* use a pre-computed macro value */
		*output=macro_user[x-1];
		*free_macro=FALSE;
		}

	/***** CONTACT ADDRESS MACROS *****/
	/* NOTE: the code below should be broken out into a separate function */
	else if(strstr(macro_name,"CONTACTADDRESS")==macro_name){

		/* which address do we want? */
		x=atoi(macro_name+14)-1;

		/* regular macro */
		if(arg[0]==NULL){
			
			/* use the saved pointer */
			if((temp_contact=mac->contact_ptr)==NULL){
				my_free(buf);
				return ERROR;
				}

			/* get the macro value */
			result=grab_contact_address_macro(x,temp_contact,output);
			}

		/* on-demand macro */
		else{

			/* on-demand contact macro with a contactgroup and a delimiter */
			if(arg[1]!=NULL){

				if((temp_contactgroup=find_contactgroup(arg[0]))==NULL)
					return ERROR;

				delimiter_len=strlen(arg[1]);
				
				/* concatenate macro values for all contactgroup members */
				for(temp_contactsmember=temp_contactgroup->members;temp_contactsmember!=NULL;temp_contactsmember=temp_contactsmember->next){

					if((temp_contact=temp_contactsmember->contact_ptr)==NULL)
						continue;
					if((temp_contact=find_contact(temp_contactsmember->contact_name))==NULL)
						continue;

					/* get the macro value for this contact */
					grab_contact_address_macro(x,temp_contact,&temp_buffer);

					if(temp_buffer==NULL)
						continue;
				
					/* add macro value to already running macro */
					if(*output==NULL)
						*output=(char *)strdup(temp_buffer);
					else{
						if((*output=(char *)realloc(*output,strlen(*output)+strlen(temp_buffer)+delimiter_len+1))==NULL)
							continue;
						strcat(*output,arg[1]);
						strcat(*output,temp_buffer);
						}
					my_free(temp_buffer);
					}
				}

			/* else on-demand contact macro */
			else{

				/* find the contact */
				if((temp_contact=find_contact(arg[0]))==NULL){
					my_free(buf);
					return ERROR;
					}

				/* get the macro value */
				result=grab_contact_address_macro(x,temp_contact,output);
				}
			}
		}

	/***** CUSTOM VARIABLE MACROS *****/
	else if(macro_name[0]=='_'){

		/* get the macro value */
		result=grab_custom_macro_value(mac, macro_name,arg[0],arg[1],output);
		}

	/* no macro matched... */
	else{
		log_debug_info(DEBUGL_MACROS,0," WARNING: Could not find a macro matching '%s'!\n",macro_name);
		result=ERROR;
		}
	
	/* free memory */
	my_free(buf);

	return result;
}
	


int grab_macrox_value(nagios_macros *mac, int macro_type, char *arg1, char *arg2, char **output, int *free_macro)
{
	host *temp_host=NULL;
	hostgroup *temp_hostgroup=NULL;
	hostsmember *temp_hostsmember=NULL;
	service *temp_service=NULL;
	servicegroup *temp_servicegroup=NULL;
	servicesmember *temp_servicesmember=NULL;
	contact *temp_contact=NULL;
	contactgroup *temp_contactgroup=NULL;
	contactsmember *temp_contactsmember=NULL;
	char *temp_buffer=NULL;
	int result=OK;
	int delimiter_len=0;
	int free_sub_macro=FALSE;
	register int x;
	int authorized=TRUE;
	int problem=TRUE;
	int hosts_up=0;
	int hosts_down=0;
	int hosts_unreachable=0;
	int hosts_down_unhandled=0;
	int hosts_unreachable_unhandled=0;
	int host_problems=0;
	int host_problems_unhandled=0;
	int services_ok=0;
	int services_warning=0;
	int services_unknown=0;
	int services_critical=0;
	int services_warning_unhandled=0;
	int services_unknown_unhandled=0;
	int services_critical_unhandled=0;
	int service_problems=0;
	int service_problems_unhandled=0;


	if(output==NULL || free_macro==NULL)
		return ERROR;

	/* BY DEFAULT, TELL CALLER TO FREE MACRO BUFFER WHEN DONE */
	*free_macro=TRUE;

	/* handle the macro */
	switch(macro_type){

		/***************/
		/* HOST MACROS */
		/***************/
	case MACRO_HOSTNAME:
	case MACRO_HOSTALIAS:
	case MACRO_HOSTADDRESS:
	case MACRO_LASTHOSTCHECK:
	case MACRO_LASTHOSTSTATECHANGE:
	case MACRO_HOSTOUTPUT:
	case MACRO_HOSTPERFDATA:
	case MACRO_HOSTSTATE:
	case MACRO_HOSTSTATEID:
	case MACRO_HOSTATTEMPT:
	case MACRO_HOSTEXECUTIONTIME:
	case MACRO_HOSTLATENCY:
	case MACRO_HOSTDURATION:
	case MACRO_HOSTDURATIONSEC:
	case MACRO_HOSTDOWNTIME:
	case MACRO_HOSTSTATETYPE:
	case MACRO_HOSTPERCENTCHANGE:
	case MACRO_HOSTACKAUTHOR:
	case MACRO_HOSTACKCOMMENT:
	case MACRO_LASTHOSTUP:
	case MACRO_LASTHOSTDOWN:
	case MACRO_LASTHOSTUNREACHABLE:
	case MACRO_HOSTCHECKCOMMAND:
	case MACRO_HOSTDISPLAYNAME:
	case MACRO_HOSTACTIONURL:
	case MACRO_HOSTNOTESURL:
	case MACRO_HOSTNOTES:
	case MACRO_HOSTCHECKTYPE:
	case MACRO_LONGHOSTOUTPUT:
	case MACRO_HOSTNOTIFICATIONNUMBER:
	case MACRO_HOSTNOTIFICATIONID:
	case MACRO_HOSTEVENTID:
	case MACRO_LASTHOSTEVENTID:
	case MACRO_HOSTGROUPNAMES:
	case MACRO_HOSTACKAUTHORNAME:
	case MACRO_HOSTACKAUTHORALIAS:
	case MACRO_MAXHOSTATTEMPTS:
	case MACRO_TOTALHOSTSERVICES:
	case MACRO_TOTALHOSTSERVICESOK:
	case MACRO_TOTALHOSTSERVICESWARNING:
	case MACRO_TOTALHOSTSERVICESUNKNOWN:
	case MACRO_TOTALHOSTSERVICESCRITICAL:
	case MACRO_HOSTPROBLEMID:
	case MACRO_LASTHOSTPROBLEMID:
	case MACRO_LASTHOSTSTATE:
	case MACRO_LASTHOSTSTATEID:

		/* a standard host macro */
		if(arg2==NULL){

			/* find the host for on-demand macros */
			if(arg1){
				if((temp_host=find_host(arg1))==NULL)
					return ERROR;
				}

			/* else use saved host pointer */
			else if((temp_host=mac->host_ptr)==NULL)
				return ERROR;

			/* get the host macro value */
			result=grab_standard_host_macro(mac, macro_type,temp_host,output,free_macro);
			}

		/* a host macro with a hostgroup name and delimiter */
		else{

			if((temp_hostgroup=find_hostgroup(arg1))==NULL)
				return ERROR;

			delimiter_len=strlen(arg2);

			/* concatenate macro values for all hostgroup members */
			for(temp_hostsmember=temp_hostgroup->members;temp_hostsmember!=NULL;temp_hostsmember=temp_hostsmember->next){

				if((temp_host=temp_hostsmember->host_ptr)==NULL)
					continue;

				/* get the macro value for this host */
				grab_standard_host_macro(mac, macro_type,temp_host,&temp_buffer,&free_sub_macro);

				if(temp_buffer==NULL)
					continue;
				
				/* add macro value to already running macro */
				if(*output==NULL)
					*output=(char *)strdup(temp_buffer);
				else{
					if((*output=(char *)realloc(*output,strlen(*output)+strlen(temp_buffer)+delimiter_len+1))==NULL)
						continue;
					strcat(*output,arg2);
					strcat(*output,temp_buffer);
					}
				if(free_sub_macro==TRUE)
					my_free(temp_buffer);
				}
			}
		break;

		/********************/
		/* HOSTGROUP MACROS */
		/********************/
	case MACRO_HOSTGROUPNAME:
	case MACRO_HOSTGROUPALIAS:
	case MACRO_HOSTGROUPNOTES:
	case MACRO_HOSTGROUPNOTESURL:
	case MACRO_HOSTGROUPACTIONURL:
	case MACRO_HOSTGROUPMEMBERS:

		/* a standard hostgroup macro */
		/* use the saved hostgroup pointer */
		if(arg1==NULL){
			if((temp_hostgroup=mac->hostgroup_ptr)==NULL)
				return ERROR;
			}

		/* else find the hostgroup for on-demand macros */
		else{
			if((temp_hostgroup=find_hostgroup(arg1))==NULL)
				return ERROR;
			}

		/* get the hostgroup macro value */
		result=grab_standard_hostgroup_macro(mac, macro_type,temp_hostgroup,output);
		break;

		/******************/
		/* SERVICE MACROS */
		/******************/
	case MACRO_SERVICEDESC:
	case MACRO_SERVICESTATE:
	case MACRO_SERVICESTATEID:
	case MACRO_SERVICEATTEMPT:
	case MACRO_LASTSERVICECHECK:
	case MACRO_LASTSERVICESTATECHANGE:
	case MACRO_SERVICEOUTPUT:
	case MACRO_SERVICEPERFDATA:
	case MACRO_SERVICEEXECUTIONTIME:
	case MACRO_SERVICELATENCY:
	case MACRO_SERVICEDURATION:
	case MACRO_SERVICEDURATIONSEC:
	case MACRO_SERVICEDOWNTIME:
	case MACRO_SERVICESTATETYPE:
	case MACRO_SERVICEPERCENTCHANGE:
	case MACRO_SERVICEACKAUTHOR:
	case MACRO_SERVICEACKCOMMENT:
	case MACRO_LASTSERVICEOK:
	case MACRO_LASTSERVICEWARNING:
	case MACRO_LASTSERVICEUNKNOWN:
	case MACRO_LASTSERVICECRITICAL:
	case MACRO_SERVICECHECKCOMMAND:
	case MACRO_SERVICEDISPLAYNAME:
	case MACRO_SERVICEACTIONURL:
	case MACRO_SERVICENOTESURL:
	case MACRO_SERVICENOTES:
	case MACRO_SERVICECHECKTYPE:
	case MACRO_LONGSERVICEOUTPUT:
	case MACRO_SERVICENOTIFICATIONNUMBER:
	case MACRO_SERVICENOTIFICATIONID:
	case MACRO_SERVICEEVENTID:
	case MACRO_LASTSERVICEEVENTID:
	case MACRO_SERVICEGROUPNAMES:
	case MACRO_SERVICEACKAUTHORNAME:
	case MACRO_SERVICEACKAUTHORALIAS:
	case MACRO_MAXSERVICEATTEMPTS:
	case MACRO_SERVICEISVOLATILE:
	case MACRO_SERVICEPROBLEMID:
	case MACRO_LASTSERVICEPROBLEMID:
	case MACRO_LASTSERVICESTATE:
	case MACRO_LASTSERVICESTATEID:

		/* use saved service pointer */
		if(arg1==NULL && arg2==NULL){

			if((temp_service=mac->service_ptr)==NULL)
				return ERROR;

			result=grab_standard_service_macro(mac, macro_type,temp_service,output,free_macro);
			}

		/* else and ondemand macro... */
		else{

			/* if first arg is blank, it means use the current host name */
			if(arg1==NULL || arg1[0]=='\x0'){

				if(mac->host_ptr==NULL)
					return ERROR;

				if((temp_service=find_service(mac->host_ptr->name,arg2))){

					/* get the service macro value */
					result=grab_standard_service_macro(mac, macro_type,temp_service,output,free_macro);
					}
				}

			/* on-demand macro with both host and service name */
			else if((temp_service=find_service(arg1,arg2))){

				/* get the service macro value */
				result=grab_standard_service_macro(mac, macro_type,temp_service,output,free_macro);
				}

			/* else we have a service macro with a servicegroup name and a delimiter... */
			else if(arg1 && arg2){

				if((temp_servicegroup=find_servicegroup(arg1))==NULL)
					return ERROR;

				delimiter_len=strlen(arg2);

				/* concatenate macro values for all servicegroup members */
				for(temp_servicesmember=temp_servicegroup->members;temp_servicesmember!=NULL;temp_servicesmember=temp_servicesmember->next){

					if((temp_service=temp_servicesmember->service_ptr)==NULL)
						continue;

					/* get the macro value for this service */
					grab_standard_service_macro(mac, macro_type,temp_service,&temp_buffer,&free_sub_macro);

					if(temp_buffer==NULL)
						continue;
				
					/* add macro value to already running macro */
					if(*output==NULL)
						*output=(char *)strdup(temp_buffer);
					else{
						if((*output=(char *)realloc(*output,strlen(*output)+strlen(temp_buffer)+delimiter_len+1))==NULL)
							continue;
						strcat(*output,arg2);
						strcat(*output,temp_buffer);
						}
					if(free_sub_macro==TRUE)
						my_free(temp_buffer);
					}
				}
			else
				return ERROR;
			}
		break;

		/***********************/
		/* SERVICEGROUP MACROS */
		/***********************/
	case MACRO_SERVICEGROUPNAME:
	case MACRO_SERVICEGROUPALIAS:
	case MACRO_SERVICEGROUPNOTES:
	case MACRO_SERVICEGROUPNOTESURL:
	case MACRO_SERVICEGROUPACTIONURL:
	case MACRO_SERVICEGROUPMEMBERS:
		/* a standard servicegroup macro */
		/* use the saved servicegroup pointer */
		if(arg1==NULL){
			if((temp_servicegroup=mac->servicegroup_ptr)==NULL)
				return ERROR;
			}

		/* else find the servicegroup for on-demand macros */
		else{
			if((temp_servicegroup=find_servicegroup(arg1))==NULL)
				return ERROR;
			}

		/* get the servicegroup macro value */
		result=grab_standard_servicegroup_macro(mac, macro_type,temp_servicegroup,output);
		break;

		/******************/
		/* CONTACT MACROS */
		/******************/
	case MACRO_CONTACTNAME:
	case MACRO_CONTACTALIAS:
	case MACRO_CONTACTEMAIL:
	case MACRO_CONTACTPAGER:
	case MACRO_CONTACTGROUPNAMES:
		/* a standard contact macro */
		if(arg2==NULL){

			/* find the contact for on-demand macros */
			if(arg1){
				if((temp_contact=find_contact(arg1))==NULL)
					return ERROR;
				}

			/* else use saved contact pointer */
			else if((temp_contact=mac->contact_ptr)==NULL)
				return ERROR;

			/* get the contact macro value */
			result=grab_standard_contact_macro(mac, macro_type,temp_contact,output);
			}

		/* a contact macro with a contactgroup name and delimiter */
		else{

			if((temp_contactgroup=find_contactgroup(arg1))==NULL)
				return ERROR;

			delimiter_len=strlen(arg2);

			/* concatenate macro values for all contactgroup members */
			for(temp_contactsmember=temp_contactgroup->members;temp_contactsmember!=NULL;temp_contactsmember=temp_contactsmember->next){

				if((temp_contact=temp_contactsmember->contact_ptr)==NULL)
					continue;

				/* get the macro value for this contact */
				grab_standard_contact_macro(mac, macro_type,temp_contact,&temp_buffer);

				if(temp_buffer==NULL)
					continue;
				
				/* add macro value to already running macro */
				if(*output==NULL)
					*output=(char *)strdup(temp_buffer);
				else{
					if((*output=(char *)realloc(*output,strlen(*output)+strlen(temp_buffer)+delimiter_len+1))==NULL)
						continue;
					strcat(*output,arg2);
					strcat(*output,temp_buffer);
					}
				my_free(temp_buffer);
				}
			}
		break;

		/***********************/
		/* CONTACTGROUP MACROS */
		/***********************/
	case MACRO_CONTACTGROUPNAME:
	case MACRO_CONTACTGROUPALIAS:
	case MACRO_CONTACTGROUPMEMBERS:
		/* a standard contactgroup macro */
		/* use the saved contactgroup pointer */
		if(arg1==NULL){
			if((temp_contactgroup=mac->contactgroup_ptr)==NULL)
				return ERROR;
			}

		/* else find the contactgroup for on-demand macros */
		else{
			if((temp_contactgroup=find_contactgroup(arg1))==NULL)
				return ERROR;
			}

		/* get the contactgroup macro value */
		result=grab_standard_contactgroup_macro(macro_type,temp_contactgroup,output);
		break;

		/***********************/
		/* NOTIFICATION MACROS */
		/***********************/
	case MACRO_NOTIFICATIONTYPE:
	case MACRO_NOTIFICATIONNUMBER:
	case MACRO_NOTIFICATIONRECIPIENTS:
	case MACRO_NOTIFICATIONISESCALATED:
	case MACRO_NOTIFICATIONAUTHOR:
	case MACRO_NOTIFICATIONAUTHORNAME:
	case MACRO_NOTIFICATIONAUTHORALIAS:
	case MACRO_NOTIFICATIONCOMMENT:

		/* notification macros have already been pre-computed */
		*output=mac->x[macro_type];
		*free_macro=FALSE;
		break;

		/********************/
		/* DATE/TIME MACROS */
		/********************/
	case MACRO_LONGDATETIME:
	case MACRO_SHORTDATETIME:
	case MACRO_DATE:
	case MACRO_TIME:
	case MACRO_TIMET:
	case MACRO_ISVALIDTIME:
	case MACRO_NEXTVALIDTIME:

		/* calculate macros */
		result=grab_datetime_macro(mac, macro_type,arg1,arg2,output);
		break;

		/*****************/
		/* STATIC MACROS */
		/*****************/
	case MACRO_ADMINEMAIL:
	case MACRO_ADMINPAGER:
	case MACRO_MAINCONFIGFILE:
	case MACRO_STATUSDATAFILE:
	case MACRO_RETENTIONDATAFILE:
	case MACRO_OBJECTCACHEFILE:
	case MACRO_TEMPFILE:
	case MACRO_LOGFILE:
	case MACRO_RESOURCEFILE:
	case MACRO_COMMANDFILE:
	case MACRO_HOSTPERFDATAFILE:
	case MACRO_SERVICEPERFDATAFILE:
	case MACRO_PROCESSSTARTTIME:
	case MACRO_TEMPPATH:
	case MACRO_EVENTSTARTTIME:

		/* no need to do any more work - these are already precomputed for us */
		*output=global_macros.x[macro_type];
		*free_macro=FALSE;
		break;

		/******************/
		/* SUMMARY MACROS */
		/******************/
	case MACRO_TOTALHOSTSUP:
	case MACRO_TOTALHOSTSDOWN:
	case MACRO_TOTALHOSTSUNREACHABLE:
	case MACRO_TOTALHOSTSDOWNUNHANDLED:
	case MACRO_TOTALHOSTSUNREACHABLEUNHANDLED:
	case MACRO_TOTALHOSTPROBLEMS:
	case MACRO_TOTALHOSTPROBLEMSUNHANDLED:
	case MACRO_TOTALSERVICESOK:
	case MACRO_TOTALSERVICESWARNING:
	case MACRO_TOTALSERVICESCRITICAL:
	case MACRO_TOTALSERVICESUNKNOWN:
	case MACRO_TOTALSERVICESWARNINGUNHANDLED:
	case MACRO_TOTALSERVICESCRITICALUNHANDLED:
	case MACRO_TOTALSERVICESUNKNOWNUNHANDLED:
	case MACRO_TOTALSERVICEPROBLEMS:
	case MACRO_TOTALSERVICEPROBLEMSUNHANDLED:

		/* generate summary macros if needed */
		if(mac->x[MACRO_TOTALHOSTSUP]==NULL){

			/* get host totals */
			for(temp_host=host_list;temp_host!=NULL;temp_host=temp_host->next){

				/* filter totals based on contact if necessary */
				if(mac->contact_ptr!=NULL)
					authorized=is_contact_for_host(temp_host,mac->contact_ptr);

				if(authorized==TRUE){
					problem=TRUE;

					if(temp_host->current_state==HOST_UP && temp_host->has_been_checked==TRUE)
						hosts_up++;
					else if(temp_host->current_state==HOST_DOWN){
						if(temp_host->scheduled_downtime_depth>0)
							problem=FALSE;
						if(temp_host->problem_has_been_acknowledged==TRUE)
							problem=FALSE;
						if(temp_host->checks_enabled==FALSE)
							problem=FALSE;
						if(problem==TRUE)
							hosts_down_unhandled++;
						hosts_down++;
						}
					else if(temp_host->current_state==HOST_UNREACHABLE){
						if(temp_host->scheduled_downtime_depth>0)
							problem=FALSE;
						if(temp_host->problem_has_been_acknowledged==TRUE)
							problem=FALSE;
						if(temp_host->checks_enabled==FALSE)
							problem=FALSE;
						if(problem==TRUE)
							hosts_down_unhandled++;
						hosts_unreachable++;
						}
					}
				}

			host_problems=hosts_down+hosts_unreachable;
			host_problems_unhandled=hosts_down_unhandled+hosts_unreachable_unhandled;

			/* get service totals */
			for(temp_service=service_list;temp_service!=NULL;temp_service=temp_service->next){

				/* filter totals based on contact if necessary */
				if(mac->contact_ptr!=NULL)
					authorized=is_contact_for_service(temp_service,mac->contact_ptr);

				if(authorized==TRUE){
					problem=TRUE;
			
					if(temp_service->current_state==STATE_OK && temp_service->has_been_checked==TRUE)
						services_ok++;
					else if(temp_service->current_state==STATE_WARNING){
						temp_host=find_host(temp_service->host_name);
						if(temp_host!=NULL && (temp_host->current_state==HOST_DOWN || temp_host->current_state==HOST_UNREACHABLE))
							problem=FALSE;
						if(temp_service->scheduled_downtime_depth>0)
							problem=FALSE;
						if(temp_service->problem_has_been_acknowledged==TRUE)
							problem=FALSE;
						if(temp_service->checks_enabled==FALSE)
							problem=FALSE;
						if(problem==TRUE)
							services_warning_unhandled++;
						services_warning++;
						}
					else if(temp_service->current_state==STATE_UNKNOWN){
						temp_host=find_host(temp_service->host_name);
						if(temp_host!=NULL && (temp_host->current_state==HOST_DOWN || temp_host->current_state==HOST_UNREACHABLE))
							problem=FALSE;
						if(temp_service->scheduled_downtime_depth>0)
							problem=FALSE;
						if(temp_service->problem_has_been_acknowledged==TRUE)
							problem=FALSE;
						if(temp_service->checks_enabled==FALSE)
							problem=FALSE;
						if(problem==TRUE)
							services_unknown_unhandled++;
						services_unknown++;
						}
					else if(temp_service->current_state==STATE_CRITICAL){
						temp_host=find_host(temp_service->host_name);
						if(temp_host!=NULL && (temp_host->current_state==HOST_DOWN || temp_host->current_state==HOST_UNREACHABLE))
							problem=FALSE;
						if(temp_service->scheduled_downtime_depth>0)
							problem=FALSE;
						if(temp_service->problem_has_been_acknowledged==TRUE)
							problem=FALSE;
						if(temp_service->checks_enabled==FALSE)
							problem=FALSE;
						if(problem==TRUE)
							services_critical_unhandled++;
						services_critical++;
						}
					}
				}

			service_problems=services_warning+services_critical+services_unknown;
			service_problems_unhandled=services_warning_unhandled+services_critical_unhandled+services_unknown_unhandled;

			/* these macros are time-intensive to compute, and will likely be used together, so save them all for future use */
			for(x=MACRO_TOTALHOSTSUP;x<=MACRO_TOTALSERVICEPROBLEMSUNHANDLED;x++)
<<<<<<< HEAD
				my_free(mac->x[x]);
			asprintf(&mac->x[MACRO_TOTALHOSTSUP],"%d",hosts_up);
			asprintf(&mac->x[MACRO_TOTALHOSTSDOWN],"%d",hosts_down);
			asprintf(&mac->x[MACRO_TOTALHOSTSUNREACHABLE],"%d",hosts_unreachable);
			asprintf(&mac->x[MACRO_TOTALHOSTSDOWNUNHANDLED],"%d",hosts_down_unhandled);
			asprintf(&mac->x[MACRO_TOTALHOSTSUNREACHABLEUNHANDLED],"%d",hosts_unreachable_unhandled);
			asprintf(&mac->x[MACRO_TOTALHOSTPROBLEMS],"%d",host_problems);
			asprintf(&mac->x[MACRO_TOTALHOSTPROBLEMSUNHANDLED],"%d",host_problems_unhandled);
			asprintf(&mac->x[MACRO_TOTALSERVICESOK],"%d",services_ok);
			asprintf(&mac->x[MACRO_TOTALSERVICESWARNING],"%d",services_warning);
			asprintf(&mac->x[MACRO_TOTALSERVICESCRITICAL],"%d",services_critical);
			asprintf(&mac->x[MACRO_TOTALSERVICESUNKNOWN],"%d",services_unknown);
			asprintf(&mac->x[MACRO_TOTALSERVICESWARNINGUNHANDLED],"%d",services_warning_unhandled);
			asprintf(&mac->x[MACRO_TOTALSERVICESCRITICALUNHANDLED],"%d",services_critical_unhandled);
			asprintf(&mac->x[MACRO_TOTALSERVICESUNKNOWNUNHANDLED],"%d",services_unknown_unhandled);
			asprintf(&mac->x[MACRO_TOTALSERVICEPROBLEMS],"%d",service_problems);
			asprintf(&mac->x[MACRO_TOTALSERVICEPROBLEMSUNHANDLED],"%d",service_problems_unhandled);
=======
				my_free(macro_x[x]);
			if(asprintf(&macro_x[MACRO_TOTALHOSTSUP],"%d",hosts_up)==-1 ||
			   asprintf(&macro_x[MACRO_TOTALHOSTSDOWN],"%d",hosts_down)==-1 ||
			   asprintf(&macro_x[MACRO_TOTALHOSTSUNREACHABLE],"%d",hosts_unreachable)==-1 ||
			   asprintf(&macro_x[MACRO_TOTALHOSTSDOWNUNHANDLED],"%d",hosts_down_unhandled)==-1 ||
			   asprintf(&macro_x[MACRO_TOTALHOSTSUNREACHABLEUNHANDLED],"%d",hosts_unreachable_unhandled)==-1 ||
			   asprintf(&macro_x[MACRO_TOTALHOSTPROBLEMS],"%d",host_problems)==-1 ||
			   asprintf(&macro_x[MACRO_TOTALHOSTPROBLEMSUNHANDLED],"%d",host_problems_unhandled)==-1 ||
			   asprintf(&macro_x[MACRO_TOTALSERVICESOK],"%d",services_ok)==-1 ||
			   asprintf(&macro_x[MACRO_TOTALSERVICESWARNING],"%d",services_warning)==-1 ||
			   asprintf(&macro_x[MACRO_TOTALSERVICESCRITICAL],"%d",services_critical)==-1 ||
			   asprintf(&macro_x[MACRO_TOTALSERVICESUNKNOWN],"%d",services_unknown)==-1 ||
			   asprintf(&macro_x[MACRO_TOTALSERVICESWARNINGUNHANDLED],"%d",services_warning_unhandled)==-1 ||
			   asprintf(&macro_x[MACRO_TOTALSERVICESCRITICALUNHANDLED],"%d",services_critical_unhandled)==-1 ||
			   asprintf(&macro_x[MACRO_TOTALSERVICESUNKNOWNUNHANDLED],"%d",services_unknown_unhandled)==-1 ||
			   asprintf(&macro_x[MACRO_TOTALSERVICEPROBLEMS],"%d",service_problems)==-1 ||
			   asprintf(&macro_x[MACRO_TOTALSERVICEPROBLEMSUNHANDLED],"%d",service_problems_unhandled)==-1){
				logit(NSLOG_RUNTIME_ERROR,FALSE,"Error: due to asprintf.\n");
				for(x=MACRO_TOTALHOSTSUP;x<=MACRO_TOTALSERVICEPROBLEMSUNHANDLED;x++)
					my_free(macro_x[x]);
				return ERROR;
				}
>>>>>>> 382c1ea3
			}

		/* return only the macro the user requested */
		*output=mac->x[macro_type];

		/* tell caller to NOT free memory when done */
		*free_macro=FALSE;
		break;

	default:
		log_debug_info(DEBUGL_MACROS,0,"UNHANDLED MACRO #%d! THIS IS A BUG!\n",macro_type);
		return ERROR;
		break;
		}

	return result;
	}



/* calculates the value of a custom macro */
int grab_custom_macro_value(nagios_macros *mac, char *macro_name, char *arg1, char *arg2, char **output){
	host *temp_host=NULL;
	hostgroup *temp_hostgroup=NULL;
	hostsmember *temp_hostsmember=NULL;
	service *temp_service=NULL;
	servicegroup *temp_servicegroup=NULL;
	servicesmember *temp_servicesmember=NULL;
	contact *temp_contact=NULL;
	contactgroup *temp_contactgroup=NULL;
	contactsmember *temp_contactsmember=NULL;
	int delimiter_len=0;
	char *temp_buffer=NULL;
	int result=OK;

	if(macro_name==NULL || output==NULL)
		return ERROR;

	/***** CUSTOM HOST MACRO *****/
	if(strstr(macro_name,"_HOST")==macro_name){

		/* a standard host macro */
		if(arg2==NULL){

			/* find the host for on-demand macros */
			if(arg1){
				if((temp_host=find_host(arg1))==NULL)
					return ERROR;
				}

			/* else use saved host pointer */
			else if((temp_host=mac->host_ptr)==NULL)
				return ERROR;

			/* get the host macro value */
			result=grab_custom_object_macro(mac, macro_name+5,temp_host->custom_variables,output);
			}

		/* a host macro with a hostgroup name and delimiter */
		else{
			if((temp_hostgroup=find_hostgroup(arg1))==NULL)
				return ERROR;

			delimiter_len=strlen(arg2);

			/* concatenate macro values for all hostgroup members */
			for(temp_hostsmember=temp_hostgroup->members;temp_hostsmember!=NULL;temp_hostsmember=temp_hostsmember->next){

				if((temp_host=temp_hostsmember->host_ptr)==NULL)
					continue;

				/* get the macro value for this host */
				grab_custom_macro_value(mac, macro_name,temp_host->name,NULL,&temp_buffer);

				if(temp_buffer==NULL)
					continue;
				
				/* add macro value to already running macro */
				if(*output==NULL)
					*output=(char *)strdup(temp_buffer);
				else{
					if((*output=(char *)realloc(*output,strlen(*output)+strlen(temp_buffer)+delimiter_len+1))==NULL)
						continue;
					strcat(*output,arg2);
					strcat(*output,temp_buffer);
					}
				my_free(temp_buffer);
				}
			}
		}

	/***** CUSTOM SERVICE MACRO *****/
	else if(strstr(macro_name,"_SERVICE")==macro_name){

		/* use saved service pointer */
		if(arg1==NULL && arg2==NULL){

			if((temp_service=mac->service_ptr)==NULL)
				return ERROR;

			/* get the service macro value */
			result=grab_custom_object_macro(mac, macro_name+8,temp_service->custom_variables,output);
			}

		/* else and ondemand macro... */
		else{

			/* if first arg is blank, it means use the current host name */
			if(mac->host_ptr==NULL)
				return ERROR;
			if((temp_service=find_service((mac->host_ptr)?mac->host_ptr->name:NULL,arg2))){

				/* get the service macro value */
				result=grab_custom_object_macro(mac, macro_name+8,temp_service->custom_variables,output);
				}

			/* else we have a service macro with a servicegroup name and a delimiter... */
			else{

				if((temp_servicegroup=find_servicegroup(arg1))==NULL)
					return ERROR;

				delimiter_len=strlen(arg2);

				/* concatenate macro values for all servicegroup members */
				for(temp_servicesmember=temp_servicegroup->members;temp_servicesmember!=NULL;temp_servicesmember=temp_servicesmember->next){

					if((temp_service=temp_servicesmember->service_ptr)==NULL)
						continue;

					/* get the macro value for this service */
					grab_custom_macro_value(mac, macro_name,temp_service->host_name,temp_service->description,&temp_buffer);

					if(temp_buffer==NULL)
						continue;
				
					/* add macro value to already running macro */
					if(*output==NULL)
						*output=(char *)strdup(temp_buffer);
					else{
						if((*output=(char *)realloc(*output,strlen(*output)+strlen(temp_buffer)+delimiter_len+1))==NULL)
							continue;
						strcat(*output,arg2);
						strcat(*output,temp_buffer);
						}
					my_free(temp_buffer);
					}
				}
			}
		}

	/***** CUSTOM CONTACT VARIABLE *****/
	else if(strstr(macro_name,"_CONTACT")==macro_name){

		/* a standard contact macro */
		if(arg2==NULL){

			/* find the contact for on-demand macros */
			if(arg1){
				if((temp_contact=find_contact(arg1))==NULL)
					return ERROR;
				}

			/* else use saved contact pointer */
			else if((temp_contact=mac->contact_ptr)==NULL)
				return ERROR;

			/* get the contact macro value */
			result=grab_custom_object_macro(mac, macro_name+8,temp_contact->custom_variables,output);
			}

		/* a contact macro with a contactgroup name and delimiter */
		else{

			if((temp_contactgroup=find_contactgroup(arg1))==NULL)
				return ERROR;

			delimiter_len=strlen(arg2);

			/* concatenate macro values for all contactgroup members */
			for(temp_contactsmember=temp_contactgroup->members;temp_contactsmember!=NULL;temp_contactsmember=temp_contactsmember->next){

				if((temp_contact=temp_contactsmember->contact_ptr)==NULL)
					continue;

				/* get the macro value for this contact */
				grab_custom_macro_value(mac, macro_name,temp_contact->name,NULL,&temp_buffer);

				if(temp_buffer==NULL)
					continue;
				
				/* add macro value to already running macro */
				if(*output==NULL)
					*output=(char *)strdup(temp_buffer);
				else{
					if((*output=(char *)realloc(*output,strlen(*output)+strlen(temp_buffer)+delimiter_len+1))==NULL)
						continue;
					strcat(*output,arg2);
					strcat(*output,temp_buffer);
					}
				my_free(temp_buffer);
				}
			}
		}

	else
		return ERROR;

	return result;
	}



/* calculates a date/time macro */
int grab_datetime_macro(nagios_macros *mac, int macro_type, char *arg1, char *arg2, char **output)
{
	time_t current_time=0L;
	timeperiod *temp_timeperiod=NULL;
	time_t test_time=0L;
	time_t next_valid_time=0L;

	if(output==NULL)
		return ERROR;

	/* get the current time */
	time(&current_time);

	/* parse args, do prep work */
	switch(macro_type){

	case MACRO_ISVALIDTIME:
	case MACRO_NEXTVALIDTIME:

		/* find the timeperiod */
		if((temp_timeperiod=find_timeperiod(arg1))==NULL)
			return ERROR;

		/* what timestamp should we use? */
		if(arg2)
			test_time=(time_t)strtoul(arg2,NULL,0);
		else
			test_time=current_time;
		break;

	default:
		break;
		}

	/* calculate the value */
	switch(macro_type){

	case MACRO_LONGDATETIME:
		if(*output==NULL)
			*output=(char *)malloc(MAX_DATETIME_LENGTH);
		if(*output)
			get_datetime_string(&current_time,*output,MAX_DATETIME_LENGTH,LONG_DATE_TIME);
		break;

	case MACRO_SHORTDATETIME:
		if(*output==NULL)
			*output=(char *)malloc(MAX_DATETIME_LENGTH);
		if(*output)
			get_datetime_string(&current_time,*output,MAX_DATETIME_LENGTH,SHORT_DATE_TIME);
		break;

	case MACRO_DATE:
		if(*output==NULL)
			*output=(char *)malloc(MAX_DATETIME_LENGTH);
		if(*output)
			get_datetime_string(&current_time,*output,MAX_DATETIME_LENGTH,SHORT_DATE);
		break;

	case MACRO_TIME:
		if(*output==NULL)
			*output=(char *)malloc(MAX_DATETIME_LENGTH);
		if(*output)
			get_datetime_string(&current_time,*output,MAX_DATETIME_LENGTH,SHORT_TIME);
		break;

	case MACRO_TIMET:
		if(asprintf(output,"%lu",(unsigned long)current_time)==-1){
			logit(NSLOG_RUNTIME_ERROR,FALSE,"Error: due to asprintf.\n");
			return ERROR;
			}
		break;

	case MACRO_ISVALIDTIME:
		if(asprintf(output,"%d",(check_time_against_period(test_time,temp_timeperiod)==OK)?1:0)==-1){
			logit(NSLOG_RUNTIME_ERROR,FALSE,"Error: due to asprintf.\n");
			return ERROR;
			}
		break;

	case MACRO_NEXTVALIDTIME:
		get_next_valid_time(test_time,&next_valid_time,temp_timeperiod);
		if(next_valid_time==test_time && check_time_against_period(test_time,temp_timeperiod)==ERROR)
			next_valid_time=(time_t)0L;
		if(asprintf(output,"%lu",(unsigned long)next_valid_time)==-1){
			logit(NSLOG_RUNTIME_ERROR,FALSE,"Error: due to asprintf.\n");
			return ERROR;
			}
		break;

	default:
		return ERROR;
		break;
		}

	return OK;
}



/* calculates a host macro */
int grab_standard_host_macro(nagios_macros *mac, int macro_type, host *temp_host, char **output, int *free_macro)
{
	char *temp_buffer=NULL;
	hostgroup *temp_hostgroup=NULL;
	servicesmember *temp_servicesmember=NULL;
	service *temp_service=NULL;
	objectlist *temp_objectlist=NULL;
	time_t current_time=0L;
	unsigned long duration=0L;
	int days=0;
	int hours=0;
	int minutes=0;
	int seconds=0;
	char *buf1=NULL;
	char *buf2=NULL;
	int total_host_services=0;
	int total_host_services_ok=0;
	int total_host_services_warning=0;
	int total_host_services_unknown=0;
	int total_host_services_critical=0;
	int ret;

	if(temp_host==NULL || output==NULL || free_macro==NULL)
		return ERROR;

	/* BY DEFAULT TELL CALLER TO FREE MACRO BUFFER WHEN DONE */
	*free_macro=TRUE;

	/* get the macro */
	switch(macro_type){

	case MACRO_HOSTNAME:
		*output=(char *)strdup(temp_host->name);
		break;
	case MACRO_HOSTDISPLAYNAME:
		if(temp_host->display_name)
			*output=(char *)strdup(temp_host->display_name);
		break;
	case MACRO_HOSTALIAS:
		*output=(char *)strdup(temp_host->alias);
		break;
	case MACRO_HOSTADDRESS:
		*output=(char *)strdup(temp_host->address);
		break;
	case MACRO_HOSTSTATE:
		if(temp_host->current_state==HOST_DOWN)
			*output=(char *)strdup("DOWN");
		else if(temp_host->current_state==HOST_UNREACHABLE)
			*output=(char *)strdup("UNREACHABLE");
		else
			*output=(char *)strdup("UP");
		break;
	case MACRO_HOSTSTATEID:
		ret=asprintf(output,"%d",temp_host->current_state);
		break;
	case MACRO_LASTHOSTSTATE:
		if(temp_host->last_state==HOST_DOWN)
			*output=(char *)strdup("DOWN");
		else if(temp_host->last_state==HOST_UNREACHABLE)
			*output=(char *)strdup("UNREACHABLE");
		else
			*output=(char *)strdup("UP");
		break;
	case MACRO_LASTHOSTSTATEID:
		ret=asprintf(output,"%d",temp_host->last_state);
		break;
	case MACRO_HOSTCHECKTYPE:
		ret=asprintf(output,"%s",(temp_host->check_type==HOST_CHECK_PASSIVE)?"PASSIVE":"ACTIVE");
		break;
	case MACRO_HOSTSTATETYPE:
		ret=asprintf(output,"%s",(temp_host->state_type==HARD_STATE)?"HARD":"SOFT");
		break;
	case MACRO_HOSTOUTPUT:
		if(temp_host->plugin_output)
			*output=(char *)strdup(temp_host->plugin_output);
		break;
	case MACRO_LONGHOSTOUTPUT:
		if(temp_host->long_plugin_output)
			*output=(char *)strdup(temp_host->long_plugin_output);
		break;
	case MACRO_HOSTPERFDATA:
		if(temp_host->perf_data)
			*output=(char *)strdup(temp_host->perf_data);
		break;
	case MACRO_HOSTCHECKCOMMAND:
		if(temp_host->host_check_command)
			*output=(char *)strdup(temp_host->host_check_command);
		break;
	case MACRO_HOSTATTEMPT:
		ret=asprintf(output,"%d",temp_host->current_attempt);
		break;
	case MACRO_MAXHOSTATTEMPTS:
		ret=asprintf(output,"%d",temp_host->max_attempts);
		break;
	case MACRO_HOSTDOWNTIME:
		ret=asprintf(output,"%d",temp_host->scheduled_downtime_depth);
		break;
	case MACRO_HOSTPERCENTCHANGE:
		ret=asprintf(output,"%.2f",temp_host->percent_state_change);
		break;
	case MACRO_HOSTDURATIONSEC:
	case MACRO_HOSTDURATION:
		time(&current_time);
		duration=(unsigned long)(current_time-temp_host->last_state_change);

		if(macro_type==MACRO_HOSTDURATIONSEC)
			ret=asprintf(output,"%lu",duration);
		else{

			days=duration/86400;
			duration-=(days*86400);
			hours=duration/3600;
			duration-=(hours*3600);
			minutes=duration/60;
			duration-=(minutes*60);
			seconds=duration;
			ret=asprintf(output,"%dd %dh %dm %ds",days,hours,minutes,seconds);
			}
		break;
	case MACRO_HOSTEXECUTIONTIME:
		ret=asprintf(output,"%.3f",temp_host->execution_time);
		break;
	case MACRO_HOSTLATENCY:
		ret=asprintf(output,"%.3f",temp_host->latency);
		break;
	case MACRO_LASTHOSTCHECK:
		ret=asprintf(output,"%lu",(unsigned long)temp_host->last_check);
		break;
	case MACRO_LASTHOSTSTATECHANGE:
		ret=asprintf(output,"%lu",(unsigned long)temp_host->last_state_change);
		break;
	case MACRO_LASTHOSTUP:
		ret=asprintf(output,"%lu",(unsigned long)temp_host->last_time_up);
		break;
	case MACRO_LASTHOSTDOWN:
		ret=asprintf(output,"%lu",(unsigned long)temp_host->last_time_down);
		break;
	case MACRO_LASTHOSTUNREACHABLE:
		ret=asprintf(output,"%lu",(unsigned long)temp_host->last_time_unreachable);
		break;
	case MACRO_HOSTNOTIFICATIONNUMBER:
		ret=asprintf(output,"%d",temp_host->current_notification_number);
		break;
	case MACRO_HOSTNOTIFICATIONID:
		ret=asprintf(output,"%lu",temp_host->current_notification_id);
		break;
	case MACRO_HOSTEVENTID:
		ret=asprintf(output,"%lu",temp_host->current_event_id);
		break;
	case MACRO_LASTHOSTEVENTID:
		ret=asprintf(output,"%lu",temp_host->last_event_id);
		break;
	case MACRO_HOSTPROBLEMID:
		ret=asprintf(output,"%lu",temp_host->current_problem_id);
		break;
	case MACRO_LASTHOSTPROBLEMID:
		ret=asprintf(output,"%lu",temp_host->last_problem_id);
		break;
	case MACRO_HOSTACTIONURL:
		if(temp_host->action_url)
			*output=(char *)strdup(temp_host->action_url);
		break;
	case MACRO_HOSTNOTESURL:
		if(temp_host->notes_url)
			*output=(char *)strdup(temp_host->notes_url);
		break;
	case MACRO_HOSTNOTES:
		if(temp_host->notes)
			*output=(char *)strdup(temp_host->notes);
		break;
	case MACRO_HOSTGROUPNAMES:
		/* find all hostgroups this host is associated with */
		for(temp_objectlist=temp_host->hostgroups_ptr;temp_objectlist!=NULL;temp_objectlist=temp_objectlist->next){

			if((temp_hostgroup=(hostgroup *)temp_objectlist->object_ptr)==NULL)
				continue;

			ret=asprintf(&buf1,"%s%s%s",(buf2)?buf2:"",(buf2)?",":"",temp_hostgroup->group_name);
			my_free(buf2);
			buf2=buf1;
			}
		if(buf2){
			*output=(char *)strdup(buf2);
			my_free(buf2);
			}
		break;
	case MACRO_TOTALHOSTSERVICES:
	case MACRO_TOTALHOSTSERVICESOK:
	case MACRO_TOTALHOSTSERVICESWARNING:
	case MACRO_TOTALHOSTSERVICESUNKNOWN:
	case MACRO_TOTALHOSTSERVICESCRITICAL:

		/* generate host service summary macros (if they haven't already been computed) */
		if(mac->x[MACRO_TOTALHOSTSERVICES]==NULL){

			for(temp_servicesmember=temp_host->services;temp_servicesmember!=NULL;temp_servicesmember=temp_servicesmember->next){
				if((temp_service=temp_servicesmember->service_ptr)==NULL)
					continue;

				total_host_services++;

				switch(temp_service->current_state){
				case STATE_OK:
					total_host_services_ok++;
					break;
				case STATE_WARNING:
					total_host_services_warning++;
					break;
				case STATE_UNKNOWN:
					total_host_services_unknown++;
					break;
				case STATE_CRITICAL:
					total_host_services_critical++;
					break;
				default:
					break;
					}
				}

			/* these macros are time-intensive to compute, and will likely be used together, so save them all for future use */
<<<<<<< HEAD
			my_free(mac->x[MACRO_TOTALHOSTSERVICES]);
			asprintf(&mac->x[MACRO_TOTALHOSTSERVICES],"%d",total_host_services);
			my_free(mac->x[MACRO_TOTALHOSTSERVICESOK]);
			asprintf(&mac->x[MACRO_TOTALHOSTSERVICESOK],"%d",total_host_services_ok);
			my_free(mac->x[MACRO_TOTALHOSTSERVICESWARNING]);
			asprintf(&mac->x[MACRO_TOTALHOSTSERVICESWARNING],"%d",total_host_services_warning);
			my_free(mac->x[MACRO_TOTALHOSTSERVICESUNKNOWN]);
			asprintf(&mac->x[MACRO_TOTALHOSTSERVICESUNKNOWN],"%d",total_host_services_unknown);
			my_free(mac->x[MACRO_TOTALHOSTSERVICESCRITICAL]);
			asprintf(&mac->x[MACRO_TOTALHOSTSERVICESCRITICAL],"%d",total_host_services_critical);
=======
			my_free(macro_x[MACRO_TOTALHOSTSERVICES]);
			ret=asprintf(&macro_x[MACRO_TOTALHOSTSERVICES],"%d",total_host_services);
			my_free(macro_x[MACRO_TOTALHOSTSERVICESOK]);
			ret=asprintf(&macro_x[MACRO_TOTALHOSTSERVICESOK],"%d",total_host_services_ok);
			my_free(macro_x[MACRO_TOTALHOSTSERVICESWARNING]);
			ret=asprintf(&macro_x[MACRO_TOTALHOSTSERVICESWARNING],"%d",total_host_services_warning);
			my_free(macro_x[MACRO_TOTALHOSTSERVICESUNKNOWN]);
			ret=asprintf(&macro_x[MACRO_TOTALHOSTSERVICESUNKNOWN],"%d",total_host_services_unknown);
			my_free(macro_x[MACRO_TOTALHOSTSERVICESCRITICAL]);
			ret=asprintf(&macro_x[MACRO_TOTALHOSTSERVICESCRITICAL],"%d",total_host_services_critical);
			if(ret==-1){
				logit(NSLOG_RUNTIME_ERROR,FALSE,"Error: due to asprintf.\n");
				my_free(macro_x[MACRO_TOTALHOSTSERVICES]);
				my_free(macro_x[MACRO_TOTALHOSTSERVICESOK]);
				my_free(macro_x[MACRO_TOTALHOSTSERVICESWARNING]);
				my_free(macro_x[MACRO_TOTALHOSTSERVICESUNKNOWN]);
				my_free(macro_x[MACRO_TOTALHOSTSERVICESCRITICAL]);
				return ERROR;
				}
>>>>>>> 382c1ea3
			}

		/* return only the macro the user requested */
		*output=mac->x[macro_type];

		/* tell caller to NOT free memory when done */
		*free_macro=FALSE;
		break;
		/***************/
		/* MISC MACROS */
		/***************/
	case MACRO_HOSTACKAUTHOR:
	case MACRO_HOSTACKAUTHORNAME:
	case MACRO_HOSTACKAUTHORALIAS:
	case MACRO_HOSTACKCOMMENT:
		/* no need to do any more work - these are already precomputed elsewhere */
		/* NOTE: these macros won't work as on-demand macros */
		*output=mac->x[macro_type];
		*free_macro=FALSE;
		break;

	default:
		log_debug_info(DEBUGL_MACROS,0,"UNHANDLED HOST MACRO #%d! THIS IS A BUG!\n",macro_type);
		return ERROR;
		break;
		}

	if(ret==-1){
		logit(NSLOG_RUNTIME_ERROR,FALSE,"Error: due to asprintf.\n");
		return ERROR;
		}

	/* post-processing */
	/* notes, notes URL and action URL macros may themselves contain macros, so process them... */
	switch(macro_type){
	case MACRO_HOSTACTIONURL:
	case MACRO_HOSTNOTESURL:
		process_macros_r(mac, *output,&temp_buffer,URL_ENCODE_MACRO_CHARS);
		my_free(*output);
		*output=temp_buffer;
		break;
	case MACRO_HOSTNOTES:
		process_macros_r(mac, *output,&temp_buffer,0);
		my_free(*output);
		*output=temp_buffer;
		break;
	default:
		break;
		}

	return OK;
}



/* computes a hostgroup macro */
int grab_standard_hostgroup_macro(nagios_macros *mac, int macro_type, hostgroup *temp_hostgroup, char **output)
{
	hostsmember *temp_hostsmember=NULL;
	char *temp_buffer=NULL;
	unsigned int	temp_len=0;
	unsigned int	init_len=0;

	if(temp_hostgroup==NULL || output==NULL)
		return ERROR;

	/* get the macro value */
	switch(macro_type){
	case MACRO_HOSTGROUPNAME:
		*output=(char *)strdup(temp_hostgroup->group_name);
		break;
	case MACRO_HOSTGROUPALIAS:
		if(temp_hostgroup->alias)
			*output=(char *)strdup(temp_hostgroup->alias);
		break;
	case MACRO_HOSTGROUPMEMBERS:
		/* make the calculations for total string length */
		for(temp_hostsmember=temp_hostgroup->members;temp_hostsmember!=NULL;temp_hostsmember=temp_hostsmember->next){
			if(temp_hostsmember->host_name==NULL)
				continue;
			if (temp_len == 0) {
				temp_len+=strlen(temp_hostsmember->host_name)+1;
			} else {
				temp_len+=strlen(temp_hostsmember->host_name)+2;
				}
			}
		/* allocate or reallocate the memory buffer */
		if (*output==NULL) {
			*output=(char *)malloc(temp_len);
		}
		else {
			init_len = strlen(*output);
			temp_len += init_len;
			*output=(char *)realloc(*output,temp_len);
		}
		/* now fill in the string with the member names */
		for(temp_hostsmember=temp_hostgroup->members;temp_hostsmember!=NULL;temp_hostsmember=temp_hostsmember->next){
			if(temp_hostsmember->host_name==NULL)
				continue;
			temp_buffer = *output + init_len;
			if (init_len == 0) { /* If our buffer didn't contain anything, we just need to write "%s,%s" */
				init_len += sprintf(temp_buffer, "%s", temp_hostsmember->host_name);
			} else {
				init_len += sprintf(temp_buffer, ",%s", temp_hostsmember->host_name);
				}
			}
		break;
	case MACRO_HOSTGROUPACTIONURL:
		if(temp_hostgroup->action_url)
			*output=(char *)strdup(temp_hostgroup->action_url);
		break;
	case MACRO_HOSTGROUPNOTESURL:
		if(temp_hostgroup->notes_url)
			*output=(char *)strdup(temp_hostgroup->notes_url);
		break;
	case MACRO_HOSTGROUPNOTES:
		if(temp_hostgroup->notes)
			*output=(char *)strdup(temp_hostgroup->notes);
		break;
	default:
		log_debug_info(DEBUGL_MACROS,0,"UNHANDLED HOSTGROUP MACRO #%d! THIS IS A BUG!\n",macro_type);
		return ERROR;
		break;
		}

	/* post-processing */
	/* notes, notes URL and action URL macros may themselves contain macros, so process them... */
	switch(macro_type){
	case MACRO_HOSTGROUPACTIONURL:
	case MACRO_HOSTGROUPNOTESURL:
		process_macros_r(mac, *output,&temp_buffer,URL_ENCODE_MACRO_CHARS);
		my_free(*output);
		*output=temp_buffer;
		break;
	case MACRO_HOSTGROUPNOTES:
		process_macros_r(mac, *output,&temp_buffer,0);
		my_free(*output);
		*output=temp_buffer;
		break;
	default:
		break;
		}

	return OK;
}



/* computes a service macro */
int grab_standard_service_macro(nagios_macros *mac, int macro_type, service *temp_service, char **output, int *free_macro)
{
	char *temp_buffer=NULL;
	servicegroup *temp_servicegroup=NULL;
	objectlist *temp_objectlist=NULL;
	time_t current_time=0L;
	unsigned long duration=0L;
	int days=0;
	int hours=0;
	int minutes=0;
	int seconds=0;
	char *buf1=NULL;
	char *buf2=NULL;
	int ret;

	if(temp_service==NULL || output==NULL)
		return ERROR;

	/* BY DEFAULT TELL CALLER TO FREE MACRO BUFFER WHEN DONE */
	*free_macro=TRUE;

	/* get the macro value */
	switch(macro_type){
	case MACRO_SERVICEDESC:
		*output=(char *)strdup(temp_service->description);
		break;
	case MACRO_SERVICEDISPLAYNAME:
		if(temp_service->display_name)
			*output=(char *)strdup(temp_service->display_name);
		break;
	case MACRO_SERVICEOUTPUT:
		if(temp_service->plugin_output)
			*output=(char *)strdup(temp_service->plugin_output);
		break;
	case MACRO_LONGSERVICEOUTPUT:
		if(temp_service->long_plugin_output)
			*output=(char *)strdup(temp_service->long_plugin_output);
		break;
	case MACRO_SERVICEPERFDATA:
		if(temp_service->perf_data)
			*output=(char *)strdup(temp_service->perf_data);
		break;
	case MACRO_SERVICECHECKCOMMAND:
		if(temp_service->service_check_command)
			*output=(char *)strdup(temp_service->service_check_command);
		break;
	case MACRO_SERVICECHECKTYPE:
		*output=(char *)strdup((temp_service->check_type==SERVICE_CHECK_PASSIVE)?"PASSIVE":"ACTIVE");
		break;
	case MACRO_SERVICESTATETYPE:
		*output=(char *)strdup((temp_service->state_type==HARD_STATE)?"HARD":"SOFT");
		break;
	case MACRO_SERVICESTATE:
		if(temp_service->current_state==STATE_OK)
			*output=(char *)strdup("OK");
		else if(temp_service->current_state==STATE_WARNING)
			*output=(char *)strdup("WARNING");
		else if(temp_service->current_state==STATE_CRITICAL)
			*output=(char *)strdup("CRITICAL");
		else
			*output=(char *)strdup("UNKNOWN");
		break;
	case MACRO_SERVICESTATEID:
		ret=asprintf(output,"%d",temp_service->current_state);
		break;
	case MACRO_LASTSERVICESTATE:
		if(temp_service->last_state==STATE_OK)
			*output=(char *)strdup("OK");
		else if(temp_service->last_state==STATE_WARNING)
			*output=(char *)strdup("WARNING");
		else if(temp_service->last_state==STATE_CRITICAL)
			*output=(char *)strdup("CRITICAL");
		else
			*output=(char *)strdup("UNKNOWN");
		break;
	case MACRO_LASTSERVICESTATEID:
		ret=asprintf(output,"%d",temp_service->last_state);
		break;
	case MACRO_SERVICEISVOLATILE:
		ret=asprintf(output,"%d",temp_service->is_volatile);
		break;
	case MACRO_SERVICEATTEMPT:
		ret=asprintf(output,"%d",temp_service->current_attempt);
		break;
	case MACRO_MAXSERVICEATTEMPTS:
		ret=asprintf(output,"%d",temp_service->max_attempts);
		break;
	case MACRO_SERVICEEXECUTIONTIME:
		ret=asprintf(output,"%.3f",temp_service->execution_time);
		break;
	case MACRO_SERVICELATENCY:
		ret=asprintf(output,"%.3f",temp_service->latency);
		break;
	case MACRO_LASTSERVICECHECK:
		ret=asprintf(output,"%lu",(unsigned long)temp_service->last_check);
		break;
	case MACRO_LASTSERVICESTATECHANGE:
		ret=asprintf(output,"%lu",(unsigned long)temp_service->last_state_change);
		break;
	case MACRO_LASTSERVICEOK:
		ret=asprintf(output,"%lu",(unsigned long)temp_service->last_time_ok);
		break;
	case MACRO_LASTSERVICEWARNING:
		ret=asprintf(output,"%lu",(unsigned long)temp_service->last_time_warning);
		break;
	case MACRO_LASTSERVICEUNKNOWN:
		ret=asprintf(output,"%lu",(unsigned long)temp_service->last_time_unknown);
		break;
	case MACRO_LASTSERVICECRITICAL:
		ret=asprintf(output,"%lu",(unsigned long)temp_service->last_time_critical);
		break;
	case MACRO_SERVICEDOWNTIME:
		ret=asprintf(output,"%d",temp_service->scheduled_downtime_depth);
		break;
	case MACRO_SERVICEPERCENTCHANGE:
		ret=asprintf(output,"%.2f",temp_service->percent_state_change);
		break;
	case MACRO_SERVICEDURATIONSEC:
	case MACRO_SERVICEDURATION:

		time(&current_time);
		duration=(unsigned long)(current_time-temp_service->last_state_change);

		/* get the state duration in seconds */
		if(macro_type==MACRO_SERVICEDURATIONSEC)
			ret=asprintf(output,"%lu",duration);

		/* get the state duration */
		else{
			days=duration/86400;
			duration-=(days*86400);
			hours=duration/3600;
			duration-=(hours*3600);
			minutes=duration/60;
			duration-=(minutes*60);
			seconds=duration;
			ret=asprintf(output,"%dd %dh %dm %ds",days,hours,minutes,seconds);
			}
		break;
	case MACRO_SERVICENOTIFICATIONNUMBER:
		ret=asprintf(output,"%d",temp_service->current_notification_number);
		break;
	case MACRO_SERVICENOTIFICATIONID:
		ret=asprintf(output,"%lu",temp_service->current_notification_id);
		break;
	case MACRO_SERVICEEVENTID:
		ret=asprintf(output,"%lu",temp_service->current_event_id);
		break;
	case MACRO_LASTSERVICEEVENTID:
		ret=asprintf(output,"%lu",temp_service->last_event_id);
		break;
	case MACRO_SERVICEPROBLEMID:
		ret=asprintf(output,"%lu",temp_service->current_problem_id);
		break;
	case MACRO_LASTSERVICEPROBLEMID:
		ret=asprintf(output,"%lu",temp_service->last_problem_id);
		break;
	case MACRO_SERVICEACTIONURL:
		if(temp_service->action_url)
			*output=(char *)strdup(temp_service->action_url);
		break;
	case MACRO_SERVICENOTESURL:
		if(temp_service->notes_url)
			*output=(char *)strdup(temp_service->notes_url);
		break;
	case MACRO_SERVICENOTES:
		if(temp_service->notes)
			*output=(char *)strdup(temp_service->notes);
		break;
	case MACRO_SERVICEGROUPNAMES:
		/* find all servicegroups this service is associated with */
		for(temp_objectlist=temp_service->servicegroups_ptr;temp_objectlist!=NULL;temp_objectlist=temp_objectlist->next){

			if((temp_servicegroup=(servicegroup *)temp_objectlist->object_ptr)==NULL)
				continue;

			ret=asprintf(&buf1,"%s%s%s",(buf2)?buf2:"",(buf2)?",":"",temp_servicegroup->group_name);
			my_free(buf2);
			buf2=buf1;
			}
		if(buf2){
			*output=(char *)strdup(buf2);
			my_free(buf2);
			}
		break;
		/***************/
		/* MISC MACROS */
		/***************/
	case MACRO_SERVICEACKAUTHOR:
	case MACRO_SERVICEACKAUTHORNAME:
	case MACRO_SERVICEACKAUTHORALIAS:
	case MACRO_SERVICEACKCOMMENT:
		/* no need to do any more work - these are already precomputed elsewhere */
		/* NOTE: these macros won't work as on-demand macros */
		*output=mac->x[macro_type];
		*free_macro=FALSE;
		break;

	default:
		log_debug_info(DEBUGL_MACROS,0,"UNHANDLED SERVICE MACRO #%d! THIS IS A BUG!\n",macro_type);
		return ERROR;
		break;
		}

	if(ret==-1){
		logit(NSLOG_RUNTIME_ERROR,FALSE,"Error: due to asprintf.\n");
		return ERROR;
		}

	/* post-processing */
	/* notes, notes URL and action URL macros may themselves contain macros, so process them... */
	switch(macro_type){
	case MACRO_SERVICEACTIONURL:
	case MACRO_SERVICENOTESURL:
		process_macros_r(mac, *output,&temp_buffer,URL_ENCODE_MACRO_CHARS);
		my_free(*output);
		*output=temp_buffer;
		break;
	case MACRO_SERVICENOTES:
		process_macros_r(mac, *output,&temp_buffer,0);
		my_free(*output);
		*output=temp_buffer;
		break;
	default:
		break;
		}

	return OK;
}



/* computes a servicegroup macro */
int grab_standard_servicegroup_macro(nagios_macros *mac, int macro_type, servicegroup *temp_servicegroup, char **output)
{
	servicesmember *temp_servicesmember=NULL;
	char *temp_buffer=NULL;
	unsigned int	temp_len=0;
	unsigned int	init_len=0;

	if(temp_servicegroup==NULL || output==NULL)
		return ERROR;

	/* get the macro value */
	switch(macro_type){
	case MACRO_SERVICEGROUPNAME:
		*output=(char *)strdup(temp_servicegroup->group_name);
		break;
	case MACRO_SERVICEGROUPALIAS:
		if(temp_servicegroup->alias)
			*output=(char *)strdup(temp_servicegroup->alias);
		break;
	case MACRO_SERVICEGROUPMEMBERS:
		/* make the calculations for total string length */
		for(temp_servicesmember=temp_servicegroup->members;temp_servicesmember!=NULL;temp_servicesmember=temp_servicesmember->next){
			if(temp_servicesmember->host_name==NULL || temp_servicesmember->service_description==NULL)
				continue;
			if (temp_len == 0) {
				temp_len+=strlen(temp_servicesmember->host_name)+strlen(temp_servicesmember->service_description)+2;
			} else {
				temp_len+=strlen(temp_servicesmember->host_name)+strlen(temp_servicesmember->service_description)+3;
				}
			}
		/* allocate or reallocate the memory buffer */
		if (*output==NULL) {
			*output=(char *)malloc(temp_len);
			}
		else {
			init_len = strlen(*output);
			temp_len += init_len;
			*output=(char *)realloc(*output,temp_len);
			}
		/* now fill in the string with the group members */
		for(temp_servicesmember=temp_servicegroup->members;temp_servicesmember!=NULL;temp_servicesmember=temp_servicesmember->next){
			if(temp_servicesmember->host_name==NULL || temp_servicesmember->service_description==NULL)
				continue;
			temp_buffer = *output + init_len;
			if (init_len == 0) { /* If our buffer didn't contain anything, we just need to write "%s,%s" */
				init_len += sprintf(temp_buffer, "%s,%s",temp_servicesmember->host_name,temp_servicesmember->service_description);
			} else { /* Now we need to write ",%s,%s" */
				init_len += sprintf(temp_buffer, ",%s,%s",temp_servicesmember->host_name,temp_servicesmember->service_description);
				}
			}
		break;
	case MACRO_SERVICEGROUPACTIONURL:
		if(temp_servicegroup->action_url)
			*output=(char *)strdup(temp_servicegroup->action_url);
		break;
	case MACRO_SERVICEGROUPNOTESURL:
		if(temp_servicegroup->notes_url)
			*output=(char *)strdup(temp_servicegroup->notes_url);
		break;
	case MACRO_SERVICEGROUPNOTES:
		if(temp_servicegroup->notes)
			*output=(char *)strdup(temp_servicegroup->notes);
		break;
	default:
		log_debug_info(DEBUGL_MACROS,0,"UNHANDLED SERVICEGROUP MACRO #%d! THIS IS A BUG!\n",macro_type);
		return ERROR;
		}

	/* post-processing */
	/* notes, notes URL and action URL macros may themselves contain macros, so process them... */
	switch(macro_type){
	case MACRO_SERVICEGROUPACTIONURL:
	case MACRO_SERVICEGROUPNOTESURL:
		process_macros_r(mac, *output,&temp_buffer,URL_ENCODE_MACRO_CHARS);
		my_free(*output);
		*output=temp_buffer;
		break;
	case MACRO_SERVICEGROUPNOTES:
		process_macros_r(mac, *output,&temp_buffer,0);
		my_free(*output);
		*output=temp_buffer;
		break;
	default:
		break;
		}

	return OK;
}



/* computes a contact macro */
<<<<<<< HEAD
int grab_standard_contact_macro(nagios_macros *mac, int macro_type, contact *temp_contact, char **output)
{
#ifdef NSCORE
=======
int grab_standard_contact_macro(int macro_type, contact *temp_contact, char **output){
>>>>>>> 382c1ea3
	contactgroup *temp_contactgroup=NULL;
	objectlist *temp_objectlist=NULL;
	char *buf1=NULL;
	char *buf2=NULL;

	if(temp_contact==NULL || output==NULL)
		return ERROR;

	/* get the macro value */
	switch(macro_type){
	case MACRO_CONTACTNAME:
		*output=(char *)strdup(temp_contact->name);
		break;
	case MACRO_CONTACTALIAS:
		*output=(char *)strdup(temp_contact->alias);
		break;
	case MACRO_CONTACTEMAIL:
		if(temp_contact->email)
			*output=(char *)strdup(temp_contact->email);
		break;
	case MACRO_CONTACTPAGER:
		if(temp_contact->pager)
			*output=(char *)strdup(temp_contact->pager);
		break;
	case MACRO_CONTACTGROUPNAMES:
		/* get the contactgroup names */
		/* find all contactgroups this contact is a member of */
		for(temp_objectlist=temp_contact->contactgroups_ptr;temp_objectlist!=NULL;temp_objectlist=temp_objectlist->next){

			if((temp_contactgroup=(contactgroup *)temp_objectlist->object_ptr)==NULL)
				continue;

			if(asprintf(&buf1,"%s%s%s",(buf2)?buf2:"",(buf2)?",":"",temp_contactgroup->group_name)==-1){
				logit(NSLOG_RUNTIME_ERROR,FALSE,"Error: due to asprintf.\n");
				my_free(buf2);
				return ERROR;
				}
			my_free(buf2);
			buf2=buf1;
			}
		if(buf2){
			*output=(char *)strdup(buf2);
			my_free(buf2);
			}
		break;
	default:
		log_debug_info(DEBUGL_MACROS,0,"UNHANDLED CONTACT MACRO #%d! THIS IS A BUG!\n",macro_type);
		return ERROR;
		}

	return OK;
	}



/* computes a contact address macro */
int grab_contact_address_macro(int macro_num, contact *temp_contact, char **output)
{
	if(macro_num<0 || macro_num>=MAX_CONTACT_ADDRESSES)
		return ERROR;

	if(temp_contact==NULL || output==NULL)
		return ERROR;

	/* get the macro */
	if(temp_contact->address[macro_num])
		*output=(char *)strdup(temp_contact->address[macro_num]);

	return OK;
}



/* computes a contactgroup macro */
int grab_standard_contactgroup_macro(int macro_type, contactgroup *temp_contactgroup, char **output){
	contactsmember *temp_contactsmember=NULL;

	if(temp_contactgroup==NULL || output==NULL)
		return ERROR;

	/* get the macro value */
	switch(macro_type){
	case MACRO_CONTACTGROUPNAME:
		*output=(char *)strdup(temp_contactgroup->group_name);
		break;
	case MACRO_CONTACTGROUPALIAS:
		if(temp_contactgroup->alias)
			*output=(char *)strdup(temp_contactgroup->alias);
		break;
	case MACRO_CONTACTGROUPMEMBERS:
		/* get the member list */
		for(temp_contactsmember=temp_contactgroup->members;temp_contactsmember!=NULL;temp_contactsmember=temp_contactsmember->next){
			if(temp_contactsmember->contact_name==NULL)
				continue;
			if(*output==NULL)
				*output=(char *)strdup(temp_contactsmember->contact_name);
			else if((*output=(char *)realloc(*output,strlen(*output)+strlen(temp_contactsmember->contact_name)+2))){
				strcat(*output,",");
				strcat(*output,temp_contactsmember->contact_name);
				}
			}
		break;
	default:
		log_debug_info(DEBUGL_MACROS,0,"UNHANDLED CONTACTGROUP MACRO #%d! THIS IS A BUG!\n",macro_type);
		return ERROR;
		}

	return OK;
}



/* computes a custom object macro */
int grab_custom_object_macro(nagios_macros *mac, char *macro_name, customvariablesmember *vars, char **output)
{
	customvariablesmember *temp_customvariablesmember=NULL;
	int result=ERROR;

	if(macro_name==NULL || vars==NULL || output==NULL)
		return ERROR;

	/* get the custom variable */
	for(temp_customvariablesmember=vars;temp_customvariablesmember!=NULL;temp_customvariablesmember=temp_customvariablesmember->next){

		if(temp_customvariablesmember->variable_name==NULL)
			continue;

		if(!strcmp(macro_name,temp_customvariablesmember->variable_name)){
			if(temp_customvariablesmember->variable_value)
				*output=(char *)strdup(temp_customvariablesmember->variable_value);
			result=OK;
			break;
			}
		}

	return result;
}



/******************************************************************/
/********************* MACRO STRING FUNCTIONS *********************/
/******************************************************************/

/* cleans illegal characters in macros before output */
char *clean_macro_chars(char *macro,int options)
{
	register int x=0;
	register int y=0;
	register int z=0;
	register int ch=0;
	register int len=0;
	register int illegal_char=0;

	if(macro==NULL)
		return "";

	len=(int)strlen(macro);

	/* strip illegal characters out of macro */
	if(options & STRIP_ILLEGAL_MACRO_CHARS){

		for(y=0,x=0;x<len;x++){
			
			/*ch=(int)macro[x];*/
			/* allow non-ASCII characters (Japanese, etc) */
			ch=macro[x] & 0xff;

			/* illegal ASCII characters */
			if(ch<32 || ch==127)
				continue;

			/* illegal user-specified characters */
			illegal_char=FALSE;
			if(illegal_output_chars!=NULL){
				for(z=0;illegal_output_chars[z]!='\x0';z++){
					if(ch==(int)illegal_output_chars[z]){
						illegal_char=TRUE;
						break;
					        }
				        }
			        }
				
		        if(illegal_char==FALSE)
				macro[y++]=macro[x];
		        }

		macro[y++]='\x0';
	        }

#ifdef ON_HOLD_FOR_NOW
	/* escape nasty character in macro */
	if(options & ESCAPE_MACRO_CHARS){
	        }
#endif

	return macro;
}



/* encodes a string in proper URL format */
char *get_url_encoded_string(char *input)
{
	register int x=0;
	register int y=0;
	char *encoded_url_string=NULL;
	char temp_expansion[6]="";


	/* bail if no input */
	if(input==NULL)
		return NULL;

	/* allocate enough memory to escape all characters if necessary */
	if((encoded_url_string=(char *)malloc((strlen(input)*3)+1))==NULL)
		return NULL;

	/* check/encode all characters */
	for(x=0,y=0;input[x]!=(char)'\x0';x++){

		/* alpha-numeric characters and a few other characters don't get encoded */
		if(((char)input[x]>='0' && (char)input[x]<='9') || ((char)input[x]>='A' && (char)input[x]<='Z') || ((char)input[x]>=(char)'a' && (char)input[x]<=(char)'z') || (char)input[x]==(char)'.' || (char)input[x]==(char)'-' || (char)input[x]==(char)'_' || (char)input[x]==(char)':' || (char)input[x]==(char)'/' || (char)input[x]==(char)'?' || (char)input[x]==(char)'=' || (char)input[x]==(char)'&'){
			encoded_url_string[y]=input[x];
			y++;
		        }

		/* spaces are pluses */
		else if((char)input[x]<=(char)' '){
			encoded_url_string[y]='+';
			y++;
		        }

		/* anything else gets represented by its hex value */
		else{
			encoded_url_string[y]='\x0';
			sprintf(temp_expansion,"%%%02X",(unsigned int)(input[x] & 0xFF));
			strcat(encoded_url_string,temp_expansion);
			y+=3;
		        }
	        }

	/* terminate encoded string */
	encoded_url_string[y]='\x0';

	return encoded_url_string;
}



/******************************************************************/
/***************** MACRO INITIALIZATION FUNCTIONS *****************/
/******************************************************************/

/* initializes global macros */
int init_macros(void)
{
	init_macrox_names();

	/*
	 * non-volatile macros are free()'d when they're set.
	 * We must do this in order to not lose the constant
	 * ones when we get SIGHUP or a RESTART_PROGRAM event
	 * from the command fifo. Otherwise a memset() would
	 * have been better.
	 */
	clear_volatile_macros(&global_macros);

	/* backwards compatibility hack */
	macro_x = global_macros.x;

	return OK;
}



/*
 * initializes the names of macros, using this nifty little macro
 * which ensures we never add any typos to the list
 */
#define add_macrox_name(name) macro_x_names[MACRO_##name] = strdup(#name)
int init_macrox_names(void){
	register int x=0;

	/* initialize macro names */
	for(x=0;x<MACRO_X_COUNT;x++)
		macro_x_names[x]=NULL;

	/* initialize each macro name */
	add_macrox_name(HOSTNAME);
	add_macrox_name(HOSTALIAS);
	add_macrox_name(HOSTADDRESS);
	add_macrox_name(SERVICEDESC);
	add_macrox_name(SERVICESTATE);
	add_macrox_name(SERVICESTATEID);
	add_macrox_name(SERVICEATTEMPT);
	add_macrox_name(SERVICEISVOLATILE);
	add_macrox_name(LONGDATETIME);
	add_macrox_name(SHORTDATETIME);
	add_macrox_name(DATE);
	add_macrox_name(TIME);
	add_macrox_name(TIMET);
	add_macrox_name(LASTHOSTCHECK);
	add_macrox_name(LASTSERVICECHECK);
	add_macrox_name(LASTHOSTSTATECHANGE);
	add_macrox_name(LASTSERVICESTATECHANGE);
	add_macrox_name(HOSTOUTPUT);
	add_macrox_name(SERVICEOUTPUT);
	add_macrox_name(HOSTPERFDATA);
	add_macrox_name(SERVICEPERFDATA);
	add_macrox_name(CONTACTNAME);
	add_macrox_name(CONTACTALIAS);
	add_macrox_name(CONTACTEMAIL);
	add_macrox_name(CONTACTPAGER);
	add_macrox_name(ADMINEMAIL);
	add_macrox_name(ADMINPAGER);
	add_macrox_name(HOSTSTATE);
	add_macrox_name(HOSTSTATEID);
	add_macrox_name(HOSTATTEMPT);
	add_macrox_name(NOTIFICATIONTYPE);
	add_macrox_name(NOTIFICATIONNUMBER);
	add_macrox_name(NOTIFICATIONISESCALATED);
	add_macrox_name(HOSTEXECUTIONTIME);
	add_macrox_name(SERVICEEXECUTIONTIME);
	add_macrox_name(HOSTLATENCY);
	add_macrox_name(SERVICELATENCY);
	add_macrox_name(HOSTDURATION);
	add_macrox_name(SERVICEDURATION);
	add_macrox_name(HOSTDURATIONSEC);
	add_macrox_name(SERVICEDURATIONSEC);
	add_macrox_name(HOSTDOWNTIME);
	add_macrox_name(SERVICEDOWNTIME);
	add_macrox_name(HOSTSTATETYPE);
	add_macrox_name(SERVICESTATETYPE);
	add_macrox_name(HOSTPERCENTCHANGE);
	add_macrox_name(SERVICEPERCENTCHANGE);
	add_macrox_name(HOSTGROUPNAME);
	add_macrox_name(HOSTGROUPALIAS);
	add_macrox_name(SERVICEGROUPNAME);
	add_macrox_name(SERVICEGROUPALIAS);
	add_macrox_name(HOSTACKAUTHOR);
	add_macrox_name(HOSTACKCOMMENT);
	add_macrox_name(SERVICEACKAUTHOR);
	add_macrox_name(SERVICEACKCOMMENT);
	add_macrox_name(LASTSERVICEOK);
	add_macrox_name(LASTSERVICEWARNING);
	add_macrox_name(LASTSERVICEUNKNOWN);
	add_macrox_name(LASTSERVICECRITICAL);
	add_macrox_name(LASTHOSTUP);
	add_macrox_name(LASTHOSTDOWN);
	add_macrox_name(LASTHOSTUNREACHABLE);
	add_macrox_name(SERVICECHECKCOMMAND);
	add_macrox_name(HOSTCHECKCOMMAND);
	add_macrox_name(MAINCONFIGFILE);
	add_macrox_name(STATUSDATAFILE);
	add_macrox_name(HOSTDISPLAYNAME);
	add_macrox_name(SERVICEDISPLAYNAME);
	add_macrox_name(RETENTIONDATAFILE);
	add_macrox_name(OBJECTCACHEFILE);
	add_macrox_name(TEMPFILE);
	add_macrox_name(LOGFILE);
	add_macrox_name(RESOURCEFILE);
	add_macrox_name(COMMANDFILE);
	add_macrox_name(HOSTPERFDATAFILE);
	add_macrox_name(SERVICEPERFDATAFILE);
	add_macrox_name(HOSTACTIONURL);
	add_macrox_name(HOSTNOTESURL);
	add_macrox_name(HOSTNOTES);
	add_macrox_name(SERVICEACTIONURL);
	add_macrox_name(SERVICENOTESURL);
	add_macrox_name(SERVICENOTES);
	add_macrox_name(TOTALHOSTSUP);
	add_macrox_name(TOTALHOSTSDOWN);
	add_macrox_name(TOTALHOSTSUNREACHABLE);
	add_macrox_name(TOTALHOSTSDOWNUNHANDLED);
	add_macrox_name(TOTALHOSTSUNREACHABLEUNHANDLED);
	add_macrox_name(TOTALHOSTPROBLEMS);
	add_macrox_name(TOTALHOSTPROBLEMSUNHANDLED);
	add_macrox_name(TOTALSERVICESOK);
	add_macrox_name(TOTALSERVICESWARNING);
	add_macrox_name(TOTALSERVICESCRITICAL);
	add_macrox_name(TOTALSERVICESUNKNOWN);
	add_macrox_name(TOTALSERVICESWARNINGUNHANDLED);
	add_macrox_name(TOTALSERVICESCRITICALUNHANDLED);
	add_macrox_name(TOTALSERVICESUNKNOWNUNHANDLED);
	add_macrox_name(TOTALSERVICEPROBLEMS);
	add_macrox_name(TOTALSERVICEPROBLEMSUNHANDLED);
	add_macrox_name(PROCESSSTARTTIME);
	add_macrox_name(HOSTCHECKTYPE);
	add_macrox_name(SERVICECHECKTYPE);
	add_macrox_name(LONGHOSTOUTPUT);
	add_macrox_name(LONGSERVICEOUTPUT);
	add_macrox_name(TEMPPATH);
	add_macrox_name(HOSTNOTIFICATIONNUMBER);
	add_macrox_name(SERVICENOTIFICATIONNUMBER);
	add_macrox_name(HOSTNOTIFICATIONID);
	add_macrox_name(SERVICENOTIFICATIONID);
	add_macrox_name(HOSTEVENTID);
	add_macrox_name(LASTHOSTEVENTID);
	add_macrox_name(SERVICEEVENTID);
	add_macrox_name(LASTSERVICEEVENTID);
	add_macrox_name(HOSTGROUPNAMES);
	add_macrox_name(SERVICEGROUPNAMES);
	add_macrox_name(HOSTACKAUTHORNAME);
	add_macrox_name(HOSTACKAUTHORALIAS);
	add_macrox_name(SERVICEACKAUTHORNAME);
	add_macrox_name(SERVICEACKAUTHORALIAS);
	add_macrox_name(MAXHOSTATTEMPTS);
	add_macrox_name(MAXSERVICEATTEMPTS);
	add_macrox_name(TOTALHOSTSERVICES);
	add_macrox_name(TOTALHOSTSERVICESOK);
	add_macrox_name(TOTALHOSTSERVICESWARNING);
	add_macrox_name(TOTALHOSTSERVICESUNKNOWN);
	add_macrox_name(TOTALHOSTSERVICESCRITICAL);
	add_macrox_name(HOSTGROUPNOTES);
	add_macrox_name(HOSTGROUPNOTESURL);
	add_macrox_name(HOSTGROUPACTIONURL);
	add_macrox_name(SERVICEGROUPNOTES);
	add_macrox_name(SERVICEGROUPNOTESURL);
	add_macrox_name(SERVICEGROUPACTIONURL);
	add_macrox_name(HOSTGROUPMEMBERS);
	add_macrox_name(SERVICEGROUPMEMBERS);
	add_macrox_name(CONTACTGROUPNAME);
	add_macrox_name(CONTACTGROUPALIAS);
	add_macrox_name(CONTACTGROUPMEMBERS);
	add_macrox_name(CONTACTGROUPNAMES);
	add_macrox_name(NOTIFICATIONRECIPIENTS);
	add_macrox_name(NOTIFICATIONAUTHOR);
	add_macrox_name(NOTIFICATIONAUTHORNAME);
	add_macrox_name(NOTIFICATIONAUTHORALIAS);
	add_macrox_name(NOTIFICATIONCOMMENT);
	add_macrox_name(EVENTSTARTTIME);
	add_macrox_name(HOSTPROBLEMID);
	add_macrox_name(LASTHOSTPROBLEMID);
	add_macrox_name(SERVICEPROBLEMID);
	add_macrox_name(LASTSERVICEPROBLEMID);
	add_macrox_name(ISVALIDTIME);
	add_macrox_name(NEXTVALIDTIME);
	add_macrox_name(LASTHOSTSTATE);
	add_macrox_name(LASTHOSTSTATEID);
	add_macrox_name(LASTSERVICESTATE);
	add_macrox_name(LASTSERVICESTATEID);

	return OK;
        }


/******************************************************************/
/********************* MACRO CLEANUP FUNCTIONS ********************/
/******************************************************************/

/* free memory associated with the macrox names */
int free_macrox_names(void){
	register int x=0;

	/* free each macro name */
	for(x=0;x<MACRO_X_COUNT;x++)
		my_free(macro_x_names[x]);

	return OK;
        }



/* clear argv macros - used in commands */
int clear_argv_macros(nagios_macros *mac)
{
	register int x=0;

	/* command argument macros */
	for(x=0;x<MAX_COMMAND_ARGUMENTS;x++)
		my_free(mac->argv[x]);

	return OK;
}


/*
 * copies non-volatile macros from global macro_x to **dest, which
 * must be large enough to hold at least MACRO_X_COUNT entries.
 * We use a shortlived macro to save up on typing
 */
#define cp_macro(name) dest[MACRO_##name] = global_macros.x[MACRO_##name]
void copy_constant_macros(char **dest)
{
	cp_macro(ADMINEMAIL);
	cp_macro(ADMINPAGER);
	cp_macro(MAINCONFIGFILE);
	cp_macro(STATUSDATAFILE);
	cp_macro(RETENTIONDATAFILE);
	cp_macro(OBJECTCACHEFILE);
	cp_macro(TEMPFILE);
	cp_macro(LOGFILE);
	cp_macro(RESOURCEFILE);
	cp_macro(COMMANDFILE);
	cp_macro(HOSTPERFDATAFILE);
	cp_macro(SERVICEPERFDATAFILE);
	cp_macro(PROCESSSTARTTIME);
	cp_macro(TEMPPATH);
	cp_macro(EVENTSTARTTIME);
}
#undef cp_macro

/* clear all macros that are not "constant" (i.e. they change throughout the course of monitoring) */
int clear_volatile_macros(nagios_macros *mac)
{
	customvariablesmember *this_customvariablesmember=NULL;
	customvariablesmember *next_customvariablesmember=NULL;
	register int x=0;

	for(x=0;x<MACRO_X_COUNT;x++){
		switch(x){

		case MACRO_ADMINEMAIL:
		case MACRO_ADMINPAGER:
		case MACRO_MAINCONFIGFILE:
		case MACRO_STATUSDATAFILE:
		case MACRO_RETENTIONDATAFILE:
		case MACRO_OBJECTCACHEFILE:
		case MACRO_TEMPFILE:
		case MACRO_LOGFILE:
		case MACRO_RESOURCEFILE:
		case MACRO_COMMANDFILE:
		case MACRO_HOSTPERFDATAFILE:
		case MACRO_SERVICEPERFDATAFILE:
		case MACRO_PROCESSSTARTTIME:
		case MACRO_TEMPPATH:
		case MACRO_EVENTSTARTTIME:
			/* these don't change during the course of monitoring, so no need to free them */
			break;
		default:
			my_free(mac->x[x]);
			break;
		        }
	        }

	/* contact address macros */
	for(x=0;x<MAX_CONTACT_ADDRESSES;x++)
		my_free(mac->contactaddress[x]);

	/* clear macro pointers */
	mac->host_ptr=NULL;
	mac->hostgroup_ptr=NULL;
	mac->service_ptr=NULL;
	mac->servicegroup_ptr=NULL;
	mac->contact_ptr=NULL;
	mac->contactgroup_ptr=NULL;

	/* clear on-demand macro */
	my_free(mac->ondemand);

	/* clear ARGx macros */
	clear_argv_macros(mac);

	/* clear custom host variables */
	for(this_customvariablesmember=mac->custom_host_vars;this_customvariablesmember!=NULL;this_customvariablesmember=next_customvariablesmember){
		next_customvariablesmember=this_customvariablesmember->next;
		my_free(this_customvariablesmember->variable_name);
		my_free(this_customvariablesmember->variable_value);
		my_free(this_customvariablesmember);
	        }
	mac->custom_host_vars=NULL;

	/* clear custom service variables */
	for(this_customvariablesmember=mac->custom_service_vars;this_customvariablesmember!=NULL;this_customvariablesmember=next_customvariablesmember){
		next_customvariablesmember=this_customvariablesmember->next;
		my_free(this_customvariablesmember->variable_name);
		my_free(this_customvariablesmember->variable_value);
		my_free(this_customvariablesmember);
	        }
	mac->custom_service_vars=NULL;

	/* clear custom contact variables */
	for(this_customvariablesmember=mac->custom_contact_vars;this_customvariablesmember!=NULL;this_customvariablesmember=next_customvariablesmember){
		next_customvariablesmember=this_customvariablesmember->next;
		my_free(this_customvariablesmember->variable_name);
		my_free(this_customvariablesmember->variable_value);
		my_free(this_customvariablesmember);
	        }
	mac->custom_contact_vars=NULL;

	return OK;
        }



/* clear service macros */
int clear_service_macros(nagios_macros *mac)
{
	register int x;
	customvariablesmember *this_customvariablesmember=NULL;
	customvariablesmember *next_customvariablesmember=NULL;
	
	for(x=0;x<MACRO_X_COUNT;x++){
		switch(x){
		case MACRO_SERVICEDESC:
		case MACRO_SERVICEDISPLAYNAME:
		case MACRO_SERVICEOUTPUT:
		case MACRO_LONGSERVICEOUTPUT:
		case MACRO_SERVICEPERFDATA:
		case MACRO_SERVICECHECKCOMMAND:
		case MACRO_SERVICECHECKTYPE:
		case MACRO_SERVICESTATETYPE:
		case MACRO_SERVICESTATE:
		case MACRO_SERVICEISVOLATILE:
		case MACRO_SERVICESTATEID:
		case MACRO_SERVICEATTEMPT:
		case MACRO_MAXSERVICEATTEMPTS:
		case MACRO_SERVICEEXECUTIONTIME:
		case MACRO_SERVICELATENCY:
		case MACRO_LASTSERVICECHECK:
		case MACRO_LASTSERVICESTATECHANGE:
		case MACRO_LASTSERVICEOK:
		case MACRO_LASTSERVICEWARNING:
		case MACRO_LASTSERVICEUNKNOWN:
		case MACRO_LASTSERVICECRITICAL:
		case MACRO_SERVICEDOWNTIME:
		case MACRO_SERVICEPERCENTCHANGE:
		case MACRO_SERVICEDURATIONSEC:
		case MACRO_SERVICEDURATION:
		case MACRO_SERVICENOTIFICATIONNUMBER:
		case MACRO_SERVICENOTIFICATIONID:
		case MACRO_SERVICEEVENTID:
		case MACRO_LASTSERVICEEVENTID:
		case MACRO_SERVICEACTIONURL:
		case MACRO_SERVICENOTESURL:
		case MACRO_SERVICENOTES:
		case MACRO_SERVICEGROUPNAMES:
		case MACRO_SERVICEPROBLEMID:
		case MACRO_LASTSERVICEPROBLEMID:

			my_free(mac->x[x]);
			break;
		default:
			break;
			}
		}

	/* clear custom service variables */
	for(this_customvariablesmember=mac->custom_service_vars;this_customvariablesmember!=NULL;this_customvariablesmember=next_customvariablesmember){
		next_customvariablesmember=this_customvariablesmember->next;
		my_free(this_customvariablesmember->variable_name);
		my_free(this_customvariablesmember->variable_value);
		my_free(this_customvariablesmember);
	        }
	mac->custom_service_vars=NULL;

	/* clear pointers */
	mac->service_ptr=NULL;

	return OK;
}


/* clear host macros */
int clear_host_macros(nagios_macros *mac)
{
	register int x;
	customvariablesmember *this_customvariablesmember=NULL;
	customvariablesmember *next_customvariablesmember=NULL;
	
	for(x=0;x<MACRO_X_COUNT;x++){
		switch(x){
		case MACRO_HOSTNAME:
		case MACRO_HOSTDISPLAYNAME:
		case MACRO_HOSTALIAS:
		case MACRO_HOSTADDRESS:
		case MACRO_HOSTSTATE:
		case MACRO_HOSTSTATEID:
		case MACRO_HOSTCHECKTYPE:
		case MACRO_HOSTSTATETYPE:
		case MACRO_HOSTOUTPUT:
		case MACRO_LONGHOSTOUTPUT:
		case MACRO_HOSTPERFDATA:
		case MACRO_HOSTCHECKCOMMAND:
		case MACRO_HOSTATTEMPT:
		case MACRO_MAXHOSTATTEMPTS:
		case MACRO_HOSTDOWNTIME:
		case MACRO_HOSTPERCENTCHANGE:
		case MACRO_HOSTDURATIONSEC:
		case MACRO_HOSTDURATION:
		case MACRO_HOSTEXECUTIONTIME:
		case MACRO_HOSTLATENCY:
		case MACRO_LASTHOSTCHECK:
		case MACRO_LASTHOSTSTATECHANGE:
		case MACRO_LASTHOSTUP:
		case MACRO_LASTHOSTDOWN:
		case MACRO_LASTHOSTUNREACHABLE:
		case MACRO_HOSTNOTIFICATIONNUMBER:
		case MACRO_HOSTNOTIFICATIONID:
		case MACRO_HOSTEVENTID:
		case MACRO_LASTHOSTEVENTID:
		case MACRO_HOSTACTIONURL:
		case MACRO_HOSTNOTESURL:
		case MACRO_HOSTNOTES:
		case MACRO_HOSTGROUPNAMES:
		case MACRO_TOTALHOSTSERVICES:
		case MACRO_TOTALHOSTSERVICESOK:
		case MACRO_TOTALHOSTSERVICESWARNING:
		case MACRO_TOTALHOSTSERVICESUNKNOWN:
		case MACRO_TOTALHOSTSERVICESCRITICAL:
		case MACRO_HOSTPROBLEMID:
		case MACRO_LASTHOSTPROBLEMID:

			my_free(mac->x[x]);
			break;
		default:
			break;
			}
		}

	/* clear custom host variables */
	for(this_customvariablesmember=mac->custom_host_vars;this_customvariablesmember!=NULL;this_customvariablesmember=next_customvariablesmember){
		next_customvariablesmember=this_customvariablesmember->next;
		my_free(this_customvariablesmember->variable_name);
		my_free(this_customvariablesmember->variable_value);
		my_free(this_customvariablesmember);
	        }
	mac->custom_host_vars=NULL;

	/* clear pointers */
	mac->host_ptr=NULL;

	return OK;
}


/* clear hostgroup macros */
int clear_hostgroup_macros(nagios_macros *mac)
{
	register int x;
	
	for(x=0;x<MACRO_X_COUNT;x++){
		switch(x){
		case MACRO_HOSTGROUPNAME:
		case MACRO_HOSTGROUPALIAS:
		case MACRO_HOSTGROUPMEMBERS:
		case MACRO_HOSTGROUPACTIONURL:
		case MACRO_HOSTGROUPNOTESURL:
		case MACRO_HOSTGROUPNOTES:
			my_free(mac->x[x]);
			break;
		default:
			break;
			}
		}

	/* clear pointers */
	mac->hostgroup_ptr=NULL;

	return OK;
}


/* clear servicegroup macros */
int clear_servicegroup_macros(nagios_macros *mac)
{
	register int x;
	
	for(x=0;x<MACRO_X_COUNT;x++){
		switch(x){
		case MACRO_SERVICEGROUPNAME:
		case MACRO_SERVICEGROUPALIAS:
		case MACRO_SERVICEGROUPMEMBERS:
		case MACRO_SERVICEGROUPACTIONURL:
		case MACRO_SERVICEGROUPNOTESURL:
		case MACRO_SERVICEGROUPNOTES:
			my_free(mac->x[x]);
			break;
		default:
			break;
			}
		}

	/* clear pointers */
	mac->servicegroup_ptr=NULL;

	return OK;
}


/* clear contact macros */
int clear_contact_macros(nagios_macros *mac)
{
	register int x;
	customvariablesmember *this_customvariablesmember=NULL;
	customvariablesmember *next_customvariablesmember=NULL;
	
	for(x=0;x<MACRO_X_COUNT;x++){
		switch(x){
		case MACRO_CONTACTNAME:
		case MACRO_CONTACTALIAS:
		case MACRO_CONTACTEMAIL:
		case MACRO_CONTACTPAGER:
		case MACRO_CONTACTGROUPNAMES:
			my_free(mac->x[x]);
			break;
		default:
			break;
			}
		}

	/* clear contact addresses */
	for(x=0;x<MAX_CONTACT_ADDRESSES;x++)
		my_free(mac->contactaddress[x]);

	/* clear custom contact variables */
	for(this_customvariablesmember=mac->custom_contact_vars;this_customvariablesmember!=NULL;this_customvariablesmember=next_customvariablesmember){
		next_customvariablesmember=this_customvariablesmember->next;
		my_free(this_customvariablesmember->variable_name);
		my_free(this_customvariablesmember->variable_value);
		my_free(this_customvariablesmember);
	        }
	mac->custom_contact_vars=NULL;

	/* clear pointers */
	mac->contact_ptr=NULL;

	return OK;
}



/* clear contactgroup macros */
int clear_contactgroup_macros(nagios_macros *mac)
{
	register int x;
	
	for(x=0;x<MACRO_X_COUNT;x++){
		switch(x){
		case MACRO_CONTACTGROUPNAME:
		case MACRO_CONTACTGROUPALIAS:
		case MACRO_CONTACTGROUPMEMBERS:
			my_free(mac->x[x]);
			break;
		default:
			break;
			}
		}

	/* clear pointers */
	mac->contactgroup_ptr=NULL;

	return OK;
}



/* clear summary macros */
int clear_summary_macros(nagios_macros *mac)
{
	register int x;

	for(x=MACRO_TOTALHOSTSUP;x<=MACRO_TOTALSERVICEPROBLEMSUNHANDLED;x++)
		my_free(mac->x[x]);

	return OK;
}



/******************************************************************/
/****************** ENVIRONMENT MACRO FUNCTIONS *******************/
/******************************************************************/

/* sets or unsets all macro environment variables */
int set_all_macro_environment_vars(nagios_macros *mac, int set)
{
	if(enable_environment_macros==FALSE)
		return ERROR;

	set_macrox_environment_vars(mac, set);
	set_argv_macro_environment_vars(mac, set);
	set_custom_macro_environment_vars(mac, set);
	set_contact_address_environment_vars(mac, set);

	return OK;
}



/* sets or unsets macrox environment variables */
int set_macrox_environment_vars(nagios_macros *mac, int set)
{
	register int x=0;
	int free_macro=FALSE;
	int generate_macro=TRUE;

	/* set each of the macrox environment variables */
	for(x=0;x<MACRO_X_COUNT;x++){

		free_macro=FALSE;

		/* generate the macro value if it hasn't already been done */
		/* THIS IS EXPENSIVE */
		if(set==TRUE){

			generate_macro=TRUE;

			/* skip summary macro generation if lage installation tweaks are enabled */
			if((x>=MACRO_TOTALHOSTSUP && x<=MACRO_TOTALSERVICEPROBLEMSUNHANDLED) && use_large_installation_tweaks==TRUE)
				generate_macro=FALSE;

			if(mac->x[x]==NULL && generate_macro==TRUE)
				grab_macrox_value(mac,x,NULL,NULL,&mac->x[x],&free_macro);
			}

		/* set the value */
		set_macro_environment_var(macro_x_names[x],mac->x[x],set);
		}

	return OK;
}



/* sets or unsets argv macro environment variables */
int set_argv_macro_environment_vars(nagios_macros *mac, int set)
{
	char *macro_name=NULL;
	register int x=0;

	/* set each of the argv macro environment variables */
	for(x=0;x<MAX_COMMAND_ARGUMENTS;x++){
<<<<<<< HEAD
		asprintf(&macro_name,"ARG%d",x+1);
		set_macro_environment_var(macro_name,mac->argv[x],set);
=======
		if(asprintf(&macro_name,"ARG%d",x+1)==-1){
			logit(NSLOG_RUNTIME_ERROR,FALSE,"Error: due to asprintf.\n");
			return ERROR;
		}
		set_macro_environment_var(macro_name,macro_argv[x],set);
>>>>>>> 382c1ea3
		my_free(macro_name);
	        }

	return OK;
}



/* sets or unsets custom host/service/contact macro environment variables */
int set_custom_macro_environment_vars(nagios_macros *mac, int set)
{
	customvariablesmember *temp_customvariablesmember=NULL;
	host *temp_host=NULL;
	service *temp_service=NULL;
	contact *temp_contact=NULL;
	char *customvarname=NULL;

	/***** CUSTOM HOST VARIABLES *****/
	/* generate variables and save them for later */
	if((temp_host=mac->host_ptr) && set==TRUE){
		for(temp_customvariablesmember=temp_host->custom_variables;temp_customvariablesmember!=NULL;temp_customvariablesmember=temp_customvariablesmember->next){
<<<<<<< HEAD
			asprintf(&customvarname,"_HOST%s",temp_customvariablesmember->variable_name);
			add_custom_variable_to_object(&mac->custom_host_vars,customvarname,temp_customvariablesmember->variable_value);
=======
			if(asprintf(&customvarname,"_HOST%s",temp_customvariablesmember->variable_name)==-1){
				logit(NSLOG_RUNTIME_ERROR,FALSE,"Error: due to asprintf.\n");
				return ERROR;
				}
			add_custom_variable_to_object(&macro_custom_host_vars,customvarname,temp_customvariablesmember->variable_value);
>>>>>>> 382c1ea3
			my_free(customvarname);
			}
		}
	/* set variables */
	for(temp_customvariablesmember=mac->custom_host_vars;temp_customvariablesmember!=NULL;temp_customvariablesmember=temp_customvariablesmember->next){
		set_macro_environment_var(temp_customvariablesmember->variable_name,clean_macro_chars(temp_customvariablesmember->variable_value,STRIP_ILLEGAL_MACRO_CHARS|ESCAPE_MACRO_CHARS),set);
		}

	/***** CUSTOM SERVICE VARIABLES *****/
	/* generate variables and save them for later */
	if((temp_service=mac->service_ptr) && set==TRUE){
		for(temp_customvariablesmember=temp_service->custom_variables;temp_customvariablesmember!=NULL;temp_customvariablesmember=temp_customvariablesmember->next){
<<<<<<< HEAD
			asprintf(&customvarname,"_SERVICE%s",temp_customvariablesmember->variable_name);
			add_custom_variable_to_object(&mac->custom_service_vars,customvarname,temp_customvariablesmember->variable_value);
=======
			if(asprintf(&customvarname,"_SERVICE%s",temp_customvariablesmember->variable_name)==-1){
				logit(NSLOG_RUNTIME_ERROR,FALSE,"Error: due to asprintf.\n");
				return ERROR;
				}
			add_custom_variable_to_object(&macro_custom_service_vars,customvarname,temp_customvariablesmember->variable_value);
>>>>>>> 382c1ea3
			my_free(customvarname);
			}
		}
	/* set variables */
	for(temp_customvariablesmember=mac->custom_service_vars;temp_customvariablesmember!=NULL;temp_customvariablesmember=temp_customvariablesmember->next)
		set_macro_environment_var(temp_customvariablesmember->variable_name,clean_macro_chars(temp_customvariablesmember->variable_value,STRIP_ILLEGAL_MACRO_CHARS|ESCAPE_MACRO_CHARS),set);

	/***** CUSTOM CONTACT VARIABLES *****/
	/* generate variables and save them for later */
	if((temp_contact=mac->contact_ptr) && set==TRUE){
		for(temp_customvariablesmember=temp_contact->custom_variables;temp_customvariablesmember!=NULL;temp_customvariablesmember=temp_customvariablesmember->next){
<<<<<<< HEAD
			asprintf(&customvarname,"_CONTACT%s",temp_customvariablesmember->variable_name);
			add_custom_variable_to_object(&mac->custom_contact_vars,customvarname,temp_customvariablesmember->variable_value);
=======
			if(asprintf(&customvarname,"_CONTACT%s",temp_customvariablesmember->variable_name)==-1){
				logit(NSLOG_RUNTIME_ERROR,FALSE,"Error: due to asprintf.\n");
				return ERROR;
				}
			add_custom_variable_to_object(&macro_custom_contact_vars,customvarname,temp_customvariablesmember->variable_value);
>>>>>>> 382c1ea3
			my_free(customvarname);
			}
		}
	/* set variables */
	for(temp_customvariablesmember=mac->custom_contact_vars;temp_customvariablesmember!=NULL;temp_customvariablesmember=temp_customvariablesmember->next)
		set_macro_environment_var(temp_customvariablesmember->variable_name,clean_macro_chars(temp_customvariablesmember->variable_value,STRIP_ILLEGAL_MACRO_CHARS|ESCAPE_MACRO_CHARS),set);

	return OK;
}



/* sets or unsets contact address environment variables */
int set_contact_address_environment_vars(nagios_macros *mac, int set)
{
	char *varname=NULL;
	register int x;

	/* these only get set during notifications */
	if(mac->contact_ptr==NULL)
		return OK;

	for(x=0;x<MAX_CONTACT_ADDRESSES;x++){
<<<<<<< HEAD
		asprintf(&varname,"CONTACTADDRESS%d",x);
		set_macro_environment_var(varname,mac->contact_ptr->address[x],set);
=======
		if(asprintf(&varname,"CONTACTADDRESS%d",x)==-1){
			logit(NSLOG_RUNTIME_ERROR,FALSE,"Error: due to asprintf.\n");
			return ERROR;
			}
		set_macro_environment_var(varname,macro_contact_ptr->address[x],set);
>>>>>>> 382c1ea3
		my_free(varname);
		}

	return OK;
}



/* sets or unsets a macro environment variable */
int set_macro_environment_var(char *name, char *value, int set)
{
	char *env_macro_name=NULL;

	/* we won't mess with null variable names */
	if(name==NULL)
		return ERROR;

	/* create environment var name */
	if(asprintf(&env_macro_name,"%s%s",MACRO_ENV_VAR_PREFIX,name)==-1){
		logit(NSLOG_RUNTIME_ERROR,FALSE,"Error: due to asprintf.\n");
		return ERROR;
		}

	/* set or unset the environment variable */
	set_environment_var(env_macro_name,value,set);

	/* free allocated memory */
	my_free(env_macro_name);

	return OK;
<<<<<<< HEAD
}

#endif
=======
        }
>>>>>>> 382c1ea3
<|MERGE_RESOLUTION|>--- conflicted
+++ resolved
@@ -91,12 +91,7 @@
 	int free_macro=FALSE;
 	int macro_options=0;
 
-<<<<<<< HEAD
 	log_debug_info(DEBUGL_FUNCTIONS,0,"process_macros_r()\n");
-=======
-
-	log_debug_info(DEBUGL_FUNCTIONS,0,"process_macros()\n");
->>>>>>> 382c1ea3
 
 	if(output_buffer==NULL)
 		return ERROR;
@@ -141,12 +136,7 @@
 			*output_buffer=(char *)realloc(*output_buffer,strlen(*output_buffer)+strlen(temp_buffer)+1);
 			strcat(*output_buffer,temp_buffer);
 
-<<<<<<< HEAD
 			log_debug_info(DEBUGL_MACROS,2,"  Not currently in macro.  Running output (%d): '%s'\n",strlen(*output_buffer),*output_buffer);
-=======
-			log_debug_info(DEBUGL_MACROS,2,"  Not currently in macro.  Running output (%zd): '%s'\n",strlen(*output_buffer),*output_buffer);
-
->>>>>>> 382c1ea3
 			in_macro=TRUE;
 			}
 
@@ -157,11 +147,7 @@
 			clean_options=0;
 
 			/* grab the macro value */
-<<<<<<< HEAD
 			result=grab_macro_value(mac, temp_buffer,&selected_macro,&clean_options,&free_macro);
-=======
-			result=grab_macro_value(temp_buffer,&selected_macro,&clean_options,&free_macro);
->>>>>>> 382c1ea3
 			log_debug_info(DEBUGL_MACROS,2,"  Processed '%s', Clean Options: %d, Free: %d\n",temp_buffer,clean_options,free_macro);
 
 			/* an error occurred - we couldn't parse the macro, so continue on */
@@ -177,25 +163,14 @@
 
 			/* an escaped $ is done by specifying two $$ next to each other */
 			else if(!strcmp(temp_buffer,"")){
-<<<<<<< HEAD
 				log_debug_info(DEBUGL_MACROS,2,"  Escaped $.  Running output (%d): '%s'\n",strlen(*output_buffer),*output_buffer);
-=======
-
-				log_debug_info(DEBUGL_MACROS,2,"  Escaped $.  Running output (%zd): '%s'\n",strlen(*output_buffer),*output_buffer);
-
->>>>>>> 382c1ea3
 				*output_buffer=(char *)realloc(*output_buffer,strlen(*output_buffer)+2);
 				strcat(*output_buffer,"$");
 				}
 
 			/* a non-macro, just some user-defined string between two $s */
 			else{
-<<<<<<< HEAD
-				log_debug_info(DEBUGL_MACROS,2,"  Macro doesn't exist.  Running output (%d): '%s'\n",strlen(*output_buffer),*output_buffer);
-=======
-
 				log_debug_info(DEBUGL_MACROS,2,"  Non-macro.  Running output (%zd): '%s'\n",strlen(*output_buffer),*output_buffer);
->>>>>>> 382c1ea3
 
 				/* add the plain text to the end of the already processed buffer */
 				/*
@@ -208,10 +183,6 @@
 
 			/* insert macro */
 			if(selected_macro!=NULL){
-<<<<<<< HEAD
-=======
-
->>>>>>> 382c1ea3
 				log_debug_info(DEBUGL_MACROS,2,"  Processed '%s', Clean Options: %d, Free: %d\n",temp_buffer,clean_options,free_macro);
 
 				/* include any cleaning options passed back to us */
@@ -237,11 +208,7 @@
 						*output_buffer=(char *)realloc(*output_buffer,strlen(*output_buffer)+strlen(cleaned_macro)+1);
 						strcat(*output_buffer,cleaned_macro);
 
-<<<<<<< HEAD
-						log_debug_info(DEBUGL_MACROS,2,"  Cleaned macro.  Running output (%d): '%s'\n",strlen(*output_buffer),*output_buffer);
-=======
 						log_debug_info(DEBUGL_MACROS,2,"  Cleaned macro.  Running output (%zd): '%s'\n",strlen(*output_buffer),*output_buffer);
->>>>>>> 382c1ea3
 						}
 					}
 
@@ -252,11 +219,7 @@
 						*output_buffer=(char *)realloc(*output_buffer,strlen(*output_buffer)+strlen(selected_macro)+1);
 						strcat(*output_buffer,selected_macro);
 
-<<<<<<< HEAD
-						log_debug_info(DEBUGL_MACROS,2,"  Uncleaned macro.  Running output (%d): '%s'\n",strlen(*output_buffer),*output_buffer);
-=======
 						log_debug_info(DEBUGL_MACROS,2,"  Uncleaned macro.  Running output (%zd): '%s'\n",strlen(*output_buffer),*output_buffer);
->>>>>>> 382c1ea3
 						}
 					}
 
@@ -264,11 +227,7 @@
 				if(free_macro==TRUE)
 					my_free(selected_macro);
 
-<<<<<<< HEAD
-				log_debug_info(DEBUGL_MACROS,2,"  Just finished macro.  Running output (%d): '%s'\n",strlen(*output_buffer),*output_buffer);
-=======
 				log_debug_info(DEBUGL_MACROS,2,"  Just finished macro.  Running output (%zd): '%s'\n",strlen(*output_buffer),*output_buffer);
->>>>>>> 382c1ea3
 				}
 
 			in_macro=FALSE;
@@ -309,12 +268,7 @@
 
 	/* save pointer to host's first/primary hostgroup */
 	if(hst->hostgroups_ptr)
-<<<<<<< HEAD
 		mac->hostgroup_ptr=(hostgroup *)hst->hostgroups_ptr->object_ptr;
-#endif
-=======
-		macro_hostgroup_ptr=(hostgroup *)hst->hostgroups_ptr->object_ptr;
->>>>>>> 382c1ea3
 
 	return OK;
 }
@@ -353,12 +307,7 @@
 
 	/* save first/primary servicegroup pointer for later */
 	if(svc->servicegroups_ptr)
-<<<<<<< HEAD
 		mac->servicegroup_ptr=(servicegroup *)svc->servicegroups_ptr->object_ptr;
-#endif
-=======
-		macro_servicegroup_ptr=(servicegroup *)svc->servicegroups_ptr->object_ptr;
->>>>>>> 382c1ea3
 
 	return OK;
 }
@@ -398,12 +347,7 @@
 
 	/* save pointer to first/primary contactgroup for later */
 	if(cntct->contactgroups_ptr)
-<<<<<<< HEAD
 		mac->contactgroup_ptr=(contactgroup *)cntct->contactgroups_ptr->object_ptr;
-#endif
-=======
-		macro_contactgroup_ptr=(contactgroup *)cntct->contactgroups_ptr->object_ptr;
->>>>>>> 382c1ea3
 
 	return OK;
 }
@@ -477,11 +421,7 @@
 
 		if(!strcmp(macro_name,macro_x_names[x])){
 
-<<<<<<< HEAD
 			log_debug_info(DEBUGL_MACROS,2,"  macros[%d] (%s) match.\n",x,macro_x_names[x]);
-=======
-			log_debug_info(DEBUGL_MACROS,2,"  macro_x[%d] (%s) match.\n",x,macro_x_names[x]);
->>>>>>> 382c1ea3
 
 			/* get the macro value */
 			result=grab_macrox_value(mac, x,arg[0],arg[1],output,free_macro);
@@ -1213,48 +1153,28 @@
 
 			/* these macros are time-intensive to compute, and will likely be used together, so save them all for future use */
 			for(x=MACRO_TOTALHOSTSUP;x<=MACRO_TOTALSERVICEPROBLEMSUNHANDLED;x++)
-<<<<<<< HEAD
 				my_free(mac->x[x]);
-			asprintf(&mac->x[MACRO_TOTALHOSTSUP],"%d",hosts_up);
-			asprintf(&mac->x[MACRO_TOTALHOSTSDOWN],"%d",hosts_down);
-			asprintf(&mac->x[MACRO_TOTALHOSTSUNREACHABLE],"%d",hosts_unreachable);
-			asprintf(&mac->x[MACRO_TOTALHOSTSDOWNUNHANDLED],"%d",hosts_down_unhandled);
-			asprintf(&mac->x[MACRO_TOTALHOSTSUNREACHABLEUNHANDLED],"%d",hosts_unreachable_unhandled);
-			asprintf(&mac->x[MACRO_TOTALHOSTPROBLEMS],"%d",host_problems);
-			asprintf(&mac->x[MACRO_TOTALHOSTPROBLEMSUNHANDLED],"%d",host_problems_unhandled);
-			asprintf(&mac->x[MACRO_TOTALSERVICESOK],"%d",services_ok);
-			asprintf(&mac->x[MACRO_TOTALSERVICESWARNING],"%d",services_warning);
-			asprintf(&mac->x[MACRO_TOTALSERVICESCRITICAL],"%d",services_critical);
-			asprintf(&mac->x[MACRO_TOTALSERVICESUNKNOWN],"%d",services_unknown);
-			asprintf(&mac->x[MACRO_TOTALSERVICESWARNINGUNHANDLED],"%d",services_warning_unhandled);
-			asprintf(&mac->x[MACRO_TOTALSERVICESCRITICALUNHANDLED],"%d",services_critical_unhandled);
-			asprintf(&mac->x[MACRO_TOTALSERVICESUNKNOWNUNHANDLED],"%d",services_unknown_unhandled);
-			asprintf(&mac->x[MACRO_TOTALSERVICEPROBLEMS],"%d",service_problems);
-			asprintf(&mac->x[MACRO_TOTALSERVICEPROBLEMSUNHANDLED],"%d",service_problems_unhandled);
-=======
-				my_free(macro_x[x]);
-			if(asprintf(&macro_x[MACRO_TOTALHOSTSUP],"%d",hosts_up)==-1 ||
-			   asprintf(&macro_x[MACRO_TOTALHOSTSDOWN],"%d",hosts_down)==-1 ||
-			   asprintf(&macro_x[MACRO_TOTALHOSTSUNREACHABLE],"%d",hosts_unreachable)==-1 ||
-			   asprintf(&macro_x[MACRO_TOTALHOSTSDOWNUNHANDLED],"%d",hosts_down_unhandled)==-1 ||
-			   asprintf(&macro_x[MACRO_TOTALHOSTSUNREACHABLEUNHANDLED],"%d",hosts_unreachable_unhandled)==-1 ||
-			   asprintf(&macro_x[MACRO_TOTALHOSTPROBLEMS],"%d",host_problems)==-1 ||
-			   asprintf(&macro_x[MACRO_TOTALHOSTPROBLEMSUNHANDLED],"%d",host_problems_unhandled)==-1 ||
-			   asprintf(&macro_x[MACRO_TOTALSERVICESOK],"%d",services_ok)==-1 ||
-			   asprintf(&macro_x[MACRO_TOTALSERVICESWARNING],"%d",services_warning)==-1 ||
-			   asprintf(&macro_x[MACRO_TOTALSERVICESCRITICAL],"%d",services_critical)==-1 ||
-			   asprintf(&macro_x[MACRO_TOTALSERVICESUNKNOWN],"%d",services_unknown)==-1 ||
-			   asprintf(&macro_x[MACRO_TOTALSERVICESWARNINGUNHANDLED],"%d",services_warning_unhandled)==-1 ||
-			   asprintf(&macro_x[MACRO_TOTALSERVICESCRITICALUNHANDLED],"%d",services_critical_unhandled)==-1 ||
-			   asprintf(&macro_x[MACRO_TOTALSERVICESUNKNOWNUNHANDLED],"%d",services_unknown_unhandled)==-1 ||
-			   asprintf(&macro_x[MACRO_TOTALSERVICEPROBLEMS],"%d",service_problems)==-1 ||
-			   asprintf(&macro_x[MACRO_TOTALSERVICEPROBLEMSUNHANDLED],"%d",service_problems_unhandled)==-1){
+			if(asprintf(&mac->x[MACRO_TOTALHOSTSUP],"%d",hosts_up)==-1 ||
+			   asprintf(&mac->x[MACRO_TOTALHOSTSDOWN],"%d",hosts_down)==-1 ||
+			   asprintf(&mac->x[MACRO_TOTALHOSTSUNREACHABLE],"%d",hosts_unreachable)==-1 ||
+			   asprintf(&mac->x[MACRO_TOTALHOSTSDOWNUNHANDLED],"%d",hosts_down_unhandled)==-1 ||
+			   asprintf(&mac->x[MACRO_TOTALHOSTSUNREACHABLEUNHANDLED],"%d",hosts_unreachable_unhandled)==-1 ||
+			   asprintf(&mac->x[MACRO_TOTALHOSTPROBLEMS],"%d",host_problems)==-1 ||
+			   asprintf(&mac->x[MACRO_TOTALHOSTPROBLEMSUNHANDLED],"%d",host_problems_unhandled)==-1 ||
+			   asprintf(&mac->x[MACRO_TOTALSERVICESOK],"%d",services_ok)==-1 ||
+			   asprintf(&mac->x[MACRO_TOTALSERVICESWARNING],"%d",services_warning)==-1 ||
+			   asprintf(&mac->x[MACRO_TOTALSERVICESCRITICAL],"%d",services_critical)==-1 ||
+			   asprintf(&mac->x[MACRO_TOTALSERVICESUNKNOWN],"%d",services_unknown)==-1 ||
+			   asprintf(&mac->x[MACRO_TOTALSERVICESWARNINGUNHANDLED],"%d",services_warning_unhandled)==-1 ||
+			   asprintf(&mac->x[MACRO_TOTALSERVICESCRITICALUNHANDLED],"%d",services_critical_unhandled)==-1 ||
+			   asprintf(&mac->x[MACRO_TOTALSERVICESUNKNOWNUNHANDLED],"%d",services_unknown_unhandled)==-1 ||
+			   asprintf(&mac->x[MACRO_TOTALSERVICEPROBLEMS],"%d",service_problems)==-1 ||
+			   asprintf(&mac->x[MACRO_TOTALSERVICEPROBLEMSUNHANDLED],"%d",service_problems_unhandled)==-1){
 				logit(NSLOG_RUNTIME_ERROR,FALSE,"Error: due to asprintf.\n");
 				for(x=MACRO_TOTALHOSTSUP;x<=MACRO_TOTALSERVICEPROBLEMSUNHANDLED;x++)
-					my_free(macro_x[x]);
+					my_free(mac->x[x]);
 				return ERROR;
 				}
->>>>>>> 382c1ea3
 			}
 
 		/* return only the macro the user requested */
@@ -1789,38 +1709,25 @@
 				}
 
 			/* these macros are time-intensive to compute, and will likely be used together, so save them all for future use */
-<<<<<<< HEAD
 			my_free(mac->x[MACRO_TOTALHOSTSERVICES]);
-			asprintf(&mac->x[MACRO_TOTALHOSTSERVICES],"%d",total_host_services);
+			ret=asprintf(&mac->x[MACRO_TOTALHOSTSERVICES],"%d",total_host_services);
 			my_free(mac->x[MACRO_TOTALHOSTSERVICESOK]);
-			asprintf(&mac->x[MACRO_TOTALHOSTSERVICESOK],"%d",total_host_services_ok);
+			ret=asprintf(&mac->x[MACRO_TOTALHOSTSERVICESOK],"%d",total_host_services_ok);
 			my_free(mac->x[MACRO_TOTALHOSTSERVICESWARNING]);
-			asprintf(&mac->x[MACRO_TOTALHOSTSERVICESWARNING],"%d",total_host_services_warning);
+			ret=asprintf(&mac->x[MACRO_TOTALHOSTSERVICESWARNING],"%d",total_host_services_warning);
 			my_free(mac->x[MACRO_TOTALHOSTSERVICESUNKNOWN]);
-			asprintf(&mac->x[MACRO_TOTALHOSTSERVICESUNKNOWN],"%d",total_host_services_unknown);
+			ret=asprintf(&mac->x[MACRO_TOTALHOSTSERVICESUNKNOWN],"%d",total_host_services_unknown);
 			my_free(mac->x[MACRO_TOTALHOSTSERVICESCRITICAL]);
-			asprintf(&mac->x[MACRO_TOTALHOSTSERVICESCRITICAL],"%d",total_host_services_critical);
-=======
-			my_free(macro_x[MACRO_TOTALHOSTSERVICES]);
-			ret=asprintf(&macro_x[MACRO_TOTALHOSTSERVICES],"%d",total_host_services);
-			my_free(macro_x[MACRO_TOTALHOSTSERVICESOK]);
-			ret=asprintf(&macro_x[MACRO_TOTALHOSTSERVICESOK],"%d",total_host_services_ok);
-			my_free(macro_x[MACRO_TOTALHOSTSERVICESWARNING]);
-			ret=asprintf(&macro_x[MACRO_TOTALHOSTSERVICESWARNING],"%d",total_host_services_warning);
-			my_free(macro_x[MACRO_TOTALHOSTSERVICESUNKNOWN]);
-			ret=asprintf(&macro_x[MACRO_TOTALHOSTSERVICESUNKNOWN],"%d",total_host_services_unknown);
-			my_free(macro_x[MACRO_TOTALHOSTSERVICESCRITICAL]);
-			ret=asprintf(&macro_x[MACRO_TOTALHOSTSERVICESCRITICAL],"%d",total_host_services_critical);
+			ret=asprintf(&mac->x[MACRO_TOTALHOSTSERVICESCRITICAL],"%d",total_host_services_critical);
 			if(ret==-1){
 				logit(NSLOG_RUNTIME_ERROR,FALSE,"Error: due to asprintf.\n");
-				my_free(macro_x[MACRO_TOTALHOSTSERVICES]);
-				my_free(macro_x[MACRO_TOTALHOSTSERVICESOK]);
-				my_free(macro_x[MACRO_TOTALHOSTSERVICESWARNING]);
-				my_free(macro_x[MACRO_TOTALHOSTSERVICESUNKNOWN]);
-				my_free(macro_x[MACRO_TOTALHOSTSERVICESCRITICAL]);
+				my_free(mac->x[MACRO_TOTALHOSTSERVICES]);
+				my_free(mac->x[MACRO_TOTALHOSTSERVICESOK]);
+				my_free(mac->x[MACRO_TOTALHOSTSERVICESWARNING]);
+				my_free(mac->x[MACRO_TOTALHOSTSERVICESUNKNOWN]);
+				my_free(mac->x[MACRO_TOTALHOSTSERVICESCRITICAL]);
 				return ERROR;
 				}
->>>>>>> 382c1ea3
 			}
 
 		/* return only the macro the user requested */
@@ -2295,13 +2202,7 @@
 
 
 /* computes a contact macro */
-<<<<<<< HEAD
-int grab_standard_contact_macro(nagios_macros *mac, int macro_type, contact *temp_contact, char **output)
-{
-#ifdef NSCORE
-=======
-int grab_standard_contact_macro(int macro_type, contact *temp_contact, char **output){
->>>>>>> 382c1ea3
+int grab_standard_contact_macro(nagios_macros *mac, int macro_type, contact *temp_contact, char **output){
 	contactgroup *temp_contactgroup=NULL;
 	objectlist *temp_objectlist=NULL;
 	char *buf1=NULL;
@@ -3226,16 +3127,11 @@
 
 	/* set each of the argv macro environment variables */
 	for(x=0;x<MAX_COMMAND_ARGUMENTS;x++){
-<<<<<<< HEAD
-		asprintf(&macro_name,"ARG%d",x+1);
-		set_macro_environment_var(macro_name,mac->argv[x],set);
-=======
 		if(asprintf(&macro_name,"ARG%d",x+1)==-1){
 			logit(NSLOG_RUNTIME_ERROR,FALSE,"Error: due to asprintf.\n");
 			return ERROR;
 		}
-		set_macro_environment_var(macro_name,macro_argv[x],set);
->>>>>>> 382c1ea3
+		set_macro_environment_var(macro_name,mac->argv[x],set);
 		my_free(macro_name);
 	        }
 
@@ -3257,16 +3153,11 @@
 	/* generate variables and save them for later */
 	if((temp_host=mac->host_ptr) && set==TRUE){
 		for(temp_customvariablesmember=temp_host->custom_variables;temp_customvariablesmember!=NULL;temp_customvariablesmember=temp_customvariablesmember->next){
-<<<<<<< HEAD
-			asprintf(&customvarname,"_HOST%s",temp_customvariablesmember->variable_name);
-			add_custom_variable_to_object(&mac->custom_host_vars,customvarname,temp_customvariablesmember->variable_value);
-=======
 			if(asprintf(&customvarname,"_HOST%s",temp_customvariablesmember->variable_name)==-1){
 				logit(NSLOG_RUNTIME_ERROR,FALSE,"Error: due to asprintf.\n");
 				return ERROR;
 				}
-			add_custom_variable_to_object(&macro_custom_host_vars,customvarname,temp_customvariablesmember->variable_value);
->>>>>>> 382c1ea3
+			add_custom_variable_to_object(&mac->custom_host_vars,customvarname,temp_customvariablesmember->variable_value);
 			my_free(customvarname);
 			}
 		}
@@ -3279,16 +3170,11 @@
 	/* generate variables and save them for later */
 	if((temp_service=mac->service_ptr) && set==TRUE){
 		for(temp_customvariablesmember=temp_service->custom_variables;temp_customvariablesmember!=NULL;temp_customvariablesmember=temp_customvariablesmember->next){
-<<<<<<< HEAD
-			asprintf(&customvarname,"_SERVICE%s",temp_customvariablesmember->variable_name);
-			add_custom_variable_to_object(&mac->custom_service_vars,customvarname,temp_customvariablesmember->variable_value);
-=======
 			if(asprintf(&customvarname,"_SERVICE%s",temp_customvariablesmember->variable_name)==-1){
 				logit(NSLOG_RUNTIME_ERROR,FALSE,"Error: due to asprintf.\n");
 				return ERROR;
 				}
-			add_custom_variable_to_object(&macro_custom_service_vars,customvarname,temp_customvariablesmember->variable_value);
->>>>>>> 382c1ea3
+			add_custom_variable_to_object(&mac->custom_service_vars,customvarname,temp_customvariablesmember->variable_value);
 			my_free(customvarname);
 			}
 		}
@@ -3300,16 +3186,11 @@
 	/* generate variables and save them for later */
 	if((temp_contact=mac->contact_ptr) && set==TRUE){
 		for(temp_customvariablesmember=temp_contact->custom_variables;temp_customvariablesmember!=NULL;temp_customvariablesmember=temp_customvariablesmember->next){
-<<<<<<< HEAD
-			asprintf(&customvarname,"_CONTACT%s",temp_customvariablesmember->variable_name);
-			add_custom_variable_to_object(&mac->custom_contact_vars,customvarname,temp_customvariablesmember->variable_value);
-=======
 			if(asprintf(&customvarname,"_CONTACT%s",temp_customvariablesmember->variable_name)==-1){
 				logit(NSLOG_RUNTIME_ERROR,FALSE,"Error: due to asprintf.\n");
 				return ERROR;
 				}
-			add_custom_variable_to_object(&macro_custom_contact_vars,customvarname,temp_customvariablesmember->variable_value);
->>>>>>> 382c1ea3
+			add_custom_variable_to_object(&mac->custom_contact_vars,customvarname,temp_customvariablesmember->variable_value);
 			my_free(customvarname);
 			}
 		}
@@ -3333,16 +3214,11 @@
 		return OK;
 
 	for(x=0;x<MAX_CONTACT_ADDRESSES;x++){
-<<<<<<< HEAD
-		asprintf(&varname,"CONTACTADDRESS%d",x);
-		set_macro_environment_var(varname,mac->contact_ptr->address[x],set);
-=======
 		if(asprintf(&varname,"CONTACTADDRESS%d",x)==-1){
 			logit(NSLOG_RUNTIME_ERROR,FALSE,"Error: due to asprintf.\n");
 			return ERROR;
 			}
-		set_macro_environment_var(varname,macro_contact_ptr->address[x],set);
->>>>>>> 382c1ea3
+		set_macro_environment_var(varname,mac->contact_ptr->address[x],set);
 		my_free(varname);
 		}
 
@@ -3373,10 +3249,4 @@
 	my_free(env_macro_name);
 
 	return OK;
-<<<<<<< HEAD
-}
-
-#endif
-=======
-        }
->>>>>>> 382c1ea3
+}