/*
** Copyright 2012 Merethis
**
** This file is part of Centreon Engine.
**
** Centreon Engine is free software: you can redistribute it and/or
** modify it under the terms of the GNU General Public License version 2
** as published by the Free Software Foundation.
**
** Centreon Engine is distributed in the hope that it will be useful,
** but WITHOUT ANY WARRANTY; without even the implied warranty of
** MERCHANTABILITY or FITNESS FOR A PARTICULAR PURPOSE. See the GNU
** General Public License for more details.
**
** You should have received a copy of the GNU General Public License
** along with Centreon Engine. If not, see
** <http://www.gnu.org/licenses/>.
*/

#include <cstdlib>
#include <ctime>
#include <iostream>
#include "com/centreon/clib.hh"
#include "com/centreon/engine/error.hh"
#include "com/centreon/process.hh"
#include "test/paths.hh"

using namespace com::centreon::engine;

/**
 *  Check that Centreon Engine runs a configuration for some time.
 *
 *  @param[in] argc Argument count.
 *  @param[in] argv Argument values.
 *
 *  @return EXIT_SUCCESS on success.
 */
int main(int argc, char* argv[]) {
  int retval(EXIT_FAILURE);
  com::centreon::clib::load();
  try {
    // Initialization.
    com::centreon::clib::load();

    // Check arguments.
    if (argc < 2)
      throw (engine_error() << "USAGE: "
             << argv[0] << " <config> [timeout]");
    time_t timeout;
    if (argc >= 3)
      timeout = strtoul(argv[2], NULL, 0);
    else
      timeout = 5;

    // Build command line.
    std::string cmd(CENTENGINE_BINARY);
    cmd.append(" '");
    cmd.append(argv[1]);
    cmd.append("'");

    // Run process.
    com::centreon::process centengined;
    centengined.enable_stream(com::centreon::process::in, false);
    centengined.enable_stream(com::centreon::process::out, false);
    centengined.enable_stream(com::centreon::process::err, false);
    centengined.exec(cmd);
    bool reached_timeout(!centengined.wait(timeout * 1000));
    if (!reached_timeout)
      throw (engine_error() << "timeout has not been reached");

    // Terminate process gracefully.
    centengined.terminate();
    if (!centengined.wait(5000))
      centengined.kill();

    // Reaching here means success.
    retval = (((centengined.exit_status()
                == com::centreon::process::normal)
               && (centengined.exit_code() == EXIT_SUCCESS))
              ? EXIT_SUCCESS
              : EXIT_FAILURE);
  }
  catch (std::exception const& e) {
    std::cerr << e.what() << std::endl;
  }
  catch (...) {
    std::cerr << "unknown error" << std::endl;
  }
<<<<<<< HEAD
  com::centreon::clib::unload();
=======

  // Shutdown.
  com::centreon::clib::unload();

>>>>>>> 65d24f8e
  return (retval);
}<|MERGE_RESOLUTION|>--- conflicted
+++ resolved
@@ -37,7 +37,6 @@
  */
 int main(int argc, char* argv[]) {
   int retval(EXIT_FAILURE);
-  com::centreon::clib::load();
   try {
     // Initialization.
     com::centreon::clib::load();
@@ -86,13 +85,9 @@
   catch (...) {
     std::cerr << "unknown error" << std::endl;
   }
-<<<<<<< HEAD
-  com::centreon::clib::unload();
-=======
 
   // Shutdown.
   com::centreon::clib::unload();
 
->>>>>>> 65d24f8e
   return (retval);
 }