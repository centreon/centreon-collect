/*
** Copyright 2012 Merethis
**
** This file is part of Centreon Engine.
**
** Centreon Engine is free software: you can redistribute it and/or
** modify it under the terms of the GNU General Public License version 2
** as published by the Free Software Foundation.
**
** Centreon Engine is distributed in the hope that it will be useful,
** but WITHOUT ANY WARRANTY; without even the implied warranty of
** MERCHANTABILITY or FITNESS FOR A PARTICULAR PURPOSE. See the GNU
** General Public License for more details.
**
** You should have received a copy of the GNU General Public License
** along with Centreon Engine. If not, see
** <http://www.gnu.org/licenses/>.
*/

#include <cstdlib>
#include <iostream>
<<<<<<< HEAD
#include <stdlib.h>
=======
>>>>>>> 65d24f8e
#include "com/centreon/clib.hh"
#include "com/centreon/engine/error.hh"
#include "test/modules/webservice/engine.hh"
#include "test/modules/webservice/query.hh"

#define HOST_NAME "my_host"

/**
 *  Check host custom variables.
 *
 *  @return 0 on success.
 */
int main(int argc, char** argv) {
  (void)argc;
  (void)argv;

  // Return value.
  int retval;

<<<<<<< HEAD
=======
  // Initialization.
>>>>>>> 65d24f8e
  com::centreon::clib::load();

  // Start Engine.
  engine e;
  e.start();

  try {
    // Webservice query.
    query q;
    std::string output;
    int retcode;

    // Create host.
    output.clear();
    retcode = q.execute(
                  output,
                  "host_add "
                  "host_id=" HOST_NAME " "
                  "alias=" HOST_NAME " "
                  "address=localhost "
                  "max_check_attempts=5 "
                  "check_period=mytimeperiod "
                  "notification_interval=5 "
                  "notification_period=mytimeperiod "
                  "contacts=mycontact ");
    if (retcode)
      throw (engine_error() << "cannot add host: " << output);

    // XXX

    // Success.
    retval = EXIT_SUCCESS;
  }
  catch (std::exception const& x) {
    std::cerr << x.what() << std::endl;
    retval = EXIT_FAILURE;
  }
  catch (...) {
    std::cerr << "unknown exception" << std::endl;
    retval = EXIT_FAILURE;
  }

<<<<<<< HEAD
=======
  // Cleanup.
  e.stop();
>>>>>>> 65d24f8e
  com::centreon::clib::unload();

  return (retval);
}<|MERGE_RESOLUTION|>--- conflicted
+++ resolved
@@ -19,10 +19,6 @@
 
 #include <cstdlib>
 #include <iostream>
-<<<<<<< HEAD
-#include <stdlib.h>
-=======
->>>>>>> 65d24f8e
 #include "com/centreon/clib.hh"
 #include "com/centreon/engine/error.hh"
 #include "test/modules/webservice/engine.hh"
@@ -42,10 +38,7 @@
   // Return value.
   int retval;
 
-<<<<<<< HEAD
-=======
   // Initialization.
->>>>>>> 65d24f8e
   com::centreon::clib::load();
 
   // Start Engine.
@@ -88,11 +81,8 @@
     retval = EXIT_FAILURE;
   }
 
-<<<<<<< HEAD
-=======
   // Cleanup.
   e.stop();
->>>>>>> 65d24f8e
   com::centreon::clib::unload();
 
   return (retval);
