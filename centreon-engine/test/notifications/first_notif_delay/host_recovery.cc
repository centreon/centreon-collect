--- conflicted
+++ resolved
@@ -17,20 +17,12 @@
 ** <http://www.gnu.org/licenses/>.
 */
 
-<<<<<<< HEAD
 #include <cstdio>
 #include <cstring>
 #include <ctime>
-#include <QCoreApplication>
-=======
-#include <stdio.h>
-#include <string.h>
-#include <time.h>
->>>>>>> dfaf0b0b
 #include "com/centreon/engine/checks.hh"
 #include "com/centreon/engine/error.hh"
 #include "com/centreon/engine/globals.hh"
-#include "com/centreon/io/file_stream.hh"
 #include "test/notifications/first_notif_delay/common.hh"
 #include "test/unittest.hh"
 
@@ -81,21 +73,13 @@
     retval |= handle_async_host_check_result_3x(host_list, &cr);
 
     // Check that FND was not respected.
-<<<<<<< HEAD
-    retval |= !io::file_stream::exists(FLAG_FILE);
-=======
     retval |= !file_exists(FLAG_FILE);
->>>>>>> dfaf0b0b
 
     first_notif_delay_default_cleanup();
   }
 
   // Remove flag file.
-<<<<<<< HEAD
   ::remove(FLAG_FILE);
-=======
-  // remove(FLAG_FILE);
->>>>>>> dfaf0b0b
 
   return (retval);
 }
