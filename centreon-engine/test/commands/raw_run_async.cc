--- conflicted
+++ resolved
@@ -21,10 +21,7 @@
 #include <QDebug>
 #include <exception>
 #include "error.hh"
-<<<<<<< HEAD
 #include "test/unittest.hh"
-=======
->>>>>>> 7e832f05
 #include "commands/raw.hh"
 #include "engine.hh"
 #include "test/commands/wait_process.hh"
@@ -115,7 +112,6 @@
 /**
  *  Check the asynchrone system for the raw command.
  */
-<<<<<<< HEAD
 int main_test() {
   if (run_without_timeout() == false)
     throw (engine_error() << "error: raw::run without timeout failed.");
@@ -125,24 +121,6 @@
 
   if (run_with_environement_macros() == false)
     throw (engine_error() << "error: raw::run with macros failed.");
-=======
-int main(int argc, char** argv) {
-  try {
-    QCoreApplication app(argc, argv);
-
-    if (run_without_timeout() == false)
-      throw (engine_error() << "raw::run without timeout failed.");
-    if (run_with_timeout() == false)
-      throw (engine_error() << "raw::run with timeout failed.");
-    if (run_with_environement_macros() == false)
-      throw (engine_error() << "raw::run with macros failed.");
-  }
-  catch (std::exception const& e) {
-    qDebug() << "error: " << e.what();
-    return (1);
-  }
->>>>>>> 7e832f05
-
   return (0);
 }
 
