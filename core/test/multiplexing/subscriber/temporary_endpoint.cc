--- conflicted
+++ resolved
@@ -99,20 +99,11 @@
 /**
  *  Open endpoint.
  *
-<<<<<<< HEAD
- *  @param[in] id The open id.
-=======
  *  @param[in] id The temporary id.
->>>>>>> 9b29f1b4
  *
  *  @return New temporary_stream.
  */
 misc::shared_ptr<io::stream> temporary_endpoint::open(
                                                    QString const& id) {
-<<<<<<< HEAD
-  (void)id;
-  return (open());
-=======
   return (misc::shared_ptr<io::stream>(new temporary_stream(id)));
->>>>>>> 9b29f1b4
 }