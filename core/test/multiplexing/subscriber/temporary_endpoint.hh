/*
** Copyright 2011-2012 Merethis
**
** This file is part of Centreon Broker.
**
** Centreon Broker is free software: you can redistribute it and/or
** modify it under the terms of the GNU General Public License version 2
** as published by the Free Software Foundation.
**
** Centreon Broker is distributed in the hope that it will be useful,
** but WITHOUT ANY WARRANTY; without even the implied warranty of
** MERCHANTABILITY or FITNESS FOR A PARTICULAR PURPOSE. See the GNU
** General Public License for more details.
**
** You should have received a copy of the GNU General Public License
** along with Centreon Broker. If not, see
** <http://www.gnu.org/licenses/>.
*/

#ifndef CCB_TEMPORARY_ENDPOINT_HH
#  define CCB_TEMPORARY_ENDPOINT_HH

#  include <QList>
#  include "com/centreon/broker/io/endpoint.hh"

CCB_BEGIN()

/**
 *  @class temporary_endpoint temporary_endpoint.hh
 *  @brief Temporary endpoint.
 *
 *  Endpoint that can be set to generate errors or not.
 */
class                 temporary_endpoint : public io::endpoint {
public:
                      temporary_endpoint(QString const& id = "");
                      temporary_endpoint(temporary_endpoint const& se);
                      ~temporary_endpoint();
  temporary_endpoint& operator=(temporary_endpoint const& se);
  io::endpoint*       clone() const;
  void                close();
  misc::shared_ptr<io::stream>
                      open();
  misc::shared_ptr<io::stream>
                      open(QString const& id);
<<<<<<< HEAD
=======

private:
  QString             _id;
>>>>>>> 9b29f1b4
};

CCB_END()

#endif // !CCB_TEMPORARY_ENDPOINT_HH<|MERGE_RESOLUTION|>--- conflicted
+++ resolved
@@ -43,12 +43,9 @@
                       open();
   misc::shared_ptr<io::stream>
                       open(QString const& id);
-<<<<<<< HEAD
-=======
 
 private:
   QString             _id;
->>>>>>> 9b29f1b4
 };
 
 CCB_END()
