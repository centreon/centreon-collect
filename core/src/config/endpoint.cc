--- conflicted
+++ resolved
@@ -79,11 +79,8 @@
           && (secondary_failovers == e.secondary_failovers)
           && (filters == e.filters)
           && (params == e.params)
-<<<<<<< HEAD
-          && (cache_enabled == e.cache_enabled));
-=======
+          && (cache_enabled == e.cache_enabled)
           && (cfg == e.cfg));
->>>>>>> a3d0f19c
 }
 
 /**
@@ -122,13 +119,10 @@
     return (secondary_failovers < e.secondary_failovers);
   else if (filters != e.filters)
     return (filters < e.filters);
-<<<<<<< HEAD
   else if (cache_enabled != e.cache_enabled)
     return (cache_enabled < e.cache_enabled);
-=======
   else if (cfg != e.cfg)
     return (cfg.toText().data() < e.cfg.toText().data());
->>>>>>> a3d0f19c
 
   // Need to check all parameters one by one.
   QMap<QString, QString>::const_iterator it1(params.begin()),
@@ -171,10 +165,7 @@
   retry_interval = e.retry_interval;
   filters = e.filters;
   type = e.type;
-<<<<<<< HEAD
   cache_enabled = e.cache_enabled;
-=======
   cfg = e.cfg;
->>>>>>> a3d0f19c
   return ;
 }