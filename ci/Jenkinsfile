/*
** Pipeline code.
*/

stage('Dependencies containers creation') {
  parallel 'centos7 dependencies': {
    node {
      dir('centreon-collect-centos7') {
        checkout scm
        dir ('ci/docker') {
          sh 'docker build --no-cache . -f Dockerfile.collect-centos7-dependencies -t registry.centreon.com/centreon-collect-centos7-dependencies:22.04'
          sh 'docker push registry.centreon.com/centreon-collect-centos7-dependencies:22.04'
        }
      }
    }
  },
  'debian 10 dependencies': {
    node {
      dir('centreon-collect-debian10') {
        checkout scm
        dir ('ci/docker') {
<<<<<<< HEAD
          sh 'docker build --no-cache . -f Dockerfile.collect-debian10-dependencies -t registry.centreon.com/centreon-collect-debian10-dependencies:21.10'
          sh 'docker push registry.centreon.com/centreon-collect-debian10-dependencies:21.10'
        }
      }
    }
  },
  'debian 11 ependencies': {
    node {
      dir('centreon-collect-debian11') {
        checkout scm
        dir ('ci/docker') {
          sh 'docker build --no-cache . -f Dockerfile.collect-debian11-dependencies -t registry.centreon.com/centreon-collect-debian11-dependencies:21.10'
          sh 'docker push registry.centreon.com/centreon-collect-debian11-dependencies:21.10'
=======
          sh 'docker build --no-cache . -f Dockerfile.collect-debian-dependencies -t registry.centreon.com/centreon-collect-debian-dependencies:22.04'
          sh 'docker push registry.centreon.com/centreon-collect-debian-dependencies:22.04'
>>>>>>> 1b0382ea
        }
      }
    }
  },
  'centos8 dependencies': {
    node {
      dir('centreon-collect-centos8') {
        checkout scm
        dir ('ci/docker') {
          sh 'docker build --no-cache . -f Dockerfile.collect-centos8-dependencies -t registry.centreon.com/centreon-collect-centos8-dependencies:22.04'
          sh 'docker push registry.centreon.com/centreon-collect-centos8-dependencies:22.04'
        }
      }
    }
  }
}<|MERGE_RESOLUTION|>--- conflicted
+++ resolved
@@ -19,9 +19,8 @@
       dir('centreon-collect-debian10') {
         checkout scm
         dir ('ci/docker') {
-<<<<<<< HEAD
-          sh 'docker build --no-cache . -f Dockerfile.collect-debian10-dependencies -t registry.centreon.com/centreon-collect-debian10-dependencies:21.10'
-          sh 'docker push registry.centreon.com/centreon-collect-debian10-dependencies:21.10'
+          sh 'docker build --no-cache . -f Dockerfile.collect-debian10-dependencies -t registry.centreon.com/centreon-collect-debian10-dependencies:22.04'
+          sh 'docker push registry.centreon.com/centreon-collect-debian10-dependencies:22.04'
         }
       }
     }
@@ -31,12 +30,8 @@
       dir('centreon-collect-debian11') {
         checkout scm
         dir ('ci/docker') {
-          sh 'docker build --no-cache . -f Dockerfile.collect-debian11-dependencies -t registry.centreon.com/centreon-collect-debian11-dependencies:21.10'
-          sh 'docker push registry.centreon.com/centreon-collect-debian11-dependencies:21.10'
-=======
-          sh 'docker build --no-cache . -f Dockerfile.collect-debian-dependencies -t registry.centreon.com/centreon-collect-debian-dependencies:22.04'
-          sh 'docker push registry.centreon.com/centreon-collect-debian-dependencies:22.04'
->>>>>>> 1b0382ea
+          sh 'docker build --no-cache . -f Dockerfile.collect-debian11-dependencies -t registry.centreon.com/centreon-collect-debian11-dependencies:22.04'
+          sh 'docker push registry.centreon.com/centreon-collect-debian11-dependencies:22.04'
         }
       }
     }
