--- conflicted
+++ resolved
@@ -107,14 +107,6 @@
     _bind[range].is_unsigned = unsgn;                                \
   }
 
-<<<<<<< HEAD
-#define VALUE(ftype, vtype, sqltype)                       \
-  vtype mysql_bind::value_as_##ftype(size_t range) const { \
-    if (_bind[range].buffer_type == sqltype)               \
-      return *static_cast<vtype*>(_bind[range].buffer);    \
-    else                                                   \
-      assert("This field is not an " #sqltype == nullptr); \
-=======
 #define VALUE(ftype, vtype, sqltype)                                        \
   vtype mysql_bind::value_as_##ftype(size_t range) const {                  \
     if (_bind[range].buffer_type == sqltype)                                \
@@ -126,7 +118,6 @@
                              __FUNCTION__, _bind[range].buffer_type);       \
       return 0;                                                             \
     }                                                                       \
->>>>>>> d37c1286
   }
 
 SET_VALUE(i32, int32_t, MYSQL_TYPE_LONG, false)
