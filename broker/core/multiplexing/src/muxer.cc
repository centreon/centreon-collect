--- conflicted
+++ resolved
@@ -251,24 +251,15 @@
       for (; evt != event_queue.end() && _events_size < event_queue_max_size();
            ++evt) {
         if (_write_filters.find((*evt)->type()) == _write_filters.end()) {
-<<<<<<< HEAD
-          log_v2::core()->trace(
-=======
           SPDLOG_LOGGER_TRACE(
               log_v2::core(),
->>>>>>> f784a099
               "muxer {} event of type {:x} rejected by write filter", _name,
               (*evt)->type());
           continue;
         } else
-<<<<<<< HEAD
-          log_v2::core()->trace("muxer {} event of type {:x} written", _name,
-                                (*evt)->type());
-=======
           SPDLOG_LOGGER_TRACE(log_v2::core(),
                               "muxer {} event of type {:x} written", _name,
                               (*evt)->type());
->>>>>>> f784a099
 
         at_least_one_push_to_queue = true;
         _push_to_queue(*evt);
@@ -285,24 +276,15 @@
     std::lock_guard<std::mutex> lock(_mutex);
     for (; evt != event_queue.end(); ++evt) {
       if (_write_filters.find((*evt)->type()) == _write_filters.end()) {
-<<<<<<< HEAD
-        log_v2::core()->trace(
-=======
         SPDLOG_LOGGER_TRACE(
             log_v2::core(),
->>>>>>> f784a099
             "muxer {} event of type {:x} rejected by write filter", _name,
             (*evt)->type());
         continue;
       } else
-<<<<<<< HEAD
-        log_v2::core()->trace("muxer {} event of type {:x} written", _name,
-                              (*evt)->type());
-=======
         SPDLOG_LOGGER_TRACE(log_v2::core(),
                             "muxer {} event of type {:x} written", _name,
                             (*evt)->type());
->>>>>>> f784a099
       if (!_file) {
         QueueFileStats* s =
             stats::center::instance().muxer_stats(_name)->mutable_queue_file();
@@ -367,13 +349,8 @@
     SPDLOG_LOGGER_TRACE(log_v2::core(), "{} read {}", _name, *event);
   }
   if (event)
-<<<<<<< HEAD
-    log_v2::core()->trace("muxer {} event of type {:x} read", _name,
-                          event->type());
-=======
     SPDLOG_LOGGER_TRACE(log_v2::core(), "muxer {} event of type {:x} read",
                         _name, event->type());
->>>>>>> f784a099
   return !timed_out;
 }
 
@@ -478,14 +455,9 @@
   if (d && _read_filters.find(d->type()) != _read_filters.end())
     engine::instance_ptr()->publish(d);
   else
-<<<<<<< HEAD
-    log_v2::core()->trace("muxer {} event of type {:x} rejected by read filter",
-                          _name, d->type());
-=======
     SPDLOG_LOGGER_TRACE(log_v2::core(),
                         "muxer {} event of type {:x} rejected by read filter",
                         _name, d->type());
->>>>>>> f784a099
   return 1;
 }
 
@@ -577,13 +549,8 @@
  */
 void muxer::_push_to_queue(std::shared_ptr<io::data> const& event) {
   bool pos_has_no_more_to_read(_pos == _events.end());
-<<<<<<< HEAD
-  log_v2::core()->trace("muxer {} event of type {:x} pushed", _name,
-                        event->type());
-=======
   SPDLOG_LOGGER_TRACE(log_v2::core(), "muxer {} event of type {:x} pushed",
                       _name, event->type());
->>>>>>> f784a099
   _events.push_back(event);
   ++_events_size;
 
