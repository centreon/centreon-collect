/*
<<<<<<< HEAD
 * Copyright 2011 - 2022-2023 Centreon (https://www.centreon.com/)
=======
 * Copyright 2011 - 2022 Centreon (https://www.centreon.com/)
>>>>>>> 700a59cf
 *
 * Licensed under the Apache License, Version 2.0 (the "License");
 * you may not use this file except in compliance with the License.
 * You may obtain a copy of the License at
 *
 * http://www.apache.org/licenses/LICENSE-2.0
 *
 * Unless required by applicable law or agreed to in writing, software
 * distributed under the License is distributed on an "AS IS" BASIS,
 * WITHOUT WARRANTIES OR CONDITIONS OF ANY KIND, either express or implied.
 * See the License for the specific language governing permissions and
 * limitations under the License.
 *
 * For more information : contact@centreon.com
 *
 */

#include "com/centreon/broker/mysql.hh"
#include "com/centreon/broker/config/applier/modules.hh"

#include <absl/strings/str_split.h>
#include <gtest/gtest.h>

#include <cmath>
#include <future>

#include "com/centreon/broker/config/applier/init.hh"
#include "com/centreon/broker/neb/custom_variable.hh"
#include "com/centreon/broker/neb/downtime.hh"
#include "com/centreon/broker/neb/host.hh"
#include "com/centreon/broker/neb/host_check.hh"
#include "com/centreon/broker/neb/host_group.hh"
#include "com/centreon/broker/neb/host_group_member.hh"
#include "com/centreon/broker/neb/host_parent.hh"
#include "com/centreon/broker/neb/host_status.hh"
#include "com/centreon/broker/neb/instance.hh"
#include "com/centreon/broker/neb/instance_status.hh"
#include "com/centreon/broker/neb/log_entry.hh"
#include "com/centreon/broker/neb/service.hh"
#include "com/centreon/broker/neb/service_check.hh"
#include "com/centreon/broker/neb/service_group.hh"
#include "com/centreon/broker/neb/service_group_member.hh"
#include "com/centreon/broker/query_preparator.hh"
#include "com/centreon/exceptions/msg_fmt.hh"

using msg_fmt = com::centreon::exceptions::msg_fmt;
using namespace com::centreon::broker;
using namespace com::centreon::broker::database;

extern std::shared_ptr<asio::io_context> g_io_context;

class DatabaseStorageTest : public ::testing::Test {
 public:
  void SetUp() override {
    g_io_context->restart();
    try {
      config::applier::init(0, "test_broker");
    } catch (std::exception const& e) {
      (void)e;
    }
  }
  void TearDown() override { config::applier::deinit(); }
};

// When there is no database
// Then the mysql creation throws an exception
TEST_F(DatabaseStorageTest, NoDatabase) {
<<<<<<< HEAD
  database_config db_cfg("MySQL", "127.0.0.1", MYSQL_SOCKET, 9876, "root",
=======
  database_config db_cfg("MySQL", "127.0.0.1", MYSQL_SOCKET, 9876, "admin",
>>>>>>> 700a59cf
                         "centreon", "centreon_storage");
  std::unique_ptr<mysql> ms;
  ASSERT_THROW(ms.reset(new mysql(db_cfg)), msg_fmt);
}

// When there is a database
// And when the connection is well done
// Then no exception is thrown and the mysql object is well built.
TEST_F(DatabaseStorageTest, ConnectionOk) {
<<<<<<< HEAD
  database_config db_cfg("MySQL", "127.0.0.1", MYSQL_SOCKET, 3306, "root",
=======
  database_config db_cfg("MySQL", "127.0.0.1", MYSQL_SOCKET, 3306, "centreon",
>>>>>>> 700a59cf
                         "centreon", "centreon_storage");
  std::unique_ptr<mysql> ms;
  ASSERT_NO_THROW(ms = std::make_unique<mysql>(db_cfg));
}

//// Given a mysql object
//// When an insert is done in database
//// Then nothing is inserted before the commit.
//// When the commit is done
//// Then the insert is available in the database.
// TEST_F(DatabaseStorageTest, SendDataBin) {
//   database_config db_cfg("MySQL", "127.0.0.1", 3306, "centreon", "centreon",
//                          "centreon_storage", 5, true, 5);
//   std::unique_ptr<mysql> ms(new mysql(db_cfg));
//   std::ostringstream oss;
//   int now(time(nullptr));
//   oss << "INSERT INTO data_bin (id_metric, ctime, status, value) VALUES "
//       << "(1, " << now << ", '0', 2.5)";
//   int thread_id(ms->run_query(oss.str(), "PROBLEME", true));
//   oss.str("");
//   oss << "SELECT id_metric, status FROM data_bin WHERE ctime=" << now;
//   std::promise<mysql_result> promise;
//   std::future<database::mysql_result> future = promise.get_future();
//
//   ms->run_query_and_get_result(oss.str(), std::move(promise), thread_id);
//
//   // The query is done from the same thread/connection
//   mysql_result res(future.get());
//   ASSERT_TRUE(ms->fetch_row(res));
//   ASSERT_FALSE(ms->fetch_row(res));
//   ASSERT_NO_THROW(ms->commit(thread_id));
//
//   std::promise<mysql_result> promise2;
//   std::future<database::mysql_result> future2 = promise2.get_future();
//   ms->run_query_and_get_result(oss.str(), std::move(promise2), thread_id);
//   mysql_result res1(future2.get());
//   ASSERT_TRUE(ms->fetch_row(res1));
// }
//
//// Given a mysql object
//// When a prepare statement is done
//// Then we can bind values to it and execute the statement.
//// Then a commit makes data available in the database.
// TEST_F(DatabaseStorageTest, PrepareQuery) {
//   database_config db_cfg("MySQL", "127.0.0.1", 3306, "centreon", "centreon",
//                          "centreon_storage", 5, true, 5);
//   std::ostringstream oss;
//   oss << "INSERT INTO "
//       << "metrics"
//       << "  (index_id, metric_name, unit_name, warn, warn_low,"
//          "   warn_threshold_mode, crit, crit_low, "
//          "   crit_threshold_mode, min, max, current_value,"
//          "   data_source_type)"
//          " VALUES (?, ?, ?, ?, "
//          "         ?, ?, ?, "
//          "         ?, ?, ?, ?, "
//          "         ?, ?)";
//
//   std::unique_ptr<mysql> ms(new mysql(db_cfg));
//   std::ostringstream nss;
//   nss << "metric_name - " << time(nullptr);
//   mysql_stmt stmt(ms->prepare_query(oss.str()));
//   stmt.bind_value_as_i32(0, 19);
//   stmt.bind_value_as_str(1, nss.str());
//   stmt.bind_value_as_str(2, "test/s");
//   stmt.bind_value_as_f32(3, NAN);
//   stmt.bind_value_as_f32(4, INFINITY);
//   stmt.bind_value_as_tiny(5, true);
//   stmt.bind_value_as_f32(6, 10.0);
//   stmt.bind_value_as_f32(7, 20.0);
//   stmt.bind_value_as_tiny(8, false);
//   stmt.bind_value_as_f32(9, 0.0);
//   stmt.bind_value_as_f32(10, 50.0);
//   stmt.bind_value_as_f32(11, 18.0);
//   stmt.bind_value_as_str(12, "2");
//   // We force the thread 0
//   ms->run_statement(stmt, "", false, 0);
//   oss.str("");
//   oss << "SELECT metric_name FROM metrics WHERE metric_name='" << nss.str()
//       << "'";
//   std::promise<mysql_result> promise;
//   std::future<database::mysql_result> future = promise.get_future();
//   ms->run_query_and_get_result(oss.str(), std::move(promise));
//   mysql_result res(future.get());
//   ASSERT_FALSE(ms->fetch_row(res));
//   ASSERT_NO_THROW(ms->commit());
//   std::promise<mysql_result> promise2;
//   std::future<database::mysql_result> future2 = promise2.get_future();
//   ms->run_query_and_get_result(oss.str(), std::move(promise2));
//   res = future2.get();
//   ASSERT_TRUE(ms->fetch_row(res));
// }
//
//// Given a mysql object
//// When a prepare statement is done
//// Then we can bind values to it and execute the statement.
//// Then a commit makes data available in the database.
// TEST_F(DatabaseStorageTest, PrepareQueryBadQuery) {
//   database_config db_cfg("MySQL", "127.0.0.1", 3306, "centreon", "centreon",
//                          "centreon_storage", 5, true, 5);
//   std::ostringstream oss;
//   oss << "INSERT INTO "
//       << "metrics"
//       << "  (index_id, metric_name, unit_name, warn, warn_low,"
//          "   warn_threshold_mode, crit, crit_low, "
//          "   crit_threshold_mode, min, max, current_value,"
//          "   data_source_type)"
//          " VALUES (?, ?, ?, ?, "
//          "         ?, ?, ?, "
//          "         ?, ?, ?, ?, "
//          "         ?, ?";
//
//   std::unique_ptr<mysql> ms(new mysql(db_cfg));
//   std::ostringstream nss;
//   nss << "metric_name - " << time(nullptr);
//   mysql_stmt stmt(ms->prepare_query(oss.str()));
//   stmt.bind_value_as_i32(0, 19);
//   stmt.bind_value_as_str(1, nss.str());
//   stmt.bind_value_as_str(2, "test/s");
//   stmt.bind_value_as_f32(3, NAN);
//   stmt.bind_value_as_f32(4, INFINITY);
//   stmt.bind_value_as_tiny(5, true);
//   stmt.bind_value_as_f32(6, 10.0);
//   stmt.bind_value_as_f32(7, 20.0);
//   stmt.bind_value_as_tiny(8, false);
//   stmt.bind_value_as_f32(9, 0.0);
//   stmt.bind_value_as_f32(10, 50.0);
//   stmt.bind_value_as_f32(11, 18.0);
//   stmt.bind_value_as_str(12, "2");
//   // The commit forces threads to empty their tasks stack
//   ms->commit();
//   // We are sure, the error is set.
//   ASSERT_THROW(ms->run_statement(stmt, "", false, 0), std::exception);
// }
//
// TEST_F(DatabaseStorageTest, SelectSync) {
//   database_config db_cfg("MySQL", "127.0.0.1", 3306, "centreon", "centreon",
//                          "centreon_storage", 5, true, 5);
//   std::ostringstream oss;
//   oss << "SELECT metric_id, index_id, metric_name FROM metrics LIMIT 10";
//
//   std::unique_ptr<mysql> ms(new mysql(db_cfg));
//   std::promise<mysql_result> promise;
//   std::future<database::mysql_result> future = promise.get_future();
//   ms->run_query_and_get_result(oss.str(), std::move(promise));
//   mysql_result res(future.get());
//   int count(0);
//   while (ms->fetch_row(res)) {
//     int v(res.value_as_i32(0));
//     std::string s(res.value_as_str(2));
//     ASSERT_GT(v, 0);
//     ASSERT_FALSE(s.empty());
//     std::cout << "metric name " << v << " content: " << s << std::endl;
//     ++count;
//   }
//   ASSERT_TRUE(count > 0 && count <= 10);
// }
//
// TEST_F(DatabaseStorageTest, QuerySyncWithError) {
//   database_config db_cfg("MySQL", "127.0.0.1", 3306, "centreon", "centreon",
//                          "centreon_storage", 5, true, 5);
//
//   std::unique_ptr<mysql> ms(new mysql(db_cfg));
//   std::promise<mysql_result> promise;
//   std::future<database::mysql_result> future = promise.get_future();
//   ms->run_query_and_get_result("SELECT foo FROM bar LIMIT 1",
//                                std::move(promise));
//   ASSERT_THROW(future.get(), exceptions::msg);
// }
//
// TEST_F(DatabaseStorageTest, QueryWithError) {
//   database_config db_cfg("MySQL", "127.0.0.1", 3306, "centreon", "centreon",
//                          "centreon_storage", 5, true, 5);
//
//   std::unique_ptr<mysql> ms(new mysql(db_cfg));
//   // The following insert fails
//   ms->run_query("INSERT INTO FOO (toto) VALUES (0)", "", true, 1);
//   ms->commit();
//
//   // The following is the same one, executed by the same thread but since the
//   // previous error, an exception should arrive.
//   ASSERT_THROW(ms->run_query("INSERT INTO FOO (toto) VALUES (0)", "", true,
//   1),
//                std::exception);
// }
//
<<<<<<< HEAD
=======
//// Given a mysql object
//// When a prepare statement is done
//// Then we can bind values to it and execute the statement.
//// Then a commit makes data available in the database.
// TEST_F(DatabaseStorageTest, LastInsertId) {
//   database_config db_cfg("MySQL", "127.0.0.1", 3306, "centreon", "centreon",
//                          "centreon_storage", 5, true, 5);
//   std::ostringstream nss;
//   nss << "metric_name - " << time(nullptr) << "bis";
//
//   std::ostringstream oss;
//   oss << "INSERT INTO metrics"
//       << " (index_id, metric_name, unit_name, warn, warn_low,"
//          " warn_threshold_mode, crit, crit_low,"
//          " crit_threshold_mode, min, max, current_value,"
//          " data_source_type)"
//          " VALUES (19, '"
//       << nss.str()
//       << "', 'test/s', 20.0, 40.0, 1, 10.0, 20.0, 1, 0.0, 50.0, 18.0, '2')";
//
//   std::unique_ptr<mysql> ms(new mysql(db_cfg));
//   // We force the thread 0
//   std::cout << oss.str() << std::endl;
//   std::promise<int> promise;
//   std::future<int> future = promise.get_future();
//   ms->run_query_and_get_int(oss.str(), std::move(promise),
//                             mysql_task::int_type::LAST_INSERT_ID);
//   int id(future.get());
//
//   // Commit is needed to make the select later. But it is not needed to get
//   // the id. Moreover, if we commit before getting the last id, the result
//   will
//   // be null.
//   ms->commit();
//   ASSERT_TRUE(id > 0);
//   std::cout << "id = " << id << std::endl;
//   oss.str("");
//   oss << "SELECT metric_id FROM metrics WHERE metric_name = '" << nss.str()
//       << "'";
//   std::cout << oss.str() << std::endl;
//   std::promise<mysql_result> promise_r;
//   std::future<database::mysql_result> future_r = promise_r.get_future();
//   ms->run_query_and_get_result(oss.str(), std::move(promise_r));
//   mysql_result res(future_r.get());
//   ASSERT_TRUE(ms->fetch_row(res));
//   ASSERT_TRUE(res.value_as_i32(0) == id);
// }
//
>>>>>>> 700a59cf
// TEST_F(DatabaseStorageTest, PrepareQuerySync) {
//   database_config db_cfg("MySQL", "127.0.0.1", 3306, "centreon", "centreon",
//                          "centreon_storage", 5, true, 5);
//   std::ostringstream oss;
//   oss << "INSERT INTO metrics"
//       << "  (index_id, metric_name, unit_name, warn, warn_low,"
//          "   warn_threshold_mode, crit, crit_low, "
//          "   crit_threshold_mode, min, max, current_value,"
//          "   data_source_type)"
//          " VALUES (?, ?, ?, ?, "
//          "         ?, ?, ?, "
//          "         ?, ?, ?, ?, "
//          "         ?, ?)";
//
//   std::unique_ptr<mysql> ms(new mysql(db_cfg));
//   std::ostringstream nss;
//   nss << "metric_name - " << time(nullptr) << "bis2";
//   mysql_stmt stmt(ms->prepare_query(oss.str()));
//   stmt.bind_value_as_i32(0, 19);
//   stmt.bind_value_as_str(1, nss.str());
//   stmt.bind_value_as_str(2, "test/s");
//   stmt.bind_value_as_f32(3, 20.0);
//   stmt.bind_value_as_f32(4, 40.0);
//   stmt.bind_value_as_tiny(5, 1);
//   stmt.bind_value_as_f32(6, 10.0);
//   stmt.bind_value_as_f32(7, 20.0);
//   stmt.bind_value_as_tiny(8, 1);
//   stmt.bind_value_as_f32(9, 0.0);
//   stmt.bind_value_as_f32(10, 50.0);
//   stmt.bind_value_as_f32(11, 18.0);
//   stmt.bind_value_as_str(12, "2");
//   // We force the thread 0
//   std::promise<int> promise;
//   std::future<int> future = promise.get_future();
//   ms->run_statement_and_get_int(stmt, std::move(promise),
//                                 mysql_task::LAST_INSERT_ID, 0);
//   int id(future.get());
//   ASSERT_TRUE(id > 0);
//   std::cout << "id = " << id << std::endl;
//   oss.str("");
//   oss << "SELECT metric_id FROM metrics WHERE metric_name='" << nss.str()
//       << "'";
//   std::promise<mysql_result> promise_r;
//   std::future<mysql_result> future_r = promise_r.get_future();
//   ms->run_query_and_get_result(oss.str(), std::move(promise_r));
//   mysql_result res(future_r.get());
//   ASSERT_FALSE(ms->fetch_row(res));
//   ASSERT_NO_THROW(ms->commit());
//   std::promise<mysql_result> promise_r2;
//   std::future<database::mysql_result> future_r2 = promise_r2.get_future();
//   ms->run_query_and_get_result(oss.str(), std::move(promise_r2));
//   res = future_r2.get();
//   ASSERT_TRUE(ms->fetch_row(res));
//   std::cout << "id1 = " << res.value_as_i32(0) << std::endl;
//   ASSERT_TRUE(res.value_as_i32(0) == id);
// }
//
//// Given a mysql object
//// When a prepare statement is done
//// Then we can bind values to it and execute the statement.
//// Then a commit makes data available in the database.
// TEST_F(DatabaseStorageTest, RepeatPrepareQuery) {
//   database_config db_cfg("MySQL", "127.0.0.1", 3306, "centreon", "centreon",
//                          "centreon_storage", 5, true, 5);
//   std::ostringstream oss;
//   oss << "UPDATE metrics"
//          " SET unit_name=?, warn=?, warn_low=?, warn_threshold_mode=?,"
//          " crit=?, crit_low=?, crit_threshold_mode=?,"
//          " min=?, max=?, current_value=? "
//          "WHERE metric_id=?";
//
//   std::unique_ptr<mysql> ms(new mysql(db_cfg));
//   mysql_stmt stmt(ms->prepare_query(oss.str()));
//   for (int i(1); i < 4000; ++i) {
//     stmt.bind_value_as_str(0, "test/s");
//     stmt.bind_value_as_f32(1, NAN);
//     stmt.bind_value_as_f32(2, NAN);
//     stmt.bind_value_as_tiny(3, 0);
//     stmt.bind_value_as_f32(4, NAN);
//     stmt.bind_value_as_f32(5, NAN);
//     stmt.bind_value_as_tiny(6, 0);
//     stmt.bind_value_as_f32(7, 10.0);
//     stmt.bind_value_as_f32(8, 20.0);
//     stmt.bind_value_as_f32(9, 18.0);
//     stmt.bind_value_as_i32(10, i);
//
//     ms->run_statement(stmt);
//   }
//   ms->commit();
// }
//
//// Instance (15) statement
// TEST_F(DatabaseStorageTest, InstanceStatement) {
//   modules::loader l;
//   l.load_file("./lib/10-neb.so");
//   database_config db_cfg("MySQL", "127.0.0.1", 3306, "centreon", "centreon",
//                          "centreon_storage", 5, true, 5);
//   std::unique_ptr<mysql> ms(new mysql(db_cfg));
//   query_preparator::event_unique unique;
//   unique.insert("instance_id");
//   query_preparator qp(neb::instance::static_type(), unique);
//   mysql_stmt inst_insupdate(qp.prepare_insert_or_update(*ms));
//   mysql_stmt inst_delete(qp.prepare_delete(*ms));
//
//   neb::instance inst;
//   inst.poller_id = 1;
//   inst.name = "Central";
//   inst.program_start = time(nullptr) - 100;
//   inst.program_end = time(nullptr) - 1;
//   inst.version = "1.8.1";
//
//   inst_insupdate << inst;
//   ms->run_statement(inst_insupdate, "", false, 0);
//
//   // Deletion
//   inst_delete << inst;
//   ms->run_statement(inst_delete, "", false, 0);
//
//   // Insert
//   inst_insupdate << inst;
//   ms->run_statement(inst_insupdate, "", false, 0);
//
//   // Update
//   inst.program_end = time(nullptr);
//   inst_insupdate << inst;
//   ms->run_statement(inst_insupdate, "", false, 0);
//
//   // Second instance
//   inst.poller_id = 2;
//   inst.name = "Central2";
//   inst_insupdate << inst;
//   ms->run_statement(inst_insupdate, "", false, 0);
//
//   ms->commit();
//
//   std::stringstream oss;
//   oss << "SELECT instance_id FROM instances ORDER BY instance_id";
//   std::promise<mysql_result> promise;
//   std::future<mysql_result> future = promise.get_future();
//   ms->run_query_and_get_result(oss.str(), std::move(promise));
//   mysql_result res(future.get());
//   ASSERT_TRUE(ms->fetch_row(res));
//   ASSERT_TRUE(res.value_as_i32(0) == 1);
//   ASSERT_TRUE(ms->fetch_row(res));
//   ASSERT_TRUE(res.value_as_i32(0) == 2);
// }
//
//// Host (12) statement
// TEST_F(DatabaseStorageTest, HostStatement) {
//   modules::loader l;
//   l.load_file("./lib/10-neb.so");
//   database_config db_cfg("MySQL", "127.0.0.1", 3306, "centreon", "centreon",
//                          "centreon_storage", 5, true, 5);
//   std::unique_ptr<mysql> ms(new mysql(db_cfg));
//
//   query_preparator::event_unique unique;
//   unique.insert("host_id");
//   query_preparator qp(neb::host::static_type(), unique);
//   mysql_stmt host_insupdate(qp.prepare_insert_or_update(*ms));
//
//   neb::host h;
//   h.address = "10.0.2.15";
//   h.alias = "central";
//   h.flap_detection_on_down = true;
//   h.flap_detection_on_unreachable = true;
//   h.flap_detection_on_up = true;
//   h.host_name = "central_9";
//   h.notify_on_down = true;
//   h.notify_on_unreachable = true;
//   h.poller_id = 1;
//   h.stalk_on_down = false;
//   h.stalk_on_unreachable = false;
//   h.stalk_on_up = false;
//   h.statusmap_image = "";
//   h.timezone = "Europe/Paris";
//
//   std::promise<int> promise;
//   std::future<int> future = promise.get_future();
//   ms->run_query_and_get_int("DELETE FROM hosts", std::move(promise),
//                             mysql_task::int_type::AFFECTED_ROWS);
//   // We wait for the insertion.
//   future.get();
//
//   // Insert
//   for (int i(0); i < 50; ++i) {
//     h.host_id = 24 + i;
//     host_insupdate << h;
//     ms->run_statement(host_insupdate, "", false, i % 5);
//   }
//
//   // Update
//   for (int i(0); i < 50; ++i) {
//     h.host_id = 24 + i;
//     h.stalk_on_up = true;
//     host_insupdate << h;
//     ms->run_statement(host_insupdate, "", false, i % 5);
//   }
//
//   ms->commit();
//
//   std::promise<mysql_result> promise_r;
//   std::future<mysql_result> future_r = promise_r.get_future();
//   ms->run_query_and_get_result(
//       "SELECT stalk_on_up FROM hosts WHERE "
//       "host_id=24",
//       std::move(promise_r));
//   mysql_result res(future_r.get());
//   ASSERT_TRUE(ms->fetch_row(res));
//   ASSERT_TRUE(res.value_as_bool(0));
//
//   h.host_id = 1;
//   h.address = "10.0.2.16";
//   h.alias = "central1";
//   h.flap_detection_on_down = true;
//   h.flap_detection_on_unreachable = true;
//   h.flap_detection_on_up = true;
//   h.host_name = "central_1";
//   h.notify_on_down = true;
//   h.notify_on_unreachable = true;
//   h.poller_id = 1;
//   h.stalk_on_down = false;
//   h.stalk_on_unreachable = false;
//   h.stalk_on_up = false;
//   h.statusmap_image = "";
//   h.timezone = "Europe/Paris";
//
//   host_insupdate << h;
//   ms->run_statement(host_insupdate, "", false, 0);
//   ms->commit();
//   std::promise<mysql_result> promise_r2;
//   std::future<mysql_result> future_r2 = promise_r2.get_future();
//   ms->run_query_and_get_result("SELECT host_id FROM hosts",
//                                std::move(promise_r2));
//   res = future_r2.get();
//   for (int i = 0; i < 2; ++i) {
//     ASSERT_TRUE(ms->fetch_row(res));
//     int v(res.value_as_i32(0));
//     ASSERT_TRUE(v == 1 || v == 24);
//   }
// }
//
TEST_F(DatabaseStorageTest, CustomVarStatement) {
  config::applier::modules modules;
  modules.load_file("./lib/10-neb.so");
<<<<<<< HEAD
  database_config db_cfg("MySQL", "127.0.0.1", MYSQL_SOCKET, 3306, "root",
=======
  database_config db_cfg("MySQL", "localhost", MYSQL_SOCKET, 3306, "centreon",
>>>>>>> 700a59cf
                         "centreon", "centreon_storage", 5, true, 5);
  std::unique_ptr<mysql> ms(new mysql(db_cfg));
  query_preparator::event_unique unique;
  unique.insert("host_id");
  unique.insert("name");
  unique.insert("service_id");
  query_preparator qp(neb::custom_variable::static_type(), unique);
  mysql_stmt cv_insert_or_update(qp.prepare_insert_or_update(*ms));
  mysql_stmt cv_delete(qp.prepare_delete(*ms));

  neb::custom_variable cv;
  cv.service_id = 498;
  cv.update_time = time(nullptr);
  cv.modified = false;
  cv.host_id = 31;
  cv.name = "PROCESSNAME";
  cv.value = "centengine";
  cv.default_value = "centengine";

  cv_insert_or_update << cv;
  ms->run_statement(cv_insert_or_update, mysql_error::empty, false, 0);

  // Deletion
  cv_delete << cv;
  ms->run_statement(cv_delete, mysql_error::empty, false, 0);

  // Insert
  cv_insert_or_update << cv;
  ms->run_statement(cv_insert_or_update, mysql_error::empty, false, 0);

  // Update
  cv.update_time = time(nullptr) + 1;
  cv_insert_or_update << cv;
  ms->run_statement(cv_insert_or_update, mysql_error::empty, false, 0);
<<<<<<< HEAD

  ms->commit();

  std::string query(
      "SELECT host_id FROM customvariables WHERE "
      "host_id=31 AND service_id=498"
      " AND name='PROCESSNAME'");
  std::promise<mysql_result> promise;
  std::future<mysql_result> future = promise.get_future();
  ms->run_query_and_get_result(query, std::move(promise));
  mysql_result res(future.get());
  ASSERT_TRUE(ms->fetch_row(res));
  uint64_t r = res.value_as_u64(0);
  ASSERT_TRUE(r > 0);
  ASSERT_FALSE(ms->fetch_row(res));

  promise = {};
  future = promise.get_future();
  mysql_stmt stmt(ms->prepare_query(query));
  ms->run_statement_and_get_result(stmt, std::move(promise), -1, 200);
  res = future.get();
  ASSERT_TRUE(ms->fetch_row(res));
  r = res.value_as_u64(0);
  ASSERT_TRUE(r > 0);
  ASSERT_FALSE(ms->fetch_row(res));
}

// TEST_F(DatabaseStorageTest, ModuleStatement) {
//   modules::loader l;
//   l.load_file("./lib/10-neb.so");
//   database_config db_cfg("MySQL", "127.0.0.1", 3306, "centreon", "centreon",
//                          "centreon_storage", 5, true, 5);
//   std::unique_ptr<mysql> ms(new mysql(db_cfg));
//   query_preparator qp(neb::module::static_type());
//   mysql_stmt module_insert(qp.prepare_insert(*ms));
//
//   neb::module m;
//   m.should_be_loaded = true;
//   m.filename = "/usr/lib64/nagios/cbmod.so";
//   m.loaded = true;
//   m.poller_id = 1;
//   m.args = "/etc/centreon-broker/central-module.xml";
//
//   // Deletion
//   std::promise<int> promise;
//   std::future<int> future = promise.get_future();
//   ms->run_query_and_get_int("DELETE FROM modules", std::move(promise),
//                             mysql_task::AFFECTED_ROWS);
//   // We wait for the deletion to be done
//   future.get();
//
//   // Insert
//   module_insert << m;
//   ms->run_statement(module_insert, "", false);
//   ms->commit();
//
//   std::promise<mysql_result> promise_r;
//   std::future<mysql_result> future_r = promise_r.get_future();
//   ms->run_query_and_get_result("SELECT module_id FROM modules LIMIT 1",
//                                std::move(promise_r));
//   mysql_result res(future_r.get());
//   ASSERT_TRUE(ms->fetch_row(res));
// }
//
//// log_entry (17) statement queries
// TEST_F(DatabaseStorageTest, LogStatement) {
//   modules::loader l;
//   l.load_file("./lib/10-neb.so");
//   database_config db_cfg("MySQL", "127.0.0.1", 3306, "centreon", "centreon",
//                          "centreon_storage", 5, true, 5);
//   std::unique_ptr<mysql> ms(new mysql(db_cfg));
//   query_preparator qp(neb::log_entry::static_type());
//   mysql_stmt log_insert(qp.prepare_insert(*ms));
//
//   neb::log_entry le;
//   le.poller_name = "Central";
//   le.msg_type = 5;
//   le.output = "Event loop start at bar date";
//   le.notification_contact = "";
//   le.notification_cmd = "";
//   le.status = 0;
//   le.host_name = "";
//   le.c_time = time(nullptr);
//
//   // Deletion
//   std::promise<int> promise;
//   std::future<int> future = promise.get_future();
//   ms->run_query_and_get_int("DELETE FROM logs", std::move(promise),
//                             mysql_task::int_type::AFFECTED_ROWS);
//   // We wait for the deletion
//   future.get();
//
//   // Insert
//   log_insert << le;
//   ms->run_statement(log_insert, "", false);
//   ms->commit();
//
//   std::promise<mysql_result> promise_r;
//   std::future<mysql_result> future_r = promise_r.get_future();
//   ms->run_query_and_get_result(
//       "SELECT log_id FROM logs "
//       "WHERE output = \"Event loop start at bar date\"",
//       std::move(promise_r));
//   mysql_result res(future_r.get());
//   ASSERT_TRUE(ms->fetch_row(res));
// }
//
//// Instance status (16) statement
// TEST_F(DatabaseStorageTest, InstanceStatusStatement) {
//   modules::loader l;
//   l.load_file("./lib/10-neb.so");
//   database_config db_cfg("MySQL", "127.0.0.1", 3306, "centreon", "centreon",
//                          "centreon_storage", 5, true, 5);
//   std::unique_ptr<mysql> ms(new mysql(db_cfg));
//   query_preparator::event_unique unique;
//   unique.insert("instance_id");
//   query_preparator qp(neb::instance_status::static_type(), unique);
//   mysql_stmt inst_status_update(qp.prepare_update(*ms));
//
//   neb::instance_status is;
//   is.active_host_checks_enabled = true;
//   is.active_service_checks_enabled = true;
//   is.check_hosts_freshness = false;
//   is.check_services_freshness = true;
//   is.global_host_event_handler = "";
//   is.global_service_event_handler = "";
//   is.last_alive = time(nullptr) - 5;
//   is.obsess_over_hosts = false;
//   is.obsess_over_services = false;
//   is.passive_host_checks_enabled = true;
//   is.passive_service_checks_enabled = true;
//   is.poller_id = 1;
//
//   // Insert
//   inst_status_update << is;
//   std::promise<int> promise;
//   std::future<int> future = promise.get_future();
//   ms->run_statement_and_get_int(inst_status_update, std::move(promise),
//                                 mysql_task::int_type::AFFECTED_ROWS);
//   ASSERT_TRUE(future.get() == 1);
//   ms->commit();
//
//   std::promise<mysql_result> promise_r;
//   std::future<mysql_result> future_r = promise_r.get_future();
//   ms->run_query_and_get_result(
//       "SELECT active_host_checks FROM instances "
//       "WHERE instance_id=1",
//       std::move(promise_r));
//   mysql_result res(future_r.get());
//   ASSERT_TRUE(ms->fetch_row(res));
//   ASSERT_TRUE(res.value_as_bool(0));
// }
//
//// Host check (8) statement
// TEST_F(DatabaseStorageTest, HostCheckStatement) {
//   modules::loader l;
//   l.load_file("./lib/10-neb.so");
//   database_config db_cfg("MySQL", "127.0.0.1", 3306, "centreon", "centreon",
//                          "centreon_storage", 5, true, 5);
//   std::unique_ptr<mysql> ms(new mysql(db_cfg));
//   query_preparator::event_unique unique;
//   unique.insert("host_id");
//   query_preparator qp(neb::host_check::static_type(), unique);
//   mysql_stmt host_check_update(qp.prepare_update(*ms));
//
//   neb::host_check hc;
//   hc.command_line =
//       "/usr/lib/nagios/plugins/check_icmp -H 10.0.2.15 -w 3000.0,80% -c "
//       "5000.0,100% -p 1";
//   hc.host_id = 24;
//
//   // Update
//   host_check_update << hc;
//   ms->run_statement(host_check_update, "", false);
//   ms->commit();
//
//   std::promise<mysql_result> promise;
//   std::future<mysql_result> future = promise.get_future();
//   ms->run_query_and_get_result("SELECT host_id FROM hosts WHERE host_id=24",
//                                std::move(promise));
//   mysql_result res(future.get());
//   ASSERT_TRUE(ms->fetch_row(res));
// }
//
//// Host status (14) statement
// TEST_F(DatabaseStorageTest, HostStatusStatement) {
//   modules::loader l;
//   l.load_file("./lib/10-neb.so");
//   database_config db_cfg("MySQL", "127.0.0.1", 3306, "centreon", "centreon",
//                          "centreon_storage", 5, true, 5);
//   std::unique_ptr<mysql> ms(new mysql(db_cfg));
//   query_preparator::event_unique unique;
//   unique.insert("host_id");
//   query_preparator qp(neb::host_status::static_type(), unique);
//   mysql_stmt host_status_update(qp.prepare_update(*ms));
//
//   neb::host_status hs;
//   hs.active_checks_enabled = true;
//   hs.check_command = "base_host_alive";
//   hs.check_interval = 5;
//   hs.check_period = "24x7";
//   hs.check_type = 0;
//   hs.current_check_attempt = 1;
//   hs.current_state = 0;
//   hs.downtime_depth = 0;
//   hs.enabled = true;
//   hs.execution_time = 0.159834;
//   hs.has_been_checked = true;
//   hs.host_id = 24;
//   hs.last_check = time(nullptr) - 3;
//   hs.last_hard_state = 0;
//   hs.last_update = time(nullptr) - 300;
//   hs.latency = 0.001;
//   hs.max_check_attempts = 3;
//   hs.next_check = time(nullptr) + 50;
//   hs.obsess_over = true;
//   hs.output = "OK - 10.0.2.15: rta 0,020ms, lost 0%\n";
//   hs.perf_data =
//       "rta=0,020ms;3000,000;5000,000;0; pl=0%;80;100;; rtmax=0,020ms;;;; "
//       "rtmin=0,020ms;;;;";
//   hs.retry_interval = 1;
//   hs.should_be_scheduled = true;
//   hs.state_type = 1;
//
//   // Update
//   host_status_update << hs;
//   std::promise<int> promise;
//   std::future<int> future = promise.get_future();
//   ms->run_statement_and_get_int(host_status_update, std::move(promise),
//                                 mysql_task::int_type::AFFECTED_ROWS);
//
//   ASSERT_TRUE(future.get() == 1);
//
//   ms->commit();
//   std::promise<mysql_result> promise_r;
//   std::future<mysql_result> future_r = promise_r.get_future();
//   ms->run_query_and_get_result(
//       "SELECT execution_time FROM hosts WHERE host_id=24",
//       std::move(promise_r));
//   mysql_result res(future_r.get());
//   ASSERT_TRUE(ms->fetch_row(res));
//   ASSERT_TRUE(res.value_as_f64(0) == 0.159834);
// }
//
//// Service (23) statement
// TEST_F(DatabaseStorageTest, ServiceStatement) {
//   modules::loader l;
//   l.load_file("./lib/10-neb.so");
//   database_config db_cfg("MySQL", "127.0.0.1", 3306, "centreon", "centreon",
//                          "centreon_storage", 5, true, 5);
//   std::unique_ptr<mysql> ms(new mysql(db_cfg));
//   query_preparator::event_unique unique;
//   unique.insert("host_id");
//   unique.insert("service_id");
//   query_preparator qp(neb::service::static_type(), unique);
//   mysql_stmt service_insupdate(qp.prepare_insert_or_update(*ms));
//
//   std::promise<int> promise;
//   std::future<int> future = promise.get_future();
//   ms->run_query_and_get_int("DELETE FROM services", std::move(promise),
//                             mysql_task::int_type::AFFECTED_ROWS);
//   future.get();
//
//   neb::service s;
//   s.host_id = 24;
//   s.service_id = 318;
//   s.default_active_checks_enabled = true;
//   s.default_event_handler_enabled = true;
//   s.default_flap_detection_enabled = true;
//   s.default_notifications_enabled = true;
//   s.default_passive_checks_enabled = true;
//   s.display_name = "test-dbr";
//   s.icon_image = "";
//   s.icon_image_alt = "";
//   s.notification_interval = 30;
//   s.notification_period = "";
//   s.notify_on_downtime = true;
//   s.notify_on_flapping = true;
//   s.notify_on_recovery = true;
//   s.retain_nonstatus_information = true;
//   s.retain_status_information = true;
//
//   // Update
//   service_insupdate << s;
//   ms->run_statement(service_insupdate, "", false);
//
//   ms->commit();
//   std::promise<mysql_result> promise_r;
//   std::future<mysql_result> future_r = promise_r.get_future();
//   ms->run_query_and_get_result(
//       "SELECT notification_interval FROM services WHERE host_id=24 AND "
//       "service_id=318",
//       std::move(promise_r));
//   mysql_result res(future_r.get());
//   ASSERT_TRUE(ms->fetch_row(res));
//   ASSERT_TRUE(res.value_as_i32(0) == 30);
// }
//
//// Service Check (19) statement
// TEST_F(DatabaseStorageTest, ServiceCheckStatement) {
//   modules::loader l;
//   l.load_file("./lib/10-neb.so");
//   database_config db_cfg("MySQL", "127.0.0.1", 3306, "centreon", "centreon",
//                          "centreon_storage", 5, true, 5);
//   std::unique_ptr<mysql> ms(new mysql(db_cfg));
//   query_preparator::event_unique unique;
//   unique.insert("host_id");
//   unique.insert("service_id");
//   query_preparator qp(neb::service_check::static_type(), unique);
//   mysql_stmt service_check_update(qp.prepare_update(*ms));
//
//   neb::service_check sc;
//   sc.service_id = 318;
//   sc.host_id = 24;
//   sc.command_line = "/usr/bin/bash /home/admin/test.sh";
//
//   // Update
//   service_check_update << sc;
//   std::promise<int> promise;
//   std::future<int> future = promise.get_future();
//   ms->run_statement_and_get_int(service_check_update, std::move(promise),
//                                 mysql_task::int_type::AFFECTED_ROWS);
//
//   ASSERT_TRUE(future.get() == 1);
//
//   ms->commit();
//   std::promise<mysql_result> promise_r;
//   std::future<mysql_result> future_r = promise_r.get_future();
//   ms->run_query_and_get_result(
//       "SELECT command_line FROM services WHERE host_id=24 AND
//       service_id=318", std::move(promise_r));
//   mysql_result res(future_r.get());
//   ASSERT_TRUE(ms->fetch_row(res));
//   ASSERT_TRUE(res.value_as_str(0) == "/usr/bin/bash /home/admin/test.sh");
// }
//
//// Service Status (24) statement
// TEST_F(DatabaseStorageTest, ServiceStatusStatement) {
//   modules::loader l;
//   l.load_file("./lib/10-neb.so");
//   database_config db_cfg("MySQL", "127.0.0.1", 3306, "centreon", "centreon",
//                          "centreon_storage", 5, true, 5);
//   std::unique_ptr<mysql> ms(new mysql(db_cfg));
//   query_preparator::event_unique unique;
//   unique.insert("host_id");
//   unique.insert("service_id");
//   query_preparator qp(neb::service_status::static_type(), unique);
//   mysql_stmt service_status_update(qp.prepare_update(*ms));
//
//   neb::service_status ss;
//   ss.last_time_critical = time(nullptr) - 1000;
//   ss.last_time_ok = time(nullptr) - 50;
//   ss.last_time_unknown = time(nullptr) - 1500;
//   ss.last_time_warning = time(nullptr) - 500;
//   ss.service_id = 318;
//   ss.host_id = 24;
//
//   // Update
//   service_status_update << ss;
//   std::promise<int> promise;
//   std::future<int> future = promise.get_future();
//   ms->run_statement_and_get_int(service_status_update, std::move(promise),
//                                 mysql_task::int_type::AFFECTED_ROWS);
//
//   ASSERT_TRUE(future.get() == 1);
//
//   ms->commit();
// }
//
// TEST_F(DatabaseStorageTest, CustomvariableStatement) {
//   modules::loader l;
//   l.load_file("./lib/10-neb.so");
//   database_config db_cfg("MySQL", "127.0.0.1", 3306, "centreon", "centreon",
//                          "centreon_storage", 5, true, 5);
//   std::unique_ptr<mysql> ms(new mysql(db_cfg));
//
//   query_preparator::event_unique unique;
//   unique.insert("host_id");
//   unique.insert("name");
//   unique.insert("service_id");
//   query_preparator qp(neb::custom_variable::static_type(), unique);
//   mysql_stmt custom_variable_insupdate(qp.prepare_insert_or_update(*ms));
//
//   neb::custom_variable cv;
//   cv.default_value = "empty";
//   cv.modified = false;
//   cv.var_type = 1;
//   cv.update_time = 0;
//
//   std::cout << "SEND CUSTOM VARIABLES" << std::endl;
//   for (int j = 1; j <= 20; j++) {
//     for (int i = 1; i <= 30; i++) {
//       cv.host_id = j;
//       std::ostringstream oss;
//       oss << "cv_" << i << "_" << j;
//       cv.name = oss.str();
//       oss.str("");
//       oss << "v" << i << "_" << j;
//       cv.value = oss.str();
//
//       custom_variable_insupdate << cv;
//       ms->run_statement(custom_variable_insupdate, "ERROR CV STATEMENT",
//       true);
//     }
//   }
//   std::cout << "SEND CUSTOM VARIABLES => DONE" << std::endl;
//   ms->commit();
//   std::cout << "COMMIT => DONE" << std::endl;
//   std::string query(
//       "SELECT count(*) FROM customvariables WHERE service_id = 0");
//   std::promise<mysql_result> promise;
//   std::future<mysql_result> future = promise.get_future();
//   ms->run_query_and_get_result(query, std::move(promise));
//   mysql_result res(future.get());
//
//   ASSERT_TRUE(ms->fetch_row(res));
//   std::cout << "***** count = " << res.value_as_i32(0) << std::endl;
//   ASSERT_TRUE(res.value_as_i32(0) == 600);
// }
//
// TEST_F(DatabaseStorageTest, DowntimeStatement) {
//   modules::loader l;
//   l.load_file("./lib/10-neb.so");
//   database_config db_cfg("MySQL", "127.0.0.1", 3306, "centreon", "centreon",
//                          "centreon_storage", 5, true, 5);
//   std::unique_ptr<mysql> ms(new mysql(db_cfg));
//
//   std::string query(
//       "INSERT INTO downtimes"
//       " (actual_end_time, "
//       "actual_start_time, "
//       "author, type, deletion_time, duration, end_time, entry_time, "
//       "fixed, host_id, instance_id, internal_id, service_id, "
//       "start_time, triggered_by, cancelled, started, comment_data) "
//       "VALUES(:actual_end_time,:actual_start_time,:author,:type,:deletion_"
//       "time,:duration,:end_time,:entry_time,:fixed,:host_id,:instance_id,:"
//       "internal_id,:service_id,:start_time,:triggered_by,:cancelled,:"
//       "started,:comment_data) ON DUPLICATE KEY UPDATE "
//       "actual_end_time=GREATEST(COALESCE(actual_end_time, -1), "
//       ":actual_end_time),"
//       "actual_start_time=COALESCE(actual_start_time, :actual_start_time),"
//       "author=:author, cancelled=:cancelled, comment_data=:comment_data,"
//       "deletion_time=:deletion_time, duration=:duration, end_time=:end_time,"
//       "fixed=:fixed, host_id=:host_id, service_id=:service_id,"
//       "start_time=:start_time, started=:started,"
//       "triggered_by=:triggered_by, type=:type");
//   mysql_stmt downtime_insupdate(mysql_stmt(query, true));
//   ms->prepare_statement(downtime_insupdate);
//
//   time_t now(time(nullptr));
//
//   neb::downtime d;
//   d.actual_end_time = now;
//   d.actual_start_time = now - 30;
//   d.comment = "downtime test";
//   d.downtime_type = 1;
//   d.duration = 30;
//   d.end_time = now;
//   d.entry_time = now - 30;
//   d.fixed = true;
//   d.host_id = 24;
//   d.poller_id = 1;
//   d.service_id = 318;
//   d.start_time = now - 30;
//   d.was_started = true;
//
//   downtime_insupdate << d;
//   std::promise<int> promise;
//   std::future<int> future = promise.get_future();
//   ms->run_statement_and_get_int(downtime_insupdate, std::move(promise),
//                                 mysql_task::int_type::AFFECTED_ROWS);
//
//   std::cout << "downtime_insupdate: " << downtime_insupdate.get_query()
//             << std::endl;
//
//   ASSERT_TRUE(future.get() == 1);
//   ms->commit();
// }
//
// TEST_F(DatabaseStorageTest, HostGroupMemberStatement) {
//   modules::loader l;
//   l.load_file("./lib/10-neb.so");
//   database_config db_cfg("MySQL", "127.0.0.1", 3306, "centreon", "centreon",
//                          "centreon_storage", 5, true, 5);
//   std::unique_ptr<mysql> ms(new mysql(db_cfg));
//
//   ms->run_query("DELETE FROM hostgroups");
//   ms->run_query("DELETE FROM hosts_hostgroups");
//   ms->commit();
//
//   query_preparator::event_unique unique;
//   unique.insert("hostgroup_id");
//   unique.insert("host_id");
//   query_preparator qp(neb::host_group_member::static_type(), unique);
//   mysql_stmt host_group_member_insert(qp.prepare_insert(*ms));
//
//   query_preparator::event_unique unique1;
//   unique1.insert("hostgroup_id");
//   query_preparator qp1(neb::host_group::static_type(), unique1);
//   mysql_stmt host_group_insupdate(qp1.prepare_insert_or_update(*ms));
//
//   neb::host_group_member hgm;
//   hgm.enabled = true;
//   hgm.group_id = 8;
//   hgm.group_name = "Test host group";
//   hgm.host_id = 24;
//   hgm.poller_id = 1;
//
//   host_group_member_insert << hgm;
//   std::cout << host_group_member_insert.get_query() << std::endl;
//
//   std::promise<mysql_result> promise;
//   std::future<mysql_result> future = promise.get_future();
//
//   int thread_id(ms->run_statement_and_get_result(host_group_member_insert,
//                                                  std::move(promise)));
//   try {
//     future.get();
//   } catch (std::exception const& e) {
//     neb::host_group hg;
//     hg.id = 8;
//     hg.name = "Test hostgroup";
//     hg.enabled = true;
//     hg.poller_id = 1;
//
//     host_group_insupdate << hg;
//
//     std::cout << host_group_insupdate.get_query() << std::endl;
//
//     ms->run_statement(host_group_insupdate,
//                       "Error: Unable to create host group", true, thread_id);
//
//     host_group_member_insert << hgm;
//     ms->run_statement(host_group_member_insert, "Error: host group not
//     defined",
//                       true, thread_id);
//   }
//   ms->commit();
// }
//
// TEST_F(DatabaseStorageTest, HostParentStatement) {
//   modules::loader l;
//   l.load_file("./lib/10-neb.so");
//   database_config db_cfg("MySQL", "127.0.0.1", 3306, "centreon", "centreon",
//                          "centreon_storage", 5, true, 5);
//   std::unique_ptr<mysql> ms(new mysql(db_cfg));
//
//   query_preparator qp(neb::host_parent::static_type());
//   mysql_stmt host_parent_insert(qp.prepare_insert(*ms, true));
//   query_preparator::event_unique unique;
//   unique.insert("child_id");
//   unique.insert("parent_id");
//   query_preparator qp_del(neb::host_parent::static_type(), unique);
//   mysql_stmt host_parent_delete = qp_del.prepare_delete(*ms);
//
//   neb::host_parent hp;
//   hp.enabled = true;
//   hp.host_id = 24;
//   hp.parent_id = 1;
//
//   // Insert.
//   host_parent_insert << hp;
//   std::promise<int> promise;
//   std::future<int> future = promise.get_future();
//   int thread_id(
//       ms->run_statement_and_get_int(host_parent_insert, std::move(promise),
//                                     mysql_task::int_type::AFFECTED_ROWS));
//
//   ASSERT_TRUE(future.get() == 1);
//
//   std::promise<int> promise2;
//   std::future<int> future2 = promise2.get_future();
//   // Second insert attempted just for the check
//   ms->run_statement_and_get_int(host_parent_insert, std::move(promise2),
//                                 mysql_task::int_type::AFFECTED_ROWS,
//                                 thread_id);
//
//   ASSERT_TRUE(future2.get() == 0);
//
//   // Disable parenting.
//   hp.enabled = false;
//
//   host_parent_delete << hp;
//   std::promise<int> promise3;
//   std::future<int> future3 = promise3.get_future();
//   ms->run_statement_and_get_int(host_parent_delete, std::move(promise3),
//                                 mysql_task::int_type::AFFECTED_ROWS,
//                                 thread_id);
//
//   ASSERT_TRUE(future3.get() == 1);
//   ms->commit();
// }
//
// TEST_F(DatabaseStorageTest, ServiceGroupMemberStatement) {
//   modules::loader l;
//   l.load_file("./lib/10-neb.so");
//   database_config db_cfg("MySQL", "127.0.0.1", 3306, "centreon", "centreon",
//                          "centreon_storage", 5, true, 5);
//   std::unique_ptr<mysql> ms(new mysql(db_cfg));
//
//   ms->run_query("DELETE FROM servicegroups");
//   ms->run_query("DELETE FROM services_servicegroups");
//   ms->commit();
//
//   query_preparator::event_unique unique;
//   unique.insert("servicegroup_id");
//   unique.insert("host_id");
//   unique.insert("service_id");
//   query_preparator qp(neb::service_group_member::static_type(), unique);
//   mysql_stmt service_group_member_insert(qp.prepare_insert(*ms));
//
//   query_preparator::event_unique unique1;
//   unique1.insert("servicegroup_id");
//   query_preparator qp1(neb::service_group::static_type(), unique1);
//   mysql_stmt service_group_insupdate(qp1.prepare_insert_or_update(*ms));
//
//   neb::service_group_member sgm;
//   sgm.enabled = false;
//   sgm.group_id = 8;
//   sgm.group_name = "Test service group";
//   sgm.host_id = 24;
//   sgm.service_id = 78;
//   sgm.poller_id = 1;
//
//   service_group_member_insert << sgm;
//
//   std::promise<mysql_result> promise;
//   std::future<mysql_result> future = promise.get_future();
//
//   int thread_id(ms->run_statement_and_get_result(service_group_member_insert,
//                                                  std::move(promise)));
//   ASSERT_THROW(future.get(), std::exception);
//   neb::service_group sg;
//   sg.id = 8;
//   sg.name = "Test servicegroup";
//   sg.enabled = true;
//   sg.poller_id = 1;
//
//   service_group_insupdate << sg;
//
//   ms->run_statement(service_group_insupdate,
//                     "Error: Unable to create service group", true,
//                     thread_id);
//
//   std::promise<mysql_result> promise2;
//   std::future<mysql_result> future2 = promise2.get_future();
//   service_group_member_insert << sgm;
//   ms->run_statement_and_get_result(service_group_member_insert,
//                                    std::move(promise2), thread_id);
//   ASSERT_NO_THROW(future2.get());
//   ms->commit();
// }
//
////// Given a mysql object
////// When a prepare statement is done
////// Then we can bind several rows of values to it and execute the statement.
////// Then a commit makes data available in the database.
//// TEST_F(DatabaseStorageTest, PrepareBulkQuery) {
////  database_config db_cfg(
////    "MySQL",
////    "127.0.0.1",
////    3306,
////    "centreon",
////    "centreon",
////    "centreon_storage",
////    5,
////    true,
////    5);
////  time_t now(time(NULL));
////  std::ostringstream oss;
////  oss << "INSERT INTO " << "metrics"
////      << "  (index_id, metric_name, unit_name, warn, warn_low,"
////         "   warn_threshold_mode, crit, crit_low, "
////         "   crit_threshold_mode, min, max, current_value,"
////         "   data_source_type)"
////         " VALUES (?, ?, ?, ?, "
////         "         ?, ?, ?, "
////         "         ?, ?, ?, ?, "
////         "         ?, ?)";
////
////  std::unique_ptr<mysql> ms(new mysql(db_cfg));
////  std::ostringstream nss;
////  nss << "metric_name - " << time(NULL);
////  mysql_stmt stmt(ms->prepare_query(oss.str()));
////
////  // Rows are just put on the same row one after the other. The important
////  thing
////  // is to know the length of a row in bytes.
////  stmt.set_array_size(2);
////  for (int i(0); i < 2; ++i) {
////    stmt.bind_value_as_i32(0 + i * 13, 19);
////    stmt.bind_value_as_str(1 + i * 13, nss.str());
////    stmt.bind_value_as_str(2 + i * 13, "test/s");
////    stmt.bind_value_as_f32(3 + i * 13, NAN);
////    stmt.bind_value_as_f32(4 + i * 13, INFINITY);
////    stmt.bind_value_as_tiny(5 + i * 13, true);
////    stmt.bind_value_as_f32(6 + i * 13, 10.0);
////    stmt.bind_value_as_f32(7 + i * 13, 20.0);
////    stmt.bind_value_as_tiny(8 + i * 13, false);
////    stmt.bind_value_as_f32(9 + i * 13, 0.0);
////    stmt.bind_value_as_f32(10 + i * 13, 50.0);
////    stmt.bind_value_as_f32(11 + i * 13, 1 + 2 * i);
////    stmt.bind_value_as_str(12 + i * 13, "2");
////  }
////  // We force the thread 0
////  ms->run_statement(stmt, NULL, "", false, 0);
////  oss.str("");
////  oss << "SELECT metric_name FROM metrics WHERE metric_name='" << nss.str()
///<< /  "'"; std::promise<mysql_result> promise; ms->run_query(oss.str(),
///&promise); /  mysql_result res(promise.get_future().get()); /
/// ASSERT_FALSE(ms->fetch_row(res)); /  ASSERT_NO_THROW(ms->commit()); /
/// promise = std::promise<mysql_result>(); /  ms->run_query(oss.str(),
///&promise); /  res = promise.get_future().get(); /
/// ASSERT_TRUE(ms->fetch_row(res));
////}
//
TEST_F(DatabaseStorageTest, ChooseConnectionByName) {
  database_config db_cfg("MySQL", "127.0.0.1", MYSQL_SOCKET, 3306, "root",
                         "centreon", "centreon_storage", 5, true, 5);
  auto ms = std::make_unique<mysql>(db_cfg);
  int thread_foo(ms->choose_connection_by_name("foo"));
  int thread_bar(ms->choose_connection_by_name("bar"));
  int thread_boo(ms->choose_connection_by_name("boo"));
  int thread_foo1(ms->choose_connection_by_name("foo"));
  int thread_bar1(ms->choose_connection_by_name("bar"));
  int thread_boo1(ms->choose_connection_by_name("boo"));
  ASSERT_EQ(thread_foo, 0);
  ASSERT_EQ(thread_bar, 1);
  ASSERT_EQ(thread_boo, 2);
  ASSERT_EQ(thread_foo, thread_foo1);
  ASSERT_EQ(thread_bar, thread_bar1);
  ASSERT_EQ(thread_boo, thread_boo1);
}
=======
>>>>>>> 700a59cf

// Given a mysql object
// When a prepare statement is done
// Then we can bind values to it and execute the statement.
// Then a commit makes data available in the database.
TEST_F(DatabaseStorageTest, RepeatStatements) {
  database_config db_cfg("MySQL", "127.0.0.1", MYSQL_SOCKET, 3306, "root",
                         "centreon", "centreon_storage", 5, true, 5);
  auto ms{std::make_unique<mysql>(db_cfg)};
  std::string query1{"DROP TABLE IF EXISTS ut_test"};
  std::string query2{
      "CREATE TABLE ut_test (id BIGINT UNSIGNED NOT NULL AUTO_INCREMENT "
      "PRIMARY KEY, unit_name CHAR(30), value DOUBLE, warn FLOAT, crit FLOAT, "
      "hidden enum('0', '1') DEFAULT '0', metric VARCHAR(30) CHARACTER SET "
      "utf8mb4 DEFAULT NULL) DEFAULT CHARSET=utf8mb4"};
  ms->run_query(query1);
  ms->commit();
  ms->run_query(query2);
  ms->commit();

  std::string query(
<<<<<<< HEAD
      "INSERT INTO ut_test (unit_name, value, warn, crit, metric) VALUES "
      "(?,?,?,?,?)");
  mysql_stmt stmt(ms->prepare_query(query));

  constexpr int TOTAL = 200000;

  for (int i = 0; i < TOTAL; i++) {
    stmt.bind_value_as_str(0, fmt::format("unit_{}", i % 100));
    stmt.bind_value_as_f64(1, ((double)i) / 500);
    stmt.bind_value_as_f32(2, ((float)i) / 500 + 12.0f);
    stmt.bind_value_as_f32(3, ((float)i) / 500 + 25.0f);
    stmt.bind_value_as_str(4, fmt::format("metric_{}", i));
    ms->run_statement(stmt);
  }
  ms->commit();
  std::string query3{"SELECT count(*) from ut_test"};
  std::promise<mysql_result> promise;
  std::future<mysql_result> future = promise.get_future();
  ms->run_query_and_get_result(query3, std::move(promise));
=======
      "SELECT host_id FROM customvariables WHERE "
      "host_id=31 AND service_id=498"
      " AND name='PROCESSNAME'");
  std::promise<mysql_result> promise;
  std::future<mysql_result> future = promise.get_future();
  ms->run_query_and_get_result(query, std::move(promise));
>>>>>>> 700a59cf
  mysql_result res(future.get());

  ASSERT_TRUE(ms->fetch_row(res));
  std::cout << "***** count = " << res.value_as_i32(0) << std::endl;
  ASSERT_EQ(res.value_as_i32(0), TOTAL);

  std::string query4(
      "SELECT id, unit_name, value, warn, crit, hidden, metric FROM ut_test "
      "WHERE id < 20");
  promise = {};
  future = promise.get_future();
  ms->run_query_and_get_result(query4, std::move(promise));
  res = future.get();
  uint32_t count_query = 0;
  while (ms->fetch_row(res)) {
    count_query++;
    ASSERT_TRUE(res.value_as_u64(0) < 20);
    ASSERT_TRUE(res.value_as_str(1).substr(0, 5) == "unit_");
    ASSERT_TRUE(res.value_as_f64(3) >= 12);
    ASSERT_TRUE(res.value_as_f32(4) >= 25);
    ASSERT_TRUE(!res.value_as_bool(5));
    ASSERT_TRUE(res.value_as_str(6).substr(0, 7) == "metric_");
  }
  ASSERT_TRUE(count_query);

  /* Same query with a prepared statement */
  promise = {};
  future = promise.get_future();
  mysql_stmt select_stmt(ms->prepare_query(query4));
  ms->run_statement_and_get_result(select_stmt, std::move(promise), -1, 200);
  res = future.get();
  uint32_t count_statement = 0;
  while (ms->fetch_row(res)) {
    count_statement++;
    ASSERT_TRUE(res.value_as_i64(0) < 20);
    ASSERT_TRUE(res.value_as_str(1).substr(0, 5) == "unit_");
    ASSERT_TRUE(res.value_as_f64(3) >= 12);
    ASSERT_TRUE(res.value_as_f32(4) >= 25);
    ASSERT_TRUE(!res.value_as_bool(5));
    ASSERT_TRUE(res.value_as_str(6).substr(0, 7) == "metric_");
  }
  ASSERT_TRUE(count_query == count_statement);
}

<<<<<<< HEAD
TEST_F(DatabaseStorageTest, CheckBulkStatement) {
  database_config db_cfg("MySQL", "127.0.0.1", MYSQL_SOCKET, 3306, "root",
                         "centreon", "centreon_storage", 5, true, 5);
  auto ms{std::make_unique<mysql>(db_cfg)};
  const char* version = ms->get_server_version();
  std::vector<absl::string_view> arr =
      absl::StrSplit(version, absl::ByAnyChar(".-"));
  ASSERT_TRUE(arr.size() >= 4u);
  uint32_t major;
  uint32_t minor;
  uint32_t patch;
  EXPECT_TRUE(absl::SimpleAtoi(arr[0], &major));
  EXPECT_TRUE(absl::SimpleAtoi(arr[1], &minor));
  EXPECT_TRUE(absl::SimpleAtoi(arr[2], &patch));
  absl::string_view server_name(arr[3]);
  ASSERT_EQ(server_name, "MariaDB");
  if (major >= 10 || (major == 10 && minor >= 2)) {
    std::string query1{"DROP TABLE IF EXISTS ut_test"};
    std::string query2{
        "CREATE TABLE ut_test (id BIGINT UNSIGNED NOT NULL AUTO_INCREMENT "
        "PRIMARY KEY, unit_name CHAR(30), value DOUBLE, warn FLOAT, crit "
        "FLOAT, hidden enum('0', '1') DEFAULT '0', metric VARCHAR(30) "
        "CHARACTER SET utf8mb4 DEFAULT NULL) DEFAULT CHARSET=utf8mb4"};
    ms->run_query(query1);
    ms->commit();
    ms->run_query(query2);
    ms->commit();

    std::string query(
        "INSERT INTO ut_test (unit_name, value, warn, crit, metric) VALUES "
        "(?,?,?,?,?)");
    mysql_bulk_stmt stmt(query);
    ms->prepare_statement(stmt);

    constexpr int TOTAL = 200000;

    int step = 0;
    auto bb = stmt.create_bind();
    ASSERT_TRUE(bb->empty());
    bb->reserve(20000);
    for (int j = 0; j < TOTAL; j++) {
      bb->set_value_as_str(0, fmt::format("unit_{}", step));
      bb->set_value_as_f64(1, ((double)step) / 500);
      bb->set_value_as_f32(2, ((float)step) / 500 + 12.0f);
      bb->set_value_as_f32(3, ((float)step) / 500 + 25.0f);
      bb->set_value_as_str(4, fmt::format("metric_{}", step));
      bb->next_row();
      step++;
      if (step == 20000) {
        step = 0;
        stmt.set_bind(std::move(bb));
        ms->run_statement(stmt);
        bb = stmt.create_bind();
      }
    }
    ms->commit();
    std::string query3{"SELECT count(*) from ut_test"};
    std::promise<mysql_result> promise;
    std::future<mysql_result> future = promise.get_future();
    ms->run_query_and_get_result(query3, std::move(promise));
    mysql_result res(future.get());

    ASSERT_TRUE(ms->fetch_row(res));
    std::cout << "***** count = " << res.value_as_i32(0) << std::endl;
    ASSERT_EQ(res.value_as_i32(0), TOTAL);
  }
}

TEST_F(DatabaseStorageTest, UpdateBulkStatement) {
  constexpr int TOTAL = 20;

  database_config db_cfg("MySQL", "127.0.0.1", MYSQL_SOCKET, 3306, "root",
                         "centreon", "centreon_storage", 5, true, 5);
  auto ms{std::make_unique<mysql>(db_cfg)};
  const char* version = ms->get_server_version();
  std::vector<absl::string_view> arr =
      absl::StrSplit(version, absl::ByAnyChar(".-"));
  ASSERT_TRUE(arr.size() >= 4u);
  uint32_t major;
  uint32_t minor;
  uint32_t patch;
  EXPECT_TRUE(absl::SimpleAtoi(arr[0], &major));
  EXPECT_TRUE(absl::SimpleAtoi(arr[1], &minor));
  EXPECT_TRUE(absl::SimpleAtoi(arr[2], &patch));
  absl::string_view server_name(arr[3]);
  if (server_name == "MariaDB" &&
      (major >= 10 || (major == 10 && minor >= 2))) {
    std::string query{
        "UPDATE ut_test SET value=?, warn=?, crit=?, metric=?, hidden=? WHERE "
        "unit_name=?"};
    mysql_bulk_stmt s(query);
    ms->prepare_statement(s);
    auto b = s.create_bind();
    b->reserve(20000);

    for (int j = 0; j < TOTAL; j++) {
      b->set_value_as_str(5, fmt::format("unit_{}", j));
      b->set_value_as_f64(0, j);
      b->set_value_as_f32(1, 1000);
      b->set_value_as_f32(2, 2000);
      b->set_value_as_str(3, fmt::format("metric_{}", j));
      b->set_value_as_str(4, fmt::format("{}", j % 2));
      b->next_row();
    }
    s.set_bind(std::move(b));
    ms->run_statement(s);
    ms->commit();
    std::string query1{"SELECT count(*) from ut_test WHERE crit=2000"};
    std::promise<mysql_result> promise;
    std::future<mysql_result> future = promise.get_future();
    ms->run_query_and_get_result(query1, std::move(promise));
    mysql_result res(future.get());

    ASSERT_TRUE(ms->fetch_row(res));
    std::cout << "***** count = " << res.value_as_i32(0) << std::endl;
    ASSERT_TRUE(res.value_as_i32(0) == TOTAL * 10);
  } else
    std::cout << "Test not executed." << std::endl;

  std::string query(
      "SELECT DISTINCT id,value,warn,metric,hidden FROM ut_test WHERE id < ? "
      "LIMIT ?");
  mysql_stmt select_stmt(ms->prepare_query(query));
  select_stmt.bind_value_as_i32(0, TOTAL);
  select_stmt.bind_value_as_i32(1, TOTAL);
  std::promise<mysql_result> promise;
  std::future<mysql_result> future = promise.get_future();
  ms->run_statement_and_get_result(select_stmt, std::move(promise), -1, 200);
  mysql_result res(future.get());

  bool inside = false;
  while (ms->fetch_row(res)) {
    inside = true;
    ASSERT_EQ(res.value_as_f64(1), res.value_as_i32(0) - 1);
    ASSERT_EQ(res.value_as_f32(2), 1000);
    ASSERT_EQ(res.value_as_str(3),
              fmt::format("metric_{}", res.value_as_i32(0) - 1));
    ASSERT_EQ(res.value_as_tiny(4), (res.value_as_i32(0) + 1) % 2);
    ASSERT_EQ(res.value_as_bool(4), res.value_as_i32(0) % 2 ? false : true);
  }
  ASSERT_TRUE(inside);
}

// Given a mysql object
// When a prepare statement is done
// Then we can bind values to it and execute the statement.
// Then a commit makes data available in the database.
TEST_F(DatabaseStorageTest, LastInsertId) {
  database_config db_cfg("MySQL", "127.0.0.1", MYSQL_SOCKET, 3306, "root",
                         "centreon", "centreon_storage", 5, true, 5);
  time_t now = time(nullptr);
  std::string query(
      fmt::format("INSERT INTO metrics"
                  " (index_id, metric_name, unit_name, warn, warn_low,"
                  " warn_threshold_mode, crit, crit_low,"
                  " crit_threshold_mode, min, max, current_value,"
                  " data_source_type)"
                  " VALUES (19, 'metric_name - {}bis', 'test/s', 20.0, 40.0, "
                  "1, 10.0, 20.0, 1, 0.0, 50.0, 18.0, '2')",
                  now));

  auto ms = std::make_unique<mysql>(db_cfg);
  // We force the thread 0
  std::promise<int> promise;
  std::future<int> future = promise.get_future();
  ms->run_query_and_get_int(query, std::move(promise),
                            mysql_task::int_type::LAST_INSERT_ID);
  int id = future.get();

  // Commit is needed to make the select later. But it is not needed to get
  // the id. Moreover, if we commit before getting the last id, the result
  // will be null.
  ms->commit();
  ASSERT_TRUE(id > 0);
  std::cout << "id = " << id << std::endl;
  query = fmt::format(
      "SELECT metric_id FROM metrics WHERE metric_name = 'metric_name - "
      "{}bis'",
      now);

  std::promise<mysql_result> promise_r;
  std::future<database::mysql_result> future_r = promise_r.get_future();
  ms->run_query_and_get_result(query, std::move(promise_r));
  mysql_result res(future_r.get());
  ASSERT_TRUE(ms->fetch_row(res));
  ASSERT_TRUE(res.value_as_i32(0) == id);
}

TEST_F(DatabaseStorageTest, BulkStatementWithNullStr) {
  database_config db_cfg("MySQL", "127.0.0.1", MYSQL_SOCKET, 3306, "root",
                         "centreon", "centreon_storage", 5, true, 5);
  auto ms{std::make_unique<mysql>(db_cfg)};
  const char* version = ms->get_server_version();
  std::vector<absl::string_view> arr =
      absl::StrSplit(version, absl::ByAnyChar(".-"));
  ASSERT_TRUE(arr.size() >= 4u);
  uint32_t major;
  uint32_t minor;
  uint32_t patch;
  EXPECT_TRUE(absl::SimpleAtoi(arr[0], &major));
  EXPECT_TRUE(absl::SimpleAtoi(arr[1], &minor));
  EXPECT_TRUE(absl::SimpleAtoi(arr[2], &patch));
  absl::string_view server_name(arr[3]);
  ASSERT_EQ(server_name, "MariaDB");
  if (major >= 10 || (major == 10 && minor >= 2)) {
    std::string query1{"DROP TABLE IF EXISTS ut_test"};
    std::string query2{
        "CREATE TABLE ut_test (id BIGINT UNSIGNED NOT NULL AUTO_INCREMENT "
        "PRIMARY KEY, unit_name CHAR(30), value DOUBLE, warn FLOAT, crit "
        "FLOAT, hidden enum('0', '1') DEFAULT '0', metric VARCHAR(30) "
        "CHARACTER SET utf8mb4 DEFAULT NULL) DEFAULT CHARSET=utf8mb4"};
    ms->run_query(query1);
    ms->commit();
    ms->run_query(query2);
    ms->commit();

    std::string query(
        "INSERT INTO ut_test (unit_name, value, warn, crit, metric) VALUES "
        "(?,?,?,?,?)");
    mysql_bulk_stmt stmt(query);
    ms->prepare_statement(stmt);

    constexpr int TOTAL = 200000;

    int step = 0;
    auto bb = stmt.create_bind();
    bb->reserve(20000);
    for (int j = 0; j < TOTAL; j++) {
      if (step % 2)
        bb->set_value_as_str(0, fmt::format("unit_{}", step));
      else
        bb->set_null_str(0);
      if (step % 2 == 0)
        bb->set_value_as_f64(1, ((double)step) / 500);
      else
        bb->set_null_f64(1);
      bb->set_value_as_f32(2, ((float)step) / 500 + 12.0f);
      bb->set_value_as_f32(3, ((float)step) / 500 + 25.0f);
      bb->set_value_as_str(4, fmt::format("metric_{}", step));
      bb->next_row();
      step++;
      if (step == 20000) {
        step = 0;
        stmt.set_bind(std::move(bb));
        ms->run_statement(stmt);
        bb = stmt.create_bind();
      }
    }
    ms->commit();
    std::string query3{
        "SELECT count(*) from ut_test WHERE unit_name is NULL OR value is "
        "NULL"};
    std::promise<mysql_result> promise;
    std::future<mysql_result> future = promise.get_future();
    ms->run_query_and_get_result(query3, std::move(promise));
    mysql_result res(future.get());

    ASSERT_TRUE(ms->fetch_row(res));
    std::cout << "***** count = " << res.value_as_i32(0) << std::endl;
    ASSERT_EQ(res.value_as_i32(0), TOTAL);
  }
}

TEST_F(DatabaseStorageTest, RepeatStatementsWithNull) {
  database_config db_cfg("MySQL", "127.0.0.1", MYSQL_SOCKET, 3306, "root",
                         "centreon", "centreon_storage", 5, true, 5);
  auto ms{std::make_unique<mysql>(db_cfg)};
  std::string query1{"DROP TABLE IF EXISTS ut_test"};
  std::string query2{
      "CREATE TABLE ut_test (id BIGINT UNSIGNED NOT NULL AUTO_INCREMENT "
      "PRIMARY KEY, unit_name CHAR(30), value DOUBLE, warn FLOAT, crit FLOAT, "
      "hidden enum('0', '1') DEFAULT '0', metric VARCHAR(30) CHARACTER SET "
      "utf8mb4 DEFAULT NULL) DEFAULT CHARSET=utf8mb4"};
  ms->run_query(query1);
  ms->commit();
  ms->run_query(query2);
  ms->commit();

  std::string query(
      "INSERT INTO ut_test (unit_name, value, warn, crit, metric) VALUES "
      "(?,?,?,?,?)");
  mysql_stmt stmt(ms->prepare_query(query));

  constexpr int TOTAL = 20000;

  for (int i = 0; i < TOTAL; i++) {
    if (i % 2 == 0)
      stmt.bind_value_as_str(0, fmt::format("unit_{}", i % 100));
    else
      stmt.bind_null_str(0);
    if (i % 2 == 1)
      stmt.bind_value_as_f64(1, ((double)i) / 500);
    else
      stmt.bind_null_f64(1);
    stmt.bind_value_as_f32(2, ((float)i) / 500 + 12.0f);
    stmt.bind_value_as_f32(3, ((float)i) / 500 + 25.0f);
    stmt.bind_value_as_str(4, fmt::format("metric_{}", i));
    ms->run_statement(stmt);
  }
  ms->commit();
  std::string query3{
      "SELECT count(*) from ut_test WHERE unit_name IS NULL OR value IS NULL"};
  std::promise<mysql_result> promise;
  std::future<mysql_result> future = promise.get_future();
  ms->run_query_and_get_result(query3, std::move(promise));
  mysql_result res(future.get());

  ASSERT_TRUE(ms->fetch_row(res));
  std::cout << "***** count = " << res.value_as_i32(0) << std::endl;
  ASSERT_EQ(res.value_as_i32(0), TOTAL);
}

TEST_F(DatabaseStorageTest, RepeatStatementsWithBigStrings) {
  database_config db_cfg("MySQL", "127.0.0.1", MYSQL_SOCKET, 3306, "root",
                         "centreon", "centreon_storage", 5, true, 5);
  auto ms{std::make_unique<mysql>(db_cfg)};
  std::string query1{"DROP TABLE IF EXISTS ut_test"};
  std::string query2{
      "CREATE TABLE ut_test (id BIGINT NOT NULL AUTO_INCREMENT "
      "PRIMARY KEY, name VARCHAR(1000), value DOUBLE, t TINYINT, e enum('a', "
      "'b', "
      "'c') DEFAULT 'a')"};
  ms->run_query(query1);
  ms->commit();
  ms->run_query(query2);
  ms->commit();

  std::string query("INSERT INTO ut_test (name, value, t, e) VALUES (?,?,?,?)");
  mysql_stmt stmt(ms->prepare_query(query));

  constexpr int TOTAL = 200;

  for (int i = 0; i < TOTAL; i++) {
    stmt.bind_value_as_str(0, fmt::format("{:a>{}}", i, 500));
    stmt.bind_value_as_f64(1, static_cast<double>(i));
    stmt.bind_value_as_tiny(2, i % 100);
    stmt.bind_value_as_tiny(3, (i % 3) + 1);
    ms->run_statement(stmt);
  }
  ms->commit();

  std::string query4("SELECT id, name, value, t, e FROM ut_test");
  std::promise<mysql_result> promise;
  std::future<mysql_result> future = promise.get_future();
  ms->run_query_and_get_result(query4, std::move(promise));
  mysql_result res = future.get();
  size_t count = 0;
  while (ms->fetch_row(res)) {
    count++;
    int64_t id = res.value_as_i64(0);
    ASSERT_TRUE(id >= 1 && id <= TOTAL);

    double value = res.value_as_f64(2);
    int32_t ivalue = static_cast<int32_t>(value);
    ASSERT_TRUE(value >= 0 && value <= TOTAL - 1);

    std::string name(res.value_as_str(1));
    std::string exp_name(fmt::format("{:a>{}}", ivalue, 500));

    ASSERT_EQ(name, exp_name);

    ASSERT_EQ(res.value_as_tiny(3), ivalue % 100);

    char exp_char = 'a' + (ivalue % 3);
    char e = res.value_as_str(4)[0];
    ASSERT_EQ(e, exp_char);
  }
  ASSERT_EQ(count, TOTAL);

  mysql_stmt select_stmt(ms->prepare_query(query4));
  for (size_t length : {200, 1000}) {
    std::cout << "Case with length = " << length << std::endl;
    promise = {};
    future = promise.get_future();
    ms->run_statement_and_get_result(select_stmt, std::move(promise), -1,
                                     length);
    res = future.get();
    count = 0;

    if (length == 200)
      testing::internal::CaptureStdout();

    while (ms->fetch_row(res)) {
      count++;
      int32_t id = res.value_as_u32(0);
      ASSERT_TRUE(id >= 1 && id <= TOTAL);

      double value = res.value_as_f64(2);
      int32_t ivalue = static_cast<int32_t>(value);
      ASSERT_TRUE(value >= 0 && value <= TOTAL - 1);

      std::string name(res.value_as_str(1));
      /* A string "aaaaa.....aaaaaNNN" where a is repeated 500 times and
       * NNN is ivalue */
      std::string exp_name(fmt::format("{:a>{}}", ivalue, 500));

      ASSERT_EQ(name, exp_name);

      ASSERT_EQ(res.value_as_tiny(3), ivalue % 100);

      char exp_char = 'a' + (ivalue % 3);
      char e = res.value_as_str(4)[0];
      ASSERT_EQ(e, exp_char);
    }
    if (length == 200) {
      std::string output(testing::internal::GetCapturedStdout());
      std::cout << output << std::endl;
      ASSERT_TRUE(output.find("columns in the current row are too long") !=
                  std::string::npos);
    } else
      ASSERT_EQ(count, TOTAL);
  }
}

TEST_F(DatabaseStorageTest, RepeatStatementsWithNullValues) {
  database_config db_cfg("MySQL", "127.0.0.1", MYSQL_SOCKET, 3306, "root",
=======
// TEST_F(DatabaseStorageTest, ModuleStatement) {
//   modules::loader l;
//   l.load_file("./lib/10-neb.so");
//   database_config db_cfg("MySQL", "127.0.0.1", 3306, "centreon", "centreon",
//                          "centreon_storage", 5, true, 5);
//   std::unique_ptr<mysql> ms(new mysql(db_cfg));
//   query_preparator qp(neb::module::static_type());
//   mysql_stmt module_insert(qp.prepare_insert(*ms));
//
//   neb::module m;
//   m.should_be_loaded = true;
//   m.filename = "/usr/lib64/nagios/cbmod.so";
//   m.loaded = true;
//   m.poller_id = 1;
//   m.args = "/etc/centreon-broker/central-module.xml";
//
//   // Deletion
//   std::promise<int> promise;
//   std::future<int> future = promise.get_future();
//   ms->run_query_and_get_int("DELETE FROM modules", std::move(promise),
//                             mysql_task::AFFECTED_ROWS);
//   // We wait for the deletion to be done
//   future.get();
//
//   // Insert
//   module_insert << m;
//   ms->run_statement(module_insert, "", false);
//   ms->commit();
//
//   std::promise<mysql_result> promise_r;
//   std::future<mysql_result> future_r = promise_r.get_future();
//   ms->run_query_and_get_result("SELECT module_id FROM modules LIMIT 1",
//                                std::move(promise_r));
//   mysql_result res(future_r.get());
//   ASSERT_TRUE(ms->fetch_row(res));
// }
//
//// log_entry (17) statement queries
// TEST_F(DatabaseStorageTest, LogStatement) {
//   modules::loader l;
//   l.load_file("./lib/10-neb.so");
//   database_config db_cfg("MySQL", "127.0.0.1", 3306, "centreon", "centreon",
//                          "centreon_storage", 5, true, 5);
//   std::unique_ptr<mysql> ms(new mysql(db_cfg));
//   query_preparator qp(neb::log_entry::static_type());
//   mysql_stmt log_insert(qp.prepare_insert(*ms));
//
//   neb::log_entry le;
//   le.poller_name = "Central";
//   le.msg_type = 5;
//   le.output = "Event loop start at bar date";
//   le.notification_contact = "";
//   le.notification_cmd = "";
//   le.status = 0;
//   le.host_name = "";
//   le.c_time = time(nullptr);
//
//   // Deletion
//   std::promise<int> promise;
//   std::future<int> future = promise.get_future();
//   ms->run_query_and_get_int("DELETE FROM logs", std::move(promise),
//                             mysql_task::int_type::AFFECTED_ROWS);
//   // We wait for the deletion
//   future.get();
//
//   // Insert
//   log_insert << le;
//   ms->run_statement(log_insert, "", false);
//   ms->commit();
//
//   std::promise<mysql_result> promise_r;
//   std::future<mysql_result> future_r = promise_r.get_future();
//   ms->run_query_and_get_result(
//       "SELECT log_id FROM logs "
//       "WHERE output = \"Event loop start at bar date\"",
//       std::move(promise_r));
//   mysql_result res(future_r.get());
//   ASSERT_TRUE(ms->fetch_row(res));
// }
//
//// Instance status (16) statement
// TEST_F(DatabaseStorageTest, InstanceStatusStatement) {
//   modules::loader l;
//   l.load_file("./lib/10-neb.so");
//   database_config db_cfg("MySQL", "127.0.0.1", 3306, "centreon", "centreon",
//                          "centreon_storage", 5, true, 5);
//   std::unique_ptr<mysql> ms(new mysql(db_cfg));
//   query_preparator::event_unique unique;
//   unique.insert("instance_id");
//   query_preparator qp(neb::instance_status::static_type(), unique);
//   mysql_stmt inst_status_update(qp.prepare_update(*ms));
//
//   neb::instance_status is;
//   is.active_host_checks_enabled = true;
//   is.active_service_checks_enabled = true;
//   is.check_hosts_freshness = false;
//   is.check_services_freshness = true;
//   is.global_host_event_handler = "";
//   is.global_service_event_handler = "";
//   is.last_alive = time(nullptr) - 5;
//   is.obsess_over_hosts = false;
//   is.obsess_over_services = false;
//   is.passive_host_checks_enabled = true;
//   is.passive_service_checks_enabled = true;
//   is.poller_id = 1;
//
//   // Insert
//   inst_status_update << is;
//   std::promise<int> promise;
//   std::future<int> future = promise.get_future();
//   ms->run_statement_and_get_int(inst_status_update, std::move(promise),
//                                 mysql_task::int_type::AFFECTED_ROWS);
//   ASSERT_TRUE(future.get() == 1);
//   ms->commit();
//
//   std::promise<mysql_result> promise_r;
//   std::future<mysql_result> future_r = promise_r.get_future();
//   ms->run_query_and_get_result(
//       "SELECT active_host_checks FROM instances "
//       "WHERE instance_id=1",
//       std::move(promise_r));
//   mysql_result res(future_r.get());
//   ASSERT_TRUE(ms->fetch_row(res));
//   ASSERT_TRUE(res.value_as_bool(0));
// }
//
//// Host check (8) statement
// TEST_F(DatabaseStorageTest, HostCheckStatement) {
//   modules::loader l;
//   l.load_file("./lib/10-neb.so");
//   database_config db_cfg("MySQL", "127.0.0.1", 3306, "centreon", "centreon",
//                          "centreon_storage", 5, true, 5);
//   std::unique_ptr<mysql> ms(new mysql(db_cfg));
//   query_preparator::event_unique unique;
//   unique.insert("host_id");
//   query_preparator qp(neb::host_check::static_type(), unique);
//   mysql_stmt host_check_update(qp.prepare_update(*ms));
//
//   neb::host_check hc;
//   hc.command_line =
//       "/usr/lib/nagios/plugins/check_icmp -H 10.0.2.15 -w 3000.0,80% -c "
//       "5000.0,100% -p 1";
//   hc.host_id = 24;
//
//   // Update
//   host_check_update << hc;
//   ms->run_statement(host_check_update, "", false);
//   ms->commit();
//
//   std::promise<mysql_result> promise;
//   std::future<mysql_result> future = promise.get_future();
//   ms->run_query_and_get_result("SELECT host_id FROM hosts WHERE host_id=24",
//                                std::move(promise));
//   mysql_result res(future.get());
//   ASSERT_TRUE(ms->fetch_row(res));
// }
//
//// Host status (14) statement
// TEST_F(DatabaseStorageTest, HostStatusStatement) {
//   modules::loader l;
//   l.load_file("./lib/10-neb.so");
//   database_config db_cfg("MySQL", "127.0.0.1", 3306, "centreon", "centreon",
//                          "centreon_storage", 5, true, 5);
//   std::unique_ptr<mysql> ms(new mysql(db_cfg));
//   query_preparator::event_unique unique;
//   unique.insert("host_id");
//   query_preparator qp(neb::host_status::static_type(), unique);
//   mysql_stmt host_status_update(qp.prepare_update(*ms));
//
//   neb::host_status hs;
//   hs.active_checks_enabled = true;
//   hs.check_command = "base_host_alive";
//   hs.check_interval = 5;
//   hs.check_period = "24x7";
//   hs.check_type = 0;
//   hs.current_check_attempt = 1;
//   hs.current_state = 0;
//   hs.downtime_depth = 0;
//   hs.enabled = true;
//   hs.execution_time = 0.159834;
//   hs.has_been_checked = true;
//   hs.host_id = 24;
//   hs.last_check = time(nullptr) - 3;
//   hs.last_hard_state = 0;
//   hs.last_update = time(nullptr) - 300;
//   hs.latency = 0.001;
//   hs.max_check_attempts = 3;
//   hs.next_check = time(nullptr) + 50;
//   hs.obsess_over = true;
//   hs.output = "OK - 10.0.2.15: rta 0,020ms, lost 0%\n";
//   hs.perf_data =
//       "rta=0,020ms;3000,000;5000,000;0; pl=0%;80;100;; rtmax=0,020ms;;;; "
//       "rtmin=0,020ms;;;;";
//   hs.retry_interval = 1;
//   hs.should_be_scheduled = true;
//   hs.state_type = 1;
//
//   // Update
//   host_status_update << hs;
//   std::promise<int> promise;
//   std::future<int> future = promise.get_future();
//   ms->run_statement_and_get_int(host_status_update, std::move(promise),
//                                 mysql_task::int_type::AFFECTED_ROWS);
//
//   ASSERT_TRUE(future.get() == 1);
//
//   ms->commit();
//   std::promise<mysql_result> promise_r;
//   std::future<mysql_result> future_r = promise_r.get_future();
//   ms->run_query_and_get_result(
//       "SELECT execution_time FROM hosts WHERE host_id=24",
//       std::move(promise_r));
//   mysql_result res(future_r.get());
//   ASSERT_TRUE(ms->fetch_row(res));
//   ASSERT_TRUE(res.value_as_f64(0) == 0.159834);
// }
//
//// Service (23) statement
// TEST_F(DatabaseStorageTest, ServiceStatement) {
//   modules::loader l;
//   l.load_file("./lib/10-neb.so");
//   database_config db_cfg("MySQL", "127.0.0.1", 3306, "centreon", "centreon",
//                          "centreon_storage", 5, true, 5);
//   std::unique_ptr<mysql> ms(new mysql(db_cfg));
//   query_preparator::event_unique unique;
//   unique.insert("host_id");
//   unique.insert("service_id");
//   query_preparator qp(neb::service::static_type(), unique);
//   mysql_stmt service_insupdate(qp.prepare_insert_or_update(*ms));
//
//   std::promise<int> promise;
//   std::future<int> future = promise.get_future();
//   ms->run_query_and_get_int("DELETE FROM services", std::move(promise),
//                             mysql_task::int_type::AFFECTED_ROWS);
//   future.get();
//
//   neb::service s;
//   s.host_id = 24;
//   s.service_id = 318;
//   s.default_active_checks_enabled = true;
//   s.default_event_handler_enabled = true;
//   s.default_flap_detection_enabled = true;
//   s.default_notifications_enabled = true;
//   s.default_passive_checks_enabled = true;
//   s.display_name = "test-dbr";
//   s.icon_image = "";
//   s.icon_image_alt = "";
//   s.notification_interval = 30;
//   s.notification_period = "";
//   s.notify_on_downtime = true;
//   s.notify_on_flapping = true;
//   s.notify_on_recovery = true;
//   s.retain_nonstatus_information = true;
//   s.retain_status_information = true;
//
//   // Update
//   service_insupdate << s;
//   ms->run_statement(service_insupdate, "", false);
//
//   ms->commit();
//   std::promise<mysql_result> promise_r;
//   std::future<mysql_result> future_r = promise_r.get_future();
//   ms->run_query_and_get_result(
//       "SELECT notification_interval FROM services WHERE host_id=24 AND "
//       "service_id=318",
//       std::move(promise_r));
//   mysql_result res(future_r.get());
//   ASSERT_TRUE(ms->fetch_row(res));
//   ASSERT_TRUE(res.value_as_i32(0) == 30);
// }
//
//// Service Check (19) statement
// TEST_F(DatabaseStorageTest, ServiceCheckStatement) {
//   modules::loader l;
//   l.load_file("./lib/10-neb.so");
//   database_config db_cfg("MySQL", "127.0.0.1", 3306, "centreon", "centreon",
//                          "centreon_storage", 5, true, 5);
//   std::unique_ptr<mysql> ms(new mysql(db_cfg));
//   query_preparator::event_unique unique;
//   unique.insert("host_id");
//   unique.insert("service_id");
//   query_preparator qp(neb::service_check::static_type(), unique);
//   mysql_stmt service_check_update(qp.prepare_update(*ms));
//
//   neb::service_check sc;
//   sc.service_id = 318;
//   sc.host_id = 24;
//   sc.command_line = "/usr/bin/bash /home/admin/test.sh";
//
//   // Update
//   service_check_update << sc;
//   std::promise<int> promise;
//   std::future<int> future = promise.get_future();
//   ms->run_statement_and_get_int(service_check_update, std::move(promise),
//                                 mysql_task::int_type::AFFECTED_ROWS);
//
//   ASSERT_TRUE(future.get() == 1);
//
//   ms->commit();
//   std::promise<mysql_result> promise_r;
//   std::future<mysql_result> future_r = promise_r.get_future();
//   ms->run_query_and_get_result(
//       "SELECT command_line FROM services WHERE host_id=24 AND
//       service_id=318", std::move(promise_r));
//   mysql_result res(future_r.get());
//   ASSERT_TRUE(ms->fetch_row(res));
//   ASSERT_TRUE(res.value_as_str(0) == "/usr/bin/bash /home/admin/test.sh");
// }
//
//// Service Status (24) statement
// TEST_F(DatabaseStorageTest, ServiceStatusStatement) {
//   modules::loader l;
//   l.load_file("./lib/10-neb.so");
//   database_config db_cfg("MySQL", "127.0.0.1", 3306, "centreon", "centreon",
//                          "centreon_storage", 5, true, 5);
//   std::unique_ptr<mysql> ms(new mysql(db_cfg));
//   query_preparator::event_unique unique;
//   unique.insert("host_id");
//   unique.insert("service_id");
//   query_preparator qp(neb::service_status::static_type(), unique);
//   mysql_stmt service_status_update(qp.prepare_update(*ms));
//
//   neb::service_status ss;
//   ss.last_time_critical = time(nullptr) - 1000;
//   ss.last_time_ok = time(nullptr) - 50;
//   ss.last_time_unknown = time(nullptr) - 1500;
//   ss.last_time_warning = time(nullptr) - 500;
//   ss.service_id = 318;
//   ss.host_id = 24;
//
//   // Update
//   service_status_update << ss;
//   std::promise<int> promise;
//   std::future<int> future = promise.get_future();
//   ms->run_statement_and_get_int(service_status_update, std::move(promise),
//                                 mysql_task::int_type::AFFECTED_ROWS);
//
//   ASSERT_TRUE(future.get() == 1);
//
//   ms->commit();
// }
//
// TEST_F(DatabaseStorageTest, CustomvariableStatement) {
//   modules::loader l;
//   l.load_file("./lib/10-neb.so");
//   database_config db_cfg("MySQL", "127.0.0.1", 3306, "centreon", "centreon",
//                          "centreon_storage", 5, true, 5);
//   std::unique_ptr<mysql> ms(new mysql(db_cfg));
//
//   query_preparator::event_unique unique;
//   unique.insert("host_id");
//   unique.insert("name");
//   unique.insert("service_id");
//   query_preparator qp(neb::custom_variable::static_type(), unique);
//   mysql_stmt custom_variable_insupdate(qp.prepare_insert_or_update(*ms));
//
//   neb::custom_variable cv;
//   cv.default_value = "empty";
//   cv.modified = false;
//   cv.var_type = 1;
//   cv.update_time = 0;
//
//   std::cout << "SEND CUSTOM VARIABLES" << std::endl;
//   for (int j = 1; j <= 20; j++) {
//     for (int i = 1; i <= 30; i++) {
//       cv.host_id = j;
//       std::ostringstream oss;
//       oss << "cv_" << i << "_" << j;
//       cv.name = oss.str();
//       oss.str("");
//       oss << "v" << i << "_" << j;
//       cv.value = oss.str();
//
//       custom_variable_insupdate << cv;
//       ms->run_statement(custom_variable_insupdate, "ERROR CV STATEMENT",
//       true);
//     }
//   }
//   std::cout << "SEND CUSTOM VARIABLES => DONE" << std::endl;
//   ms->commit();
//   std::cout << "COMMIT => DONE" << std::endl;
//   std::string query(
//       "SELECT count(*) FROM customvariables WHERE service_id = 0");
//   std::promise<mysql_result> promise;
//   std::future<mysql_result> future = promise.get_future();
//   ms->run_query_and_get_result(query, std::move(promise));
//   mysql_result res(future.get());
//
//   ASSERT_TRUE(ms->fetch_row(res));
//   std::cout << "***** count = " << res.value_as_i32(0) << std::endl;
//   ASSERT_TRUE(res.value_as_i32(0) == 600);
// }
//
// TEST_F(DatabaseStorageTest, SelectStatement) {
//   modules::loader l;
//   l.load_file("./lib/10-neb.so");
//   database_config db_cfg("MySQL", "127.0.0.1", 3306, "centreon", "centreon",
//                          "centreon_storage", 5, true, 5);
//   std::unique_ptr<mysql> ms(new mysql(db_cfg));
//   std::string query("SELECT value,status FROM data_bin WHERE ctime >= ?");
//   mysql_stmt select_stmt(ms->prepare_query(query));
//   select_stmt.bind_value_as_u64(0, time(nullptr) - 20);
//   std::promise<mysql_result> promise;
//   std::future<mysql_result> future = promise.get_future();
//   ms->run_statement_and_get_result(select_stmt, std::move(promise));
//   mysql_result res(future.get());
//
//   while (ms->fetch_row(res)) {
//     ASSERT_TRUE(res.value_as_f64(0) == 2.5);
//     ASSERT_TRUE(res.value_as_i32(1) == 0);
//   }
// }
//
// TEST_F(DatabaseStorageTest, DowntimeStatement) {
//   modules::loader l;
//   l.load_file("./lib/10-neb.so");
//   database_config db_cfg("MySQL", "127.0.0.1", 3306, "centreon", "centreon",
//                          "centreon_storage", 5, true, 5);
//   std::unique_ptr<mysql> ms(new mysql(db_cfg));
//
//   std::string query(
//       "INSERT INTO downtimes"
//       " (actual_end_time, "
//       "actual_start_time, "
//       "author, type, deletion_time, duration, end_time, entry_time, "
//       "fixed, host_id, instance_id, internal_id, service_id, "
//       "start_time, triggered_by, cancelled, started, comment_data) "
//       "VALUES(:actual_end_time,:actual_start_time,:author,:type,:deletion_"
//       "time,:duration,:end_time,:entry_time,:fixed,:host_id,:instance_id,:"
//       "internal_id,:service_id,:start_time,:triggered_by,:cancelled,:"
//       "started,:comment_data) ON DUPLICATE KEY UPDATE "
//       "actual_end_time=GREATEST(COALESCE(actual_end_time, -1), "
//       ":actual_end_time),"
//       "actual_start_time=COALESCE(actual_start_time, :actual_start_time),"
//       "author=:author, cancelled=:cancelled, comment_data=:comment_data,"
//       "deletion_time=:deletion_time, duration=:duration, end_time=:end_time,"
//       "fixed=:fixed, host_id=:host_id, service_id=:service_id,"
//       "start_time=:start_time, started=:started,"
//       "triggered_by=:triggered_by, type=:type");
//   mysql_stmt downtime_insupdate(mysql_stmt(query, true));
//   ms->prepare_statement(downtime_insupdate);
//
//   time_t now(time(nullptr));
//
//   neb::downtime d;
//   d.actual_end_time = now;
//   d.actual_start_time = now - 30;
//   d.comment = "downtime test";
//   d.downtime_type = 1;
//   d.duration = 30;
//   d.end_time = now;
//   d.entry_time = now - 30;
//   d.fixed = true;
//   d.host_id = 24;
//   d.poller_id = 1;
//   d.service_id = 318;
//   d.start_time = now - 30;
//   d.was_started = true;
//
//   downtime_insupdate << d;
//   std::promise<int> promise;
//   std::future<int> future = promise.get_future();
//   ms->run_statement_and_get_int(downtime_insupdate, std::move(promise),
//                                 mysql_task::int_type::AFFECTED_ROWS);
//
//   std::cout << "downtime_insupdate: " << downtime_insupdate.get_query()
//             << std::endl;
//
//   ASSERT_TRUE(future.get() == 1);
//   ms->commit();
// }
//
// TEST_F(DatabaseStorageTest, HostGroupMemberStatement) {
//   modules::loader l;
//   l.load_file("./lib/10-neb.so");
//   database_config db_cfg("MySQL", "127.0.0.1", 3306, "centreon", "centreon",
//                          "centreon_storage", 5, true, 5);
//   std::unique_ptr<mysql> ms(new mysql(db_cfg));
//
//   ms->run_query("DELETE FROM hostgroups");
//   ms->run_query("DELETE FROM hosts_hostgroups");
//   ms->commit();
//
//   query_preparator::event_unique unique;
//   unique.insert("hostgroup_id");
//   unique.insert("host_id");
//   query_preparator qp(neb::host_group_member::static_type(), unique);
//   mysql_stmt host_group_member_insert(qp.prepare_insert(*ms));
//
//   query_preparator::event_unique unique1;
//   unique1.insert("hostgroup_id");
//   query_preparator qp1(neb::host_group::static_type(), unique1);
//   mysql_stmt host_group_insupdate(qp1.prepare_insert_or_update(*ms));
//
//   neb::host_group_member hgm;
//   hgm.enabled = true;
//   hgm.group_id = 8;
//   hgm.group_name = "Test host group";
//   hgm.host_id = 24;
//   hgm.poller_id = 1;
//
//   host_group_member_insert << hgm;
//   std::cout << host_group_member_insert.get_query() << std::endl;
//
//   std::promise<mysql_result> promise;
//   std::future<mysql_result> future = promise.get_future();
//
//   int thread_id(ms->run_statement_and_get_result(host_group_member_insert,
//                                                  std::move(promise)));
//   try {
//     future.get();
//   } catch (std::exception const& e) {
//     neb::host_group hg;
//     hg.id = 8;
//     hg.name = "Test hostgroup";
//     hg.enabled = true;
//     hg.poller_id = 1;
//
//     host_group_insupdate << hg;
//
//     std::cout << host_group_insupdate.get_query() << std::endl;
//
//     ms->run_statement(host_group_insupdate,
//                       "Error: Unable to create host group", true, thread_id);
//
//     host_group_member_insert << hgm;
//     ms->run_statement(host_group_member_insert, "Error: host group not
//     defined",
//                       true, thread_id);
//   }
//   ms->commit();
// }
//
// TEST_F(DatabaseStorageTest, HostParentStatement) {
//   modules::loader l;
//   l.load_file("./lib/10-neb.so");
//   database_config db_cfg("MySQL", "127.0.0.1", 3306, "centreon", "centreon",
//                          "centreon_storage", 5, true, 5);
//   std::unique_ptr<mysql> ms(new mysql(db_cfg));
//
//   query_preparator qp(neb::host_parent::static_type());
//   mysql_stmt host_parent_insert(qp.prepare_insert(*ms, true));
//   query_preparator::event_unique unique;
//   unique.insert("child_id");
//   unique.insert("parent_id");
//   query_preparator qp_del(neb::host_parent::static_type(), unique);
//   mysql_stmt host_parent_delete = qp_del.prepare_delete(*ms);
//
//   neb::host_parent hp;
//   hp.enabled = true;
//   hp.host_id = 24;
//   hp.parent_id = 1;
//
//   // Insert.
//   host_parent_insert << hp;
//   std::promise<int> promise;
//   std::future<int> future = promise.get_future();
//   int thread_id(
//       ms->run_statement_and_get_int(host_parent_insert, std::move(promise),
//                                     mysql_task::int_type::AFFECTED_ROWS));
//
//   ASSERT_TRUE(future.get() == 1);
//
//   std::promise<int> promise2;
//   std::future<int> future2 = promise2.get_future();
//   // Second insert attempted just for the check
//   ms->run_statement_and_get_int(host_parent_insert, std::move(promise2),
//                                 mysql_task::int_type::AFFECTED_ROWS,
//                                 thread_id);
//
//   ASSERT_TRUE(future2.get() == 0);
//
//   // Disable parenting.
//   hp.enabled = false;
//
//   host_parent_delete << hp;
//   std::promise<int> promise3;
//   std::future<int> future3 = promise3.get_future();
//   ms->run_statement_and_get_int(host_parent_delete, std::move(promise3),
//                                 mysql_task::int_type::AFFECTED_ROWS,
//                                 thread_id);
//
//   ASSERT_TRUE(future3.get() == 1);
//   ms->commit();
// }
//
// TEST_F(DatabaseStorageTest, ServiceGroupMemberStatement) {
//   modules::loader l;
//   l.load_file("./lib/10-neb.so");
//   database_config db_cfg("MySQL", "127.0.0.1", 3306, "centreon", "centreon",
//                          "centreon_storage", 5, true, 5);
//   std::unique_ptr<mysql> ms(new mysql(db_cfg));
//
//   ms->run_query("DELETE FROM servicegroups");
//   ms->run_query("DELETE FROM services_servicegroups");
//   ms->commit();
//
//   query_preparator::event_unique unique;
//   unique.insert("servicegroup_id");
//   unique.insert("host_id");
//   unique.insert("service_id");
//   query_preparator qp(neb::service_group_member::static_type(), unique);
//   mysql_stmt service_group_member_insert(qp.prepare_insert(*ms));
//
//   query_preparator::event_unique unique1;
//   unique1.insert("servicegroup_id");
//   query_preparator qp1(neb::service_group::static_type(), unique1);
//   mysql_stmt service_group_insupdate(qp1.prepare_insert_or_update(*ms));
//
//   neb::service_group_member sgm;
//   sgm.enabled = false;
//   sgm.group_id = 8;
//   sgm.group_name = "Test service group";
//   sgm.host_id = 24;
//   sgm.service_id = 78;
//   sgm.poller_id = 1;
//
//   service_group_member_insert << sgm;
//
//   std::promise<mysql_result> promise;
//   std::future<mysql_result> future = promise.get_future();
//
//   int thread_id(ms->run_statement_and_get_result(service_group_member_insert,
//                                                  std::move(promise)));
//   ASSERT_THROW(future.get(), std::exception);
//   neb::service_group sg;
//   sg.id = 8;
//   sg.name = "Test servicegroup";
//   sg.enabled = true;
//   sg.poller_id = 1;
//
//   service_group_insupdate << sg;
//
//   ms->run_statement(service_group_insupdate,
//                     "Error: Unable to create service group", true,
//                     thread_id);
//
//   std::promise<mysql_result> promise2;
//   std::future<mysql_result> future2 = promise2.get_future();
//   service_group_member_insert << sgm;
//   ms->run_statement_and_get_result(service_group_member_insert,
//                                    std::move(promise2), thread_id);
//   ASSERT_NO_THROW(future2.get());
//   ms->commit();
// }
//
////// Given a mysql object
////// When a prepare statement is done
////// Then we can bind several rows of values to it and execute the statement.
////// Then a commit makes data available in the database.
//// TEST_F(DatabaseStorageTest, PrepareBulkQuery) {
////  database_config db_cfg(
////    "MySQL",
////    "127.0.0.1",
////    3306,
////    "centreon",
////    "centreon",
////    "centreon_storage",
////    5,
////    true,
////    5);
////  time_t now(time(NULL));
////  std::ostringstream oss;
////  oss << "INSERT INTO " << "metrics"
////      << "  (index_id, metric_name, unit_name, warn, warn_low,"
////         "   warn_threshold_mode, crit, crit_low, "
////         "   crit_threshold_mode, min, max, current_value,"
////         "   data_source_type)"
////         " VALUES (?, ?, ?, ?, "
////         "         ?, ?, ?, "
////         "         ?, ?, ?, ?, "
////         "         ?, ?)";
////
////  std::unique_ptr<mysql> ms(new mysql(db_cfg));
////  std::ostringstream nss;
////  nss << "metric_name - " << time(NULL);
////  mysql_stmt stmt(ms->prepare_query(oss.str()));
////
////  // Rows are just put on the same row one after the other. The important
////  thing
////  // is to know the length of a row in bytes.
////  stmt.set_array_size(2);
////  for (int i(0); i < 2; ++i) {
////    stmt.bind_value_as_i32(0 + i * 13, 19);
////    stmt.bind_value_as_str(1 + i * 13, nss.str());
////    stmt.bind_value_as_str(2 + i * 13, "test/s");
////    stmt.bind_value_as_f32(3 + i * 13, NAN);
////    stmt.bind_value_as_f32(4 + i * 13, INFINITY);
////    stmt.bind_value_as_tiny(5 + i * 13, true);
////    stmt.bind_value_as_f32(6 + i * 13, 10.0);
////    stmt.bind_value_as_f32(7 + i * 13, 20.0);
////    stmt.bind_value_as_tiny(8 + i * 13, false);
////    stmt.bind_value_as_f32(9 + i * 13, 0.0);
////    stmt.bind_value_as_f32(10 + i * 13, 50.0);
////    stmt.bind_value_as_f32(11 + i * 13, 1 + 2 * i);
////    stmt.bind_value_as_str(12 + i * 13, "2");
////  }
////  // We force the thread 0
////  ms->run_statement(stmt, NULL, "", false, 0);
////  oss.str("");
////  oss << "SELECT metric_name FROM metrics WHERE metric_name='" << nss.str()
///<< /  "'"; std::promise<mysql_result> promise; ms->run_query(oss.str(),
///&promise); /  mysql_result res(promise.get_future().get()); /
/// ASSERT_FALSE(ms->fetch_row(res)); /  ASSERT_NO_THROW(ms->commit()); /
/// promise = std::promise<mysql_result>(); /  ms->run_query(oss.str(),
///&promise); /  res = promise.get_future().get(); /
/// ASSERT_TRUE(ms->fetch_row(res));
////}
//
TEST_F(DatabaseStorageTest, ChooseConnectionByName) {
  database_config db_cfg("MySQL", "localhost", MYSQL_SOCKET, 3306, "centreon",
                         "centreon", "centreon_storage", 5, true, 5);
  auto ms = std::make_unique<mysql>(db_cfg);
  int thread_foo(ms->choose_connection_by_name("foo"));
  int thread_bar(ms->choose_connection_by_name("bar"));
  int thread_boo(ms->choose_connection_by_name("boo"));
  int thread_foo1(ms->choose_connection_by_name("foo"));
  int thread_bar1(ms->choose_connection_by_name("bar"));
  int thread_boo1(ms->choose_connection_by_name("boo"));
  ASSERT_EQ(thread_foo, 0);
  ASSERT_EQ(thread_bar, 1);
  ASSERT_EQ(thread_boo, 2);
  ASSERT_EQ(thread_foo, thread_foo1);
  ASSERT_EQ(thread_bar, thread_bar1);
  ASSERT_EQ(thread_boo, thread_boo1);
}

// Given a mysql object
// When a prepare statement is done
// Then we can bind values to it and execute the statement.
// Then a commit makes data available in the database.
TEST_F(DatabaseStorageTest, RepeatStatements) {
  database_config db_cfg("MySQL", "localhost", MYSQL_SOCKET, 3306, "centreon",
>>>>>>> 700a59cf
                         "centreon", "centreon_storage", 5, true, 5);
  auto ms{std::make_unique<mysql>(db_cfg)};
  std::string query1{"DROP TABLE IF EXISTS ut_test"};
  std::string query2{
<<<<<<< HEAD
      "CREATE TABLE ut_test (id BIGINT NOT NULL AUTO_INCREMENT "
      "PRIMARY KEY, name VARCHAR(1000), value DOUBLE, t TINYINT, e enum('a', "
      "'b', 'c') DEFAULT 'a', b TINYINT)"};
=======
      "CREATE TABLE ut_test (id BIGINT UNSIGNED NOT NULL AUTO_INCREMENT "
      "PRIMARY KEY, unit_name CHAR(30), value DOUBLE, warn FLOAT, crit FLOAT, "
      "hidden enum('0', '1') DEFAULT '0', metric VARCHAR(30) CHARACTER SET "
      "utf8mb4 DEFAULT NULL) DEFAULT CHARSET=utf8mb4"};
>>>>>>> 700a59cf
  ms->run_query(query1);
  ms->commit();
  ms->run_query(query2);
  ms->commit();
<<<<<<< HEAD

  std::string query("INSERT INTO ut_test (name,b) VALUES (?,?)");
  mysql_stmt stmt(ms->prepare_query(query));

  constexpr int TOTAL = 200;

  for (int i = 0; i < TOTAL; i++) {
    stmt.bind_value_as_str(0, fmt::format("foo{}", i));
    stmt.bind_value_as_tiny(1, i % 2);
    ms->run_statement(stmt);
  }
  ms->commit();

  std::string query4("SELECT id, value, b FROM ut_test LIMIT 5");
  std::promise<mysql_result> promise;
  std::future<mysql_result> future = promise.get_future();
  ms->run_query_and_get_result(query4, std::move(promise));
  mysql_result res = future.get();
  bool inside = false;
  while (ms->fetch_row(res)) {
    inside = true;
    int64_t id = res.value_as_i64(0);
    ASSERT_TRUE(id >= 1 && id <= TOTAL);

    bool value = res.value_is_null(0);
    ASSERT_FALSE(value);

    value = res.value_is_null(1);
    ASSERT_TRUE(value);

    double val = res.value_as_f64(1);
    ASSERT_EQ(val, 0);

    char b = res.value_as_tiny(2);
    ASSERT_TRUE(b == 0 || b == 1);

    bool bb = res.value_as_bool(2);
    ASSERT_TRUE((b && bb) || (!b && !bb));
  }
  ASSERT_TRUE(inside);

  mysql_stmt select_stmt(ms->prepare_query(query4));
  promise = {};
  future = promise.get_future();
  ms->run_statement_and_get_result(select_stmt, std::move(promise), -1, 50);
  res = future.get();
  inside = false;

  while (ms->fetch_row(res)) {
    inside = true;
    int32_t id = res.value_as_i64(0);
    ASSERT_TRUE(id >= 1 && id <= TOTAL);

    bool value = res.value_is_null(0);
    ASSERT_FALSE(value);

    value = res.value_is_null(1);
    ASSERT_TRUE(value);

    double val = res.value_as_f64(1);
    ASSERT_EQ(val, 0);
  }
  ASSERT_TRUE(inside);
}

TEST_F(DatabaseStorageTest, BulkStatementsWithNullValues) {
  database_config db_cfg("MySQL", "127.0.0.1", MYSQL_SOCKET, 3306, "root",
                         "centreon", "centreon_storage", 5, true, 5);
  auto ms{std::make_unique<mysql>(db_cfg)};
  std::string query1{"DROP TABLE IF EXISTS ut_test"};
  std::string query2{
      "CREATE TABLE ut_test (id BIGINT NOT NULL AUTO_INCREMENT "
      "PRIMARY KEY, name VARCHAR(1000), value DOUBLE, t TINYINT, e enum('a', "
      "'b', 'c') DEFAULT 'a', b TINYINT, i INT, u INT UNSIGNED)"};
  ms->run_query(query1);
  ms->commit();
  ms->run_query(query2);
  ms->commit();

  std::string query("INSERT INTO ut_test (name,b, i, u) VALUES (?,?, ?, ?)");
  mysql_bulk_stmt stmt(query);
  ms->prepare_statement(stmt);

  auto bb = stmt.create_bind();
  bb->reserve(200);
  constexpr int TOTAL = 200;

  for (int i = 0; i < TOTAL; i++) {
    ASSERT_EQ(bb->current_row(), i);
    if (i % 2) {
      bb->set_value_as_str(0, fmt::format("foo{}", i));
      bb->set_value_as_tiny(1, (i / 2) % 2);
      bb->set_value_as_i32(2, i + 2);
      bb->set_value_as_u32(3, i);
    } else {
      bb->set_null_str(0);
      bb->set_null_tiny(1);
      bb->set_null_i32(2);
      bb->set_null_u32(3);
    }
    bb->next_row();
  }
  stmt.set_bind(std::move(bb));
  ms->run_statement(stmt);
  ms->commit();

  std::string query4("SELECT id, value, b, i, u FROM ut_test LIMIT 5");
  std::promise<mysql_result> promise;
  std::future<mysql_result> future = promise.get_future();
  ms->run_query_and_get_result(query4, std::move(promise));
  mysql_result res = future.get();
  bool inside1 = false;
  bool inside2 = false;
  while (ms->fetch_row(res)) {
    if (res.value_is_null(2)) {
      inside1 = true;
      ASSERT_TRUE(!res.value_is_null(0));
      ASSERT_TRUE(res.value_is_null(1));
      ASSERT_TRUE(res.value_is_null(3));
      ASSERT_TRUE(res.value_is_null(4));
    } else {
      inside2 = true;
      int64_t id = res.value_as_i64(0);
      ASSERT_TRUE(id >= 1 && id <= TOTAL);

      bool value = res.value_is_null(0);
      ASSERT_FALSE(value);

      value = res.value_is_null(1);
      ASSERT_TRUE(value);

      double val = res.value_as_f64(1);
      ASSERT_EQ(val, 0);

      char b = res.value_as_tiny(2);
      ASSERT_TRUE(b == 0 || b == 1);

      bool bb = res.value_as_bool(2);
      ASSERT_TRUE((b && bb) || (!b && !bb));

      int32_t i = res.value_as_i32(3);
      ASSERT_TRUE(i < TOTAL + 2 && i >= 2);

      int32_t u = res.value_as_u32(4);
      ASSERT_EQ(u + 2, i);
    }
  }
  ASSERT_TRUE(inside1 && inside2);

  mysql_stmt select_stmt(ms->prepare_query(query4));
  promise = {};
  future = promise.get_future();
  ms->run_statement_and_get_result(select_stmt, std::move(promise), -1, 50);
  res = future.get();
  bool inside = false;

  while (ms->fetch_row(res)) {
    inside = true;
    int32_t id = res.value_as_i64(0);
    ASSERT_TRUE(id >= 1 && id <= TOTAL);

    bool value = res.value_is_null(0);
    ASSERT_FALSE(value);

    value = res.value_is_null(1);
    ASSERT_TRUE(value);

    double val = res.value_as_f64(1);
    ASSERT_EQ(val, 0);
  }
  ASSERT_TRUE(inside);
}

TEST_F(DatabaseStorageTest, RepeatStatementsWithBooleanValues) {
  database_config db_cfg("MySQL", "127.0.0.1", MYSQL_SOCKET, 3306, "root",
                         "centreon", "centreon_storage", 5, true, 5);
  auto ms{std::make_unique<mysql>(db_cfg)};
  std::string query1{"DROP TABLE IF EXISTS ut_test"};
  std::string query2{
      "CREATE TABLE ut_test (id BIGINT NOT NULL AUTO_INCREMENT "
      "PRIMARY KEY, name VARCHAR(1000), value DOUBLE, t TINYINT, e enum('a', "
      "'b', 'c') DEFAULT 'a', b TINYINT)"};
  ms->run_query(query1);
  ms->commit();
  ms->run_query(query2);
  ms->commit();

  std::string query("INSERT INTO ut_test (name,b, t) VALUES (?,?,?)");
  mysql_stmt stmt(ms->prepare_query(query));

  constexpr int TOTAL = 200;

  for (int i = 0; i < TOTAL; i++) {
    stmt.bind_value_as_str(0, fmt::format("foo{}", i));
    stmt.bind_value_as_bool(1, (i % 2) == 0);
    stmt.bind_value_as_bool(2, (i % 2) == 1);
    ms->run_statement(stmt);
  }
  ms->commit();

  std::string query4("SELECT name, b, t FROM ut_test LIMIT 5");
  std::promise<mysql_result> promise;
  std::future<mysql_result> future = promise.get_future();
  ms->run_query_and_get_result(query4, std::move(promise));
  mysql_result res = future.get();
  bool inside = false;
  while (ms->fetch_row(res)) {
    inside = true;
    ASSERT_TRUE(res.value_as_bool(1) != res.value_as_bool(2));
  }
  ASSERT_TRUE(inside);
}

TEST_F(DatabaseStorageTest, BulkStatementsWithBooleanValues) {
  database_config db_cfg("MySQL", "127.0.0.1", MYSQL_SOCKET, 3306, "root",
                         "centreon", "centreon_storage", 5, true, 5);
  auto ms{std::make_unique<mysql>(db_cfg)};
  std::string query1{"DROP TABLE IF EXISTS ut_test"};
  std::string query2{
      "CREATE TABLE ut_test (id BIGINT NOT NULL AUTO_INCREMENT "
      "PRIMARY KEY, name VARCHAR(1000), value DOUBLE, t TINYINT, e enum('a', "
      "'b', 'c') DEFAULT 'a', b TINYINT, i INT, u INT UNSIGNED)"};
  ms->run_query(query1);
  ms->commit();
  ms->run_query(query2);
  ms->commit();

  std::string query("INSERT INTO ut_test (name,b, t) VALUES (?,?, ?)");
  mysql_bulk_stmt stmt(query);
  ms->prepare_statement(stmt);

  auto bb = stmt.create_bind();
  bb->reserve(200);
  constexpr int TOTAL = 200;

  for (int i = 0; i < TOTAL; i++) {
    ASSERT_EQ(bb->current_row(), i);
    bb->set_value_as_str(0, fmt::format("foo{}", i));
    bb->set_value_as_bool(1, (i % 2) == 0);
    bb->set_value_as_bool(2, (i % 2) == 1);
    bb->next_row();
  }
  stmt.set_bind(std::move(bb));
  ms->run_statement(stmt);
  ms->commit();

  std::string query4("SELECT id, value, b, t FROM ut_test LIMIT 5");
  std::promise<mysql_result> promise;
  std::future<mysql_result> future = promise.get_future();
  ms->run_query_and_get_result(query4, std::move(promise));
  mysql_result res = future.get();
  bool inside1 = false;
  while (ms->fetch_row(res)) {
    inside1 = true;
    ASSERT_TRUE(res.value_as_int(2) <= 1);
    ASSERT_TRUE(res.value_as_int(3) <= 1);
    ASSERT_NE(res.value_as_bool(2), res.value_as_bool(3));
  }
  ASSERT_TRUE(inside1);
=======

  std::string query(
      "INSERT INTO ut_test (unit_name, value, warn, crit, metric) VALUES "
      "(?,?,?,?,?)");
  mysql_stmt stmt(ms->prepare_query(query));

  constexpr int TOTAL = 200000;

  for (int i = 0; i < TOTAL; i++) {
    stmt.bind_value_as_str(0, fmt::format("unit_{}", i));
    stmt.bind_value_as_f64(1, ((double)i) / 500);
    stmt.bind_value_as_f32(2, ((float)i) / 500 + 12.0f);
    stmt.bind_value_as_f32(3, ((float)i) / 500 + 25.0f);
    stmt.bind_value_as_str(4, fmt::format("metric_{}", i));
    ms->run_statement(stmt);
  }
  ms->commit();
  std::string query3{"SELECT count(*) from ut_test"};
  std::promise<mysql_result> promise;
  std::future<mysql_result> future = promise.get_future();
  ms->run_query_and_get_result(query3, std::move(promise));
  mysql_result res(future.get());

  ASSERT_TRUE(ms->fetch_row(res));
  std::cout << "***** count = " << res.value_as_i32(0) << std::endl;
  ASSERT_EQ(res.value_as_i32(0), TOTAL);
}

TEST_F(DatabaseStorageTest, CheckBulkStatement) {
  database_config db_cfg("MySQL", "localhost", MYSQL_SOCKET, 3306, "centreon",
                         "centreon", "centreon_storage", 5, true, 5);
  auto ms{std::make_unique<mysql>(db_cfg)};
  const char* version = ms->get_server_version();
  std::vector<absl::string_view> arr =
      absl::StrSplit(version, absl::ByAnyChar(".-"));
  ASSERT_EQ(arr.size(), 4u);
  uint32_t major;
  uint32_t minor;
  uint32_t patch;
  EXPECT_TRUE(absl::SimpleAtoi(arr[0], &major));
  EXPECT_TRUE(absl::SimpleAtoi(arr[1], &minor));
  EXPECT_TRUE(absl::SimpleAtoi(arr[2], &patch));
  absl::string_view server_name(arr[3]);
  ASSERT_EQ(server_name, "MariaDB");
  if (major >= 10 || (major == 10 && minor >= 2)) {
    std::string query1{"DROP TABLE IF EXISTS ut_test"};
    std::string query2{
        "CREATE TABLE ut_test (id BIGINT UNSIGNED NOT NULL AUTO_INCREMENT "
        "PRIMARY KEY, unit_name CHAR(30), value DOUBLE, warn FLOAT, crit "
        "FLOAT, hidden enum('0', '1') DEFAULT '0', metric VARCHAR(30) "
        "CHARACTER SET utf8mb4 DEFAULT NULL) DEFAULT CHARSET=utf8mb4"};
    ms->run_query(query1);
    ms->commit();
    ms->run_query(query2);
    ms->commit();

    std::string query(
        "INSERT INTO ut_test (unit_name, value, warn, crit, metric) VALUES "
        "(?,?,?,?,?)");
    mysql_bulk_stmt stmt(query);
    ms->prepare_statement(stmt);

    constexpr int TOTAL = 200000;

    int step = 0;
    auto bb = stmt.create_bind();
    bb->reserve(20000);
    for (int j = 0; j < TOTAL; j++) {
      bb->set_value_as_str(0, fmt::format("unit_{}", step));
      bb->set_value_as_f64(1, ((double)step) / 500);
      bb->set_value_as_f32(2, ((float)step) / 500 + 12.0f);
      bb->set_value_as_f32(3, ((float)step) / 500 + 25.0f);
      bb->set_value_as_str(4, fmt::format("metric_{}", step));
      bb->next_row();
      step++;
      if (step == 20000) {
        step = 0;
        stmt.set_bind(std::move(bb));
        ms->run_statement(stmt);
        bb = stmt.create_bind();
      }
    }
    ms->commit();
    std::string query3{"SELECT count(*) from ut_test"};
    std::promise<mysql_result> promise;
    std::future<mysql_result> future = promise.get_future();
    ms->run_query_and_get_result(query3, std::move(promise));
    mysql_result res(future.get());

    ASSERT_TRUE(ms->fetch_row(res));
    std::cout << "***** count = " << res.value_as_i32(0) << std::endl;
    ASSERT_EQ(res.value_as_i32(0), TOTAL);
  }
}

TEST_F(DatabaseStorageTest, UpdateBulkStatement) {
  database_config db_cfg("MySQL", "localhost", MYSQL_SOCKET, 3306, "centreon",
                         "centreon", "centreon_storage", 5, true, 5);
  auto ms{std::make_unique<mysql>(db_cfg)};
  const char* version = ms->get_server_version();
  std::vector<absl::string_view> arr =
      absl::StrSplit(version, absl::ByAnyChar(".-"));
  ASSERT_EQ(arr.size(), 4u);
  uint32_t major;
  uint32_t minor;
  uint32_t patch;
  EXPECT_TRUE(absl::SimpleAtoi(arr[0], &major));
  EXPECT_TRUE(absl::SimpleAtoi(arr[1], &minor));
  EXPECT_TRUE(absl::SimpleAtoi(arr[2], &patch));
  absl::string_view server_name(arr[3]);
  if (server_name == "MariaDB" &&
      (major >= 10 || (major == 10 && minor >= 2))) {
    std::string query{
        "UPDATE ut_test SET value=?, warn=?, crit=?, metric=? WHERE "
        "unit_name=?"};
    mysql_bulk_stmt s(query);
    ms->prepare_statement(s);
    auto b = s.create_bind();
    b->reserve(20000);

    constexpr int TOTAL = 5;

    for (int j = 0; j < TOTAL; j++) {
      b->set_value_as_str(4, fmt::format("unit_{}", j));
      b->set_value_as_f64(0, j);
      b->set_value_as_f32(1, 1000);
      b->set_value_as_f32(2, 2000);
      b->set_value_as_str(3, fmt::format("metric_{}", j));
      b->next_row();
    }
    s.set_bind(std::move(b));
    ms->run_statement(s);
    ms->commit();
    std::string query1{"SELECT count(*) from ut_test WHERE crit=2000"};
    std::promise<mysql_result> promise;
    std::future<mysql_result> future = promise.get_future();
    ms->run_query_and_get_result(query1, std::move(promise));
    mysql_result res(future.get());

    ASSERT_TRUE(ms->fetch_row(res));
    std::cout << "***** count = " << res.value_as_i32(0) << std::endl;
    ASSERT_EQ(res.value_as_i32(0), TOTAL * 10);
  } else
    std::cout << "Test not executed." << std::endl;
>>>>>>> 700a59cf
}<|MERGE_RESOLUTION|>--- conflicted
+++ resolved
@@ -1,9 +1,5 @@
 /*
-<<<<<<< HEAD
- * Copyright 2011 - 2022-2023 Centreon (https://www.centreon.com/)
-=======
- * Copyright 2011 - 2022 Centreon (https://www.centreon.com/)
->>>>>>> 700a59cf
+ * Copyright 2011 - 2023 Centreon (https://www.centreon.com/)
  *
  * Licensed under the Apache License, Version 2.0 (the "License");
  * you may not use this file except in compliance with the License.
@@ -71,11 +67,7 @@
 // When there is no database
 // Then the mysql creation throws an exception
 TEST_F(DatabaseStorageTest, NoDatabase) {
-<<<<<<< HEAD
   database_config db_cfg("MySQL", "127.0.0.1", MYSQL_SOCKET, 9876, "root",
-=======
-  database_config db_cfg("MySQL", "127.0.0.1", MYSQL_SOCKET, 9876, "admin",
->>>>>>> 700a59cf
                          "centreon", "centreon_storage");
   std::unique_ptr<mysql> ms;
   ASSERT_THROW(ms.reset(new mysql(db_cfg)), msg_fmt);
@@ -85,11 +77,7 @@
 // And when the connection is well done
 // Then no exception is thrown and the mysql object is well built.
 TEST_F(DatabaseStorageTest, ConnectionOk) {
-<<<<<<< HEAD
   database_config db_cfg("MySQL", "127.0.0.1", MYSQL_SOCKET, 3306, "root",
-=======
-  database_config db_cfg("MySQL", "127.0.0.1", MYSQL_SOCKET, 3306, "centreon",
->>>>>>> 700a59cf
                          "centreon", "centreon_storage");
   std::unique_ptr<mysql> ms;
   ASSERT_NO_THROW(ms = std::make_unique<mysql>(db_cfg));
@@ -276,57 +264,6 @@
 //                std::exception);
 // }
 //
-<<<<<<< HEAD
-=======
-//// Given a mysql object
-//// When a prepare statement is done
-//// Then we can bind values to it and execute the statement.
-//// Then a commit makes data available in the database.
-// TEST_F(DatabaseStorageTest, LastInsertId) {
-//   database_config db_cfg("MySQL", "127.0.0.1", 3306, "centreon", "centreon",
-//                          "centreon_storage", 5, true, 5);
-//   std::ostringstream nss;
-//   nss << "metric_name - " << time(nullptr) << "bis";
-//
-//   std::ostringstream oss;
-//   oss << "INSERT INTO metrics"
-//       << " (index_id, metric_name, unit_name, warn, warn_low,"
-//          " warn_threshold_mode, crit, crit_low,"
-//          " crit_threshold_mode, min, max, current_value,"
-//          " data_source_type)"
-//          " VALUES (19, '"
-//       << nss.str()
-//       << "', 'test/s', 20.0, 40.0, 1, 10.0, 20.0, 1, 0.0, 50.0, 18.0, '2')";
-//
-//   std::unique_ptr<mysql> ms(new mysql(db_cfg));
-//   // We force the thread 0
-//   std::cout << oss.str() << std::endl;
-//   std::promise<int> promise;
-//   std::future<int> future = promise.get_future();
-//   ms->run_query_and_get_int(oss.str(), std::move(promise),
-//                             mysql_task::int_type::LAST_INSERT_ID);
-//   int id(future.get());
-//
-//   // Commit is needed to make the select later. But it is not needed to get
-//   // the id. Moreover, if we commit before getting the last id, the result
-//   will
-//   // be null.
-//   ms->commit();
-//   ASSERT_TRUE(id > 0);
-//   std::cout << "id = " << id << std::endl;
-//   oss.str("");
-//   oss << "SELECT metric_id FROM metrics WHERE metric_name = '" << nss.str()
-//       << "'";
-//   std::cout << oss.str() << std::endl;
-//   std::promise<mysql_result> promise_r;
-//   std::future<database::mysql_result> future_r = promise_r.get_future();
-//   ms->run_query_and_get_result(oss.str(), std::move(promise_r));
-//   mysql_result res(future_r.get());
-//   ASSERT_TRUE(ms->fetch_row(res));
-//   ASSERT_TRUE(res.value_as_i32(0) == id);
-// }
-//
->>>>>>> 700a59cf
 // TEST_F(DatabaseStorageTest, PrepareQuerySync) {
 //   database_config db_cfg("MySQL", "127.0.0.1", 3306, "centreon", "centreon",
 //                          "centreon_storage", 5, true, 5);
@@ -571,11 +508,7 @@
 TEST_F(DatabaseStorageTest, CustomVarStatement) {
   config::applier::modules modules;
   modules.load_file("./lib/10-neb.so");
-<<<<<<< HEAD
   database_config db_cfg("MySQL", "127.0.0.1", MYSQL_SOCKET, 3306, "root",
-=======
-  database_config db_cfg("MySQL", "localhost", MYSQL_SOCKET, 3306, "centreon",
->>>>>>> 700a59cf
                          "centreon", "centreon_storage", 5, true, 5);
   std::unique_ptr<mysql> ms(new mysql(db_cfg));
   query_preparator::event_unique unique;
@@ -610,7 +543,6 @@
   cv.update_time = time(nullptr) + 1;
   cv_insert_or_update << cv;
   ms->run_statement(cv_insert_or_update, mysql_error::empty, false, 0);
-<<<<<<< HEAD
 
   ms->commit();
 
@@ -1344,8 +1276,6 @@
   ASSERT_EQ(thread_bar, thread_bar1);
   ASSERT_EQ(thread_boo, thread_boo1);
 }
-=======
->>>>>>> 700a59cf
 
 // Given a mysql object
 // When a prepare statement is done
@@ -1367,7 +1297,6 @@
   ms->commit();
 
   std::string query(
-<<<<<<< HEAD
       "INSERT INTO ut_test (unit_name, value, warn, crit, metric) VALUES "
       "(?,?,?,?,?)");
   mysql_stmt stmt(ms->prepare_query(query));
@@ -1387,14 +1316,6 @@
   std::promise<mysql_result> promise;
   std::future<mysql_result> future = promise.get_future();
   ms->run_query_and_get_result(query3, std::move(promise));
-=======
-      "SELECT host_id FROM customvariables WHERE "
-      "host_id=31 AND service_id=498"
-      " AND name='PROCESSNAME'");
-  std::promise<mysql_result> promise;
-  std::future<mysql_result> future = promise.get_future();
-  ms->run_query_and_get_result(query, std::move(promise));
->>>>>>> 700a59cf
   mysql_result res(future.get());
 
   ASSERT_TRUE(ms->fetch_row(res));
@@ -1439,7 +1360,6 @@
   ASSERT_TRUE(count_query == count_statement);
 }
 
-<<<<<<< HEAD
 TEST_F(DatabaseStorageTest, CheckBulkStatement) {
   database_config db_cfg("MySQL", "127.0.0.1", MYSQL_SOCKET, 3306, "root",
                          "centreon", "centreon_storage", 5, true, 5);
@@ -1856,760 +1776,17 @@
 
 TEST_F(DatabaseStorageTest, RepeatStatementsWithNullValues) {
   database_config db_cfg("MySQL", "127.0.0.1", MYSQL_SOCKET, 3306, "root",
-=======
-// TEST_F(DatabaseStorageTest, ModuleStatement) {
-//   modules::loader l;
-//   l.load_file("./lib/10-neb.so");
-//   database_config db_cfg("MySQL", "127.0.0.1", 3306, "centreon", "centreon",
-//                          "centreon_storage", 5, true, 5);
-//   std::unique_ptr<mysql> ms(new mysql(db_cfg));
-//   query_preparator qp(neb::module::static_type());
-//   mysql_stmt module_insert(qp.prepare_insert(*ms));
-//
-//   neb::module m;
-//   m.should_be_loaded = true;
-//   m.filename = "/usr/lib64/nagios/cbmod.so";
-//   m.loaded = true;
-//   m.poller_id = 1;
-//   m.args = "/etc/centreon-broker/central-module.xml";
-//
-//   // Deletion
-//   std::promise<int> promise;
-//   std::future<int> future = promise.get_future();
-//   ms->run_query_and_get_int("DELETE FROM modules", std::move(promise),
-//                             mysql_task::AFFECTED_ROWS);
-//   // We wait for the deletion to be done
-//   future.get();
-//
-//   // Insert
-//   module_insert << m;
-//   ms->run_statement(module_insert, "", false);
-//   ms->commit();
-//
-//   std::promise<mysql_result> promise_r;
-//   std::future<mysql_result> future_r = promise_r.get_future();
-//   ms->run_query_and_get_result("SELECT module_id FROM modules LIMIT 1",
-//                                std::move(promise_r));
-//   mysql_result res(future_r.get());
-//   ASSERT_TRUE(ms->fetch_row(res));
-// }
-//
-//// log_entry (17) statement queries
-// TEST_F(DatabaseStorageTest, LogStatement) {
-//   modules::loader l;
-//   l.load_file("./lib/10-neb.so");
-//   database_config db_cfg("MySQL", "127.0.0.1", 3306, "centreon", "centreon",
-//                          "centreon_storage", 5, true, 5);
-//   std::unique_ptr<mysql> ms(new mysql(db_cfg));
-//   query_preparator qp(neb::log_entry::static_type());
-//   mysql_stmt log_insert(qp.prepare_insert(*ms));
-//
-//   neb::log_entry le;
-//   le.poller_name = "Central";
-//   le.msg_type = 5;
-//   le.output = "Event loop start at bar date";
-//   le.notification_contact = "";
-//   le.notification_cmd = "";
-//   le.status = 0;
-//   le.host_name = "";
-//   le.c_time = time(nullptr);
-//
-//   // Deletion
-//   std::promise<int> promise;
-//   std::future<int> future = promise.get_future();
-//   ms->run_query_and_get_int("DELETE FROM logs", std::move(promise),
-//                             mysql_task::int_type::AFFECTED_ROWS);
-//   // We wait for the deletion
-//   future.get();
-//
-//   // Insert
-//   log_insert << le;
-//   ms->run_statement(log_insert, "", false);
-//   ms->commit();
-//
-//   std::promise<mysql_result> promise_r;
-//   std::future<mysql_result> future_r = promise_r.get_future();
-//   ms->run_query_and_get_result(
-//       "SELECT log_id FROM logs "
-//       "WHERE output = \"Event loop start at bar date\"",
-//       std::move(promise_r));
-//   mysql_result res(future_r.get());
-//   ASSERT_TRUE(ms->fetch_row(res));
-// }
-//
-//// Instance status (16) statement
-// TEST_F(DatabaseStorageTest, InstanceStatusStatement) {
-//   modules::loader l;
-//   l.load_file("./lib/10-neb.so");
-//   database_config db_cfg("MySQL", "127.0.0.1", 3306, "centreon", "centreon",
-//                          "centreon_storage", 5, true, 5);
-//   std::unique_ptr<mysql> ms(new mysql(db_cfg));
-//   query_preparator::event_unique unique;
-//   unique.insert("instance_id");
-//   query_preparator qp(neb::instance_status::static_type(), unique);
-//   mysql_stmt inst_status_update(qp.prepare_update(*ms));
-//
-//   neb::instance_status is;
-//   is.active_host_checks_enabled = true;
-//   is.active_service_checks_enabled = true;
-//   is.check_hosts_freshness = false;
-//   is.check_services_freshness = true;
-//   is.global_host_event_handler = "";
-//   is.global_service_event_handler = "";
-//   is.last_alive = time(nullptr) - 5;
-//   is.obsess_over_hosts = false;
-//   is.obsess_over_services = false;
-//   is.passive_host_checks_enabled = true;
-//   is.passive_service_checks_enabled = true;
-//   is.poller_id = 1;
-//
-//   // Insert
-//   inst_status_update << is;
-//   std::promise<int> promise;
-//   std::future<int> future = promise.get_future();
-//   ms->run_statement_and_get_int(inst_status_update, std::move(promise),
-//                                 mysql_task::int_type::AFFECTED_ROWS);
-//   ASSERT_TRUE(future.get() == 1);
-//   ms->commit();
-//
-//   std::promise<mysql_result> promise_r;
-//   std::future<mysql_result> future_r = promise_r.get_future();
-//   ms->run_query_and_get_result(
-//       "SELECT active_host_checks FROM instances "
-//       "WHERE instance_id=1",
-//       std::move(promise_r));
-//   mysql_result res(future_r.get());
-//   ASSERT_TRUE(ms->fetch_row(res));
-//   ASSERT_TRUE(res.value_as_bool(0));
-// }
-//
-//// Host check (8) statement
-// TEST_F(DatabaseStorageTest, HostCheckStatement) {
-//   modules::loader l;
-//   l.load_file("./lib/10-neb.so");
-//   database_config db_cfg("MySQL", "127.0.0.1", 3306, "centreon", "centreon",
-//                          "centreon_storage", 5, true, 5);
-//   std::unique_ptr<mysql> ms(new mysql(db_cfg));
-//   query_preparator::event_unique unique;
-//   unique.insert("host_id");
-//   query_preparator qp(neb::host_check::static_type(), unique);
-//   mysql_stmt host_check_update(qp.prepare_update(*ms));
-//
-//   neb::host_check hc;
-//   hc.command_line =
-//       "/usr/lib/nagios/plugins/check_icmp -H 10.0.2.15 -w 3000.0,80% -c "
-//       "5000.0,100% -p 1";
-//   hc.host_id = 24;
-//
-//   // Update
-//   host_check_update << hc;
-//   ms->run_statement(host_check_update, "", false);
-//   ms->commit();
-//
-//   std::promise<mysql_result> promise;
-//   std::future<mysql_result> future = promise.get_future();
-//   ms->run_query_and_get_result("SELECT host_id FROM hosts WHERE host_id=24",
-//                                std::move(promise));
-//   mysql_result res(future.get());
-//   ASSERT_TRUE(ms->fetch_row(res));
-// }
-//
-//// Host status (14) statement
-// TEST_F(DatabaseStorageTest, HostStatusStatement) {
-//   modules::loader l;
-//   l.load_file("./lib/10-neb.so");
-//   database_config db_cfg("MySQL", "127.0.0.1", 3306, "centreon", "centreon",
-//                          "centreon_storage", 5, true, 5);
-//   std::unique_ptr<mysql> ms(new mysql(db_cfg));
-//   query_preparator::event_unique unique;
-//   unique.insert("host_id");
-//   query_preparator qp(neb::host_status::static_type(), unique);
-//   mysql_stmt host_status_update(qp.prepare_update(*ms));
-//
-//   neb::host_status hs;
-//   hs.active_checks_enabled = true;
-//   hs.check_command = "base_host_alive";
-//   hs.check_interval = 5;
-//   hs.check_period = "24x7";
-//   hs.check_type = 0;
-//   hs.current_check_attempt = 1;
-//   hs.current_state = 0;
-//   hs.downtime_depth = 0;
-//   hs.enabled = true;
-//   hs.execution_time = 0.159834;
-//   hs.has_been_checked = true;
-//   hs.host_id = 24;
-//   hs.last_check = time(nullptr) - 3;
-//   hs.last_hard_state = 0;
-//   hs.last_update = time(nullptr) - 300;
-//   hs.latency = 0.001;
-//   hs.max_check_attempts = 3;
-//   hs.next_check = time(nullptr) + 50;
-//   hs.obsess_over = true;
-//   hs.output = "OK - 10.0.2.15: rta 0,020ms, lost 0%\n";
-//   hs.perf_data =
-//       "rta=0,020ms;3000,000;5000,000;0; pl=0%;80;100;; rtmax=0,020ms;;;; "
-//       "rtmin=0,020ms;;;;";
-//   hs.retry_interval = 1;
-//   hs.should_be_scheduled = true;
-//   hs.state_type = 1;
-//
-//   // Update
-//   host_status_update << hs;
-//   std::promise<int> promise;
-//   std::future<int> future = promise.get_future();
-//   ms->run_statement_and_get_int(host_status_update, std::move(promise),
-//                                 mysql_task::int_type::AFFECTED_ROWS);
-//
-//   ASSERT_TRUE(future.get() == 1);
-//
-//   ms->commit();
-//   std::promise<mysql_result> promise_r;
-//   std::future<mysql_result> future_r = promise_r.get_future();
-//   ms->run_query_and_get_result(
-//       "SELECT execution_time FROM hosts WHERE host_id=24",
-//       std::move(promise_r));
-//   mysql_result res(future_r.get());
-//   ASSERT_TRUE(ms->fetch_row(res));
-//   ASSERT_TRUE(res.value_as_f64(0) == 0.159834);
-// }
-//
-//// Service (23) statement
-// TEST_F(DatabaseStorageTest, ServiceStatement) {
-//   modules::loader l;
-//   l.load_file("./lib/10-neb.so");
-//   database_config db_cfg("MySQL", "127.0.0.1", 3306, "centreon", "centreon",
-//                          "centreon_storage", 5, true, 5);
-//   std::unique_ptr<mysql> ms(new mysql(db_cfg));
-//   query_preparator::event_unique unique;
-//   unique.insert("host_id");
-//   unique.insert("service_id");
-//   query_preparator qp(neb::service::static_type(), unique);
-//   mysql_stmt service_insupdate(qp.prepare_insert_or_update(*ms));
-//
-//   std::promise<int> promise;
-//   std::future<int> future = promise.get_future();
-//   ms->run_query_and_get_int("DELETE FROM services", std::move(promise),
-//                             mysql_task::int_type::AFFECTED_ROWS);
-//   future.get();
-//
-//   neb::service s;
-//   s.host_id = 24;
-//   s.service_id = 318;
-//   s.default_active_checks_enabled = true;
-//   s.default_event_handler_enabled = true;
-//   s.default_flap_detection_enabled = true;
-//   s.default_notifications_enabled = true;
-//   s.default_passive_checks_enabled = true;
-//   s.display_name = "test-dbr";
-//   s.icon_image = "";
-//   s.icon_image_alt = "";
-//   s.notification_interval = 30;
-//   s.notification_period = "";
-//   s.notify_on_downtime = true;
-//   s.notify_on_flapping = true;
-//   s.notify_on_recovery = true;
-//   s.retain_nonstatus_information = true;
-//   s.retain_status_information = true;
-//
-//   // Update
-//   service_insupdate << s;
-//   ms->run_statement(service_insupdate, "", false);
-//
-//   ms->commit();
-//   std::promise<mysql_result> promise_r;
-//   std::future<mysql_result> future_r = promise_r.get_future();
-//   ms->run_query_and_get_result(
-//       "SELECT notification_interval FROM services WHERE host_id=24 AND "
-//       "service_id=318",
-//       std::move(promise_r));
-//   mysql_result res(future_r.get());
-//   ASSERT_TRUE(ms->fetch_row(res));
-//   ASSERT_TRUE(res.value_as_i32(0) == 30);
-// }
-//
-//// Service Check (19) statement
-// TEST_F(DatabaseStorageTest, ServiceCheckStatement) {
-//   modules::loader l;
-//   l.load_file("./lib/10-neb.so");
-//   database_config db_cfg("MySQL", "127.0.0.1", 3306, "centreon", "centreon",
-//                          "centreon_storage", 5, true, 5);
-//   std::unique_ptr<mysql> ms(new mysql(db_cfg));
-//   query_preparator::event_unique unique;
-//   unique.insert("host_id");
-//   unique.insert("service_id");
-//   query_preparator qp(neb::service_check::static_type(), unique);
-//   mysql_stmt service_check_update(qp.prepare_update(*ms));
-//
-//   neb::service_check sc;
-//   sc.service_id = 318;
-//   sc.host_id = 24;
-//   sc.command_line = "/usr/bin/bash /home/admin/test.sh";
-//
-//   // Update
-//   service_check_update << sc;
-//   std::promise<int> promise;
-//   std::future<int> future = promise.get_future();
-//   ms->run_statement_and_get_int(service_check_update, std::move(promise),
-//                                 mysql_task::int_type::AFFECTED_ROWS);
-//
-//   ASSERT_TRUE(future.get() == 1);
-//
-//   ms->commit();
-//   std::promise<mysql_result> promise_r;
-//   std::future<mysql_result> future_r = promise_r.get_future();
-//   ms->run_query_and_get_result(
-//       "SELECT command_line FROM services WHERE host_id=24 AND
-//       service_id=318", std::move(promise_r));
-//   mysql_result res(future_r.get());
-//   ASSERT_TRUE(ms->fetch_row(res));
-//   ASSERT_TRUE(res.value_as_str(0) == "/usr/bin/bash /home/admin/test.sh");
-// }
-//
-//// Service Status (24) statement
-// TEST_F(DatabaseStorageTest, ServiceStatusStatement) {
-//   modules::loader l;
-//   l.load_file("./lib/10-neb.so");
-//   database_config db_cfg("MySQL", "127.0.0.1", 3306, "centreon", "centreon",
-//                          "centreon_storage", 5, true, 5);
-//   std::unique_ptr<mysql> ms(new mysql(db_cfg));
-//   query_preparator::event_unique unique;
-//   unique.insert("host_id");
-//   unique.insert("service_id");
-//   query_preparator qp(neb::service_status::static_type(), unique);
-//   mysql_stmt service_status_update(qp.prepare_update(*ms));
-//
-//   neb::service_status ss;
-//   ss.last_time_critical = time(nullptr) - 1000;
-//   ss.last_time_ok = time(nullptr) - 50;
-//   ss.last_time_unknown = time(nullptr) - 1500;
-//   ss.last_time_warning = time(nullptr) - 500;
-//   ss.service_id = 318;
-//   ss.host_id = 24;
-//
-//   // Update
-//   service_status_update << ss;
-//   std::promise<int> promise;
-//   std::future<int> future = promise.get_future();
-//   ms->run_statement_and_get_int(service_status_update, std::move(promise),
-//                                 mysql_task::int_type::AFFECTED_ROWS);
-//
-//   ASSERT_TRUE(future.get() == 1);
-//
-//   ms->commit();
-// }
-//
-// TEST_F(DatabaseStorageTest, CustomvariableStatement) {
-//   modules::loader l;
-//   l.load_file("./lib/10-neb.so");
-//   database_config db_cfg("MySQL", "127.0.0.1", 3306, "centreon", "centreon",
-//                          "centreon_storage", 5, true, 5);
-//   std::unique_ptr<mysql> ms(new mysql(db_cfg));
-//
-//   query_preparator::event_unique unique;
-//   unique.insert("host_id");
-//   unique.insert("name");
-//   unique.insert("service_id");
-//   query_preparator qp(neb::custom_variable::static_type(), unique);
-//   mysql_stmt custom_variable_insupdate(qp.prepare_insert_or_update(*ms));
-//
-//   neb::custom_variable cv;
-//   cv.default_value = "empty";
-//   cv.modified = false;
-//   cv.var_type = 1;
-//   cv.update_time = 0;
-//
-//   std::cout << "SEND CUSTOM VARIABLES" << std::endl;
-//   for (int j = 1; j <= 20; j++) {
-//     for (int i = 1; i <= 30; i++) {
-//       cv.host_id = j;
-//       std::ostringstream oss;
-//       oss << "cv_" << i << "_" << j;
-//       cv.name = oss.str();
-//       oss.str("");
-//       oss << "v" << i << "_" << j;
-//       cv.value = oss.str();
-//
-//       custom_variable_insupdate << cv;
-//       ms->run_statement(custom_variable_insupdate, "ERROR CV STATEMENT",
-//       true);
-//     }
-//   }
-//   std::cout << "SEND CUSTOM VARIABLES => DONE" << std::endl;
-//   ms->commit();
-//   std::cout << "COMMIT => DONE" << std::endl;
-//   std::string query(
-//       "SELECT count(*) FROM customvariables WHERE service_id = 0");
-//   std::promise<mysql_result> promise;
-//   std::future<mysql_result> future = promise.get_future();
-//   ms->run_query_and_get_result(query, std::move(promise));
-//   mysql_result res(future.get());
-//
-//   ASSERT_TRUE(ms->fetch_row(res));
-//   std::cout << "***** count = " << res.value_as_i32(0) << std::endl;
-//   ASSERT_TRUE(res.value_as_i32(0) == 600);
-// }
-//
-// TEST_F(DatabaseStorageTest, SelectStatement) {
-//   modules::loader l;
-//   l.load_file("./lib/10-neb.so");
-//   database_config db_cfg("MySQL", "127.0.0.1", 3306, "centreon", "centreon",
-//                          "centreon_storage", 5, true, 5);
-//   std::unique_ptr<mysql> ms(new mysql(db_cfg));
-//   std::string query("SELECT value,status FROM data_bin WHERE ctime >= ?");
-//   mysql_stmt select_stmt(ms->prepare_query(query));
-//   select_stmt.bind_value_as_u64(0, time(nullptr) - 20);
-//   std::promise<mysql_result> promise;
-//   std::future<mysql_result> future = promise.get_future();
-//   ms->run_statement_and_get_result(select_stmt, std::move(promise));
-//   mysql_result res(future.get());
-//
-//   while (ms->fetch_row(res)) {
-//     ASSERT_TRUE(res.value_as_f64(0) == 2.5);
-//     ASSERT_TRUE(res.value_as_i32(1) == 0);
-//   }
-// }
-//
-// TEST_F(DatabaseStorageTest, DowntimeStatement) {
-//   modules::loader l;
-//   l.load_file("./lib/10-neb.so");
-//   database_config db_cfg("MySQL", "127.0.0.1", 3306, "centreon", "centreon",
-//                          "centreon_storage", 5, true, 5);
-//   std::unique_ptr<mysql> ms(new mysql(db_cfg));
-//
-//   std::string query(
-//       "INSERT INTO downtimes"
-//       " (actual_end_time, "
-//       "actual_start_time, "
-//       "author, type, deletion_time, duration, end_time, entry_time, "
-//       "fixed, host_id, instance_id, internal_id, service_id, "
-//       "start_time, triggered_by, cancelled, started, comment_data) "
-//       "VALUES(:actual_end_time,:actual_start_time,:author,:type,:deletion_"
-//       "time,:duration,:end_time,:entry_time,:fixed,:host_id,:instance_id,:"
-//       "internal_id,:service_id,:start_time,:triggered_by,:cancelled,:"
-//       "started,:comment_data) ON DUPLICATE KEY UPDATE "
-//       "actual_end_time=GREATEST(COALESCE(actual_end_time, -1), "
-//       ":actual_end_time),"
-//       "actual_start_time=COALESCE(actual_start_time, :actual_start_time),"
-//       "author=:author, cancelled=:cancelled, comment_data=:comment_data,"
-//       "deletion_time=:deletion_time, duration=:duration, end_time=:end_time,"
-//       "fixed=:fixed, host_id=:host_id, service_id=:service_id,"
-//       "start_time=:start_time, started=:started,"
-//       "triggered_by=:triggered_by, type=:type");
-//   mysql_stmt downtime_insupdate(mysql_stmt(query, true));
-//   ms->prepare_statement(downtime_insupdate);
-//
-//   time_t now(time(nullptr));
-//
-//   neb::downtime d;
-//   d.actual_end_time = now;
-//   d.actual_start_time = now - 30;
-//   d.comment = "downtime test";
-//   d.downtime_type = 1;
-//   d.duration = 30;
-//   d.end_time = now;
-//   d.entry_time = now - 30;
-//   d.fixed = true;
-//   d.host_id = 24;
-//   d.poller_id = 1;
-//   d.service_id = 318;
-//   d.start_time = now - 30;
-//   d.was_started = true;
-//
-//   downtime_insupdate << d;
-//   std::promise<int> promise;
-//   std::future<int> future = promise.get_future();
-//   ms->run_statement_and_get_int(downtime_insupdate, std::move(promise),
-//                                 mysql_task::int_type::AFFECTED_ROWS);
-//
-//   std::cout << "downtime_insupdate: " << downtime_insupdate.get_query()
-//             << std::endl;
-//
-//   ASSERT_TRUE(future.get() == 1);
-//   ms->commit();
-// }
-//
-// TEST_F(DatabaseStorageTest, HostGroupMemberStatement) {
-//   modules::loader l;
-//   l.load_file("./lib/10-neb.so");
-//   database_config db_cfg("MySQL", "127.0.0.1", 3306, "centreon", "centreon",
-//                          "centreon_storage", 5, true, 5);
-//   std::unique_ptr<mysql> ms(new mysql(db_cfg));
-//
-//   ms->run_query("DELETE FROM hostgroups");
-//   ms->run_query("DELETE FROM hosts_hostgroups");
-//   ms->commit();
-//
-//   query_preparator::event_unique unique;
-//   unique.insert("hostgroup_id");
-//   unique.insert("host_id");
-//   query_preparator qp(neb::host_group_member::static_type(), unique);
-//   mysql_stmt host_group_member_insert(qp.prepare_insert(*ms));
-//
-//   query_preparator::event_unique unique1;
-//   unique1.insert("hostgroup_id");
-//   query_preparator qp1(neb::host_group::static_type(), unique1);
-//   mysql_stmt host_group_insupdate(qp1.prepare_insert_or_update(*ms));
-//
-//   neb::host_group_member hgm;
-//   hgm.enabled = true;
-//   hgm.group_id = 8;
-//   hgm.group_name = "Test host group";
-//   hgm.host_id = 24;
-//   hgm.poller_id = 1;
-//
-//   host_group_member_insert << hgm;
-//   std::cout << host_group_member_insert.get_query() << std::endl;
-//
-//   std::promise<mysql_result> promise;
-//   std::future<mysql_result> future = promise.get_future();
-//
-//   int thread_id(ms->run_statement_and_get_result(host_group_member_insert,
-//                                                  std::move(promise)));
-//   try {
-//     future.get();
-//   } catch (std::exception const& e) {
-//     neb::host_group hg;
-//     hg.id = 8;
-//     hg.name = "Test hostgroup";
-//     hg.enabled = true;
-//     hg.poller_id = 1;
-//
-//     host_group_insupdate << hg;
-//
-//     std::cout << host_group_insupdate.get_query() << std::endl;
-//
-//     ms->run_statement(host_group_insupdate,
-//                       "Error: Unable to create host group", true, thread_id);
-//
-//     host_group_member_insert << hgm;
-//     ms->run_statement(host_group_member_insert, "Error: host group not
-//     defined",
-//                       true, thread_id);
-//   }
-//   ms->commit();
-// }
-//
-// TEST_F(DatabaseStorageTest, HostParentStatement) {
-//   modules::loader l;
-//   l.load_file("./lib/10-neb.so");
-//   database_config db_cfg("MySQL", "127.0.0.1", 3306, "centreon", "centreon",
-//                          "centreon_storage", 5, true, 5);
-//   std::unique_ptr<mysql> ms(new mysql(db_cfg));
-//
-//   query_preparator qp(neb::host_parent::static_type());
-//   mysql_stmt host_parent_insert(qp.prepare_insert(*ms, true));
-//   query_preparator::event_unique unique;
-//   unique.insert("child_id");
-//   unique.insert("parent_id");
-//   query_preparator qp_del(neb::host_parent::static_type(), unique);
-//   mysql_stmt host_parent_delete = qp_del.prepare_delete(*ms);
-//
-//   neb::host_parent hp;
-//   hp.enabled = true;
-//   hp.host_id = 24;
-//   hp.parent_id = 1;
-//
-//   // Insert.
-//   host_parent_insert << hp;
-//   std::promise<int> promise;
-//   std::future<int> future = promise.get_future();
-//   int thread_id(
-//       ms->run_statement_and_get_int(host_parent_insert, std::move(promise),
-//                                     mysql_task::int_type::AFFECTED_ROWS));
-//
-//   ASSERT_TRUE(future.get() == 1);
-//
-//   std::promise<int> promise2;
-//   std::future<int> future2 = promise2.get_future();
-//   // Second insert attempted just for the check
-//   ms->run_statement_and_get_int(host_parent_insert, std::move(promise2),
-//                                 mysql_task::int_type::AFFECTED_ROWS,
-//                                 thread_id);
-//
-//   ASSERT_TRUE(future2.get() == 0);
-//
-//   // Disable parenting.
-//   hp.enabled = false;
-//
-//   host_parent_delete << hp;
-//   std::promise<int> promise3;
-//   std::future<int> future3 = promise3.get_future();
-//   ms->run_statement_and_get_int(host_parent_delete, std::move(promise3),
-//                                 mysql_task::int_type::AFFECTED_ROWS,
-//                                 thread_id);
-//
-//   ASSERT_TRUE(future3.get() == 1);
-//   ms->commit();
-// }
-//
-// TEST_F(DatabaseStorageTest, ServiceGroupMemberStatement) {
-//   modules::loader l;
-//   l.load_file("./lib/10-neb.so");
-//   database_config db_cfg("MySQL", "127.0.0.1", 3306, "centreon", "centreon",
-//                          "centreon_storage", 5, true, 5);
-//   std::unique_ptr<mysql> ms(new mysql(db_cfg));
-//
-//   ms->run_query("DELETE FROM servicegroups");
-//   ms->run_query("DELETE FROM services_servicegroups");
-//   ms->commit();
-//
-//   query_preparator::event_unique unique;
-//   unique.insert("servicegroup_id");
-//   unique.insert("host_id");
-//   unique.insert("service_id");
-//   query_preparator qp(neb::service_group_member::static_type(), unique);
-//   mysql_stmt service_group_member_insert(qp.prepare_insert(*ms));
-//
-//   query_preparator::event_unique unique1;
-//   unique1.insert("servicegroup_id");
-//   query_preparator qp1(neb::service_group::static_type(), unique1);
-//   mysql_stmt service_group_insupdate(qp1.prepare_insert_or_update(*ms));
-//
-//   neb::service_group_member sgm;
-//   sgm.enabled = false;
-//   sgm.group_id = 8;
-//   sgm.group_name = "Test service group";
-//   sgm.host_id = 24;
-//   sgm.service_id = 78;
-//   sgm.poller_id = 1;
-//
-//   service_group_member_insert << sgm;
-//
-//   std::promise<mysql_result> promise;
-//   std::future<mysql_result> future = promise.get_future();
-//
-//   int thread_id(ms->run_statement_and_get_result(service_group_member_insert,
-//                                                  std::move(promise)));
-//   ASSERT_THROW(future.get(), std::exception);
-//   neb::service_group sg;
-//   sg.id = 8;
-//   sg.name = "Test servicegroup";
-//   sg.enabled = true;
-//   sg.poller_id = 1;
-//
-//   service_group_insupdate << sg;
-//
-//   ms->run_statement(service_group_insupdate,
-//                     "Error: Unable to create service group", true,
-//                     thread_id);
-//
-//   std::promise<mysql_result> promise2;
-//   std::future<mysql_result> future2 = promise2.get_future();
-//   service_group_member_insert << sgm;
-//   ms->run_statement_and_get_result(service_group_member_insert,
-//                                    std::move(promise2), thread_id);
-//   ASSERT_NO_THROW(future2.get());
-//   ms->commit();
-// }
-//
-////// Given a mysql object
-////// When a prepare statement is done
-////// Then we can bind several rows of values to it and execute the statement.
-////// Then a commit makes data available in the database.
-//// TEST_F(DatabaseStorageTest, PrepareBulkQuery) {
-////  database_config db_cfg(
-////    "MySQL",
-////    "127.0.0.1",
-////    3306,
-////    "centreon",
-////    "centreon",
-////    "centreon_storage",
-////    5,
-////    true,
-////    5);
-////  time_t now(time(NULL));
-////  std::ostringstream oss;
-////  oss << "INSERT INTO " << "metrics"
-////      << "  (index_id, metric_name, unit_name, warn, warn_low,"
-////         "   warn_threshold_mode, crit, crit_low, "
-////         "   crit_threshold_mode, min, max, current_value,"
-////         "   data_source_type)"
-////         " VALUES (?, ?, ?, ?, "
-////         "         ?, ?, ?, "
-////         "         ?, ?, ?, ?, "
-////         "         ?, ?)";
-////
-////  std::unique_ptr<mysql> ms(new mysql(db_cfg));
-////  std::ostringstream nss;
-////  nss << "metric_name - " << time(NULL);
-////  mysql_stmt stmt(ms->prepare_query(oss.str()));
-////
-////  // Rows are just put on the same row one after the other. The important
-////  thing
-////  // is to know the length of a row in bytes.
-////  stmt.set_array_size(2);
-////  for (int i(0); i < 2; ++i) {
-////    stmt.bind_value_as_i32(0 + i * 13, 19);
-////    stmt.bind_value_as_str(1 + i * 13, nss.str());
-////    stmt.bind_value_as_str(2 + i * 13, "test/s");
-////    stmt.bind_value_as_f32(3 + i * 13, NAN);
-////    stmt.bind_value_as_f32(4 + i * 13, INFINITY);
-////    stmt.bind_value_as_tiny(5 + i * 13, true);
-////    stmt.bind_value_as_f32(6 + i * 13, 10.0);
-////    stmt.bind_value_as_f32(7 + i * 13, 20.0);
-////    stmt.bind_value_as_tiny(8 + i * 13, false);
-////    stmt.bind_value_as_f32(9 + i * 13, 0.0);
-////    stmt.bind_value_as_f32(10 + i * 13, 50.0);
-////    stmt.bind_value_as_f32(11 + i * 13, 1 + 2 * i);
-////    stmt.bind_value_as_str(12 + i * 13, "2");
-////  }
-////  // We force the thread 0
-////  ms->run_statement(stmt, NULL, "", false, 0);
-////  oss.str("");
-////  oss << "SELECT metric_name FROM metrics WHERE metric_name='" << nss.str()
-///<< /  "'"; std::promise<mysql_result> promise; ms->run_query(oss.str(),
-///&promise); /  mysql_result res(promise.get_future().get()); /
-/// ASSERT_FALSE(ms->fetch_row(res)); /  ASSERT_NO_THROW(ms->commit()); /
-/// promise = std::promise<mysql_result>(); /  ms->run_query(oss.str(),
-///&promise); /  res = promise.get_future().get(); /
-/// ASSERT_TRUE(ms->fetch_row(res));
-////}
-//
-TEST_F(DatabaseStorageTest, ChooseConnectionByName) {
-  database_config db_cfg("MySQL", "localhost", MYSQL_SOCKET, 3306, "centreon",
-                         "centreon", "centreon_storage", 5, true, 5);
-  auto ms = std::make_unique<mysql>(db_cfg);
-  int thread_foo(ms->choose_connection_by_name("foo"));
-  int thread_bar(ms->choose_connection_by_name("bar"));
-  int thread_boo(ms->choose_connection_by_name("boo"));
-  int thread_foo1(ms->choose_connection_by_name("foo"));
-  int thread_bar1(ms->choose_connection_by_name("bar"));
-  int thread_boo1(ms->choose_connection_by_name("boo"));
-  ASSERT_EQ(thread_foo, 0);
-  ASSERT_EQ(thread_bar, 1);
-  ASSERT_EQ(thread_boo, 2);
-  ASSERT_EQ(thread_foo, thread_foo1);
-  ASSERT_EQ(thread_bar, thread_bar1);
-  ASSERT_EQ(thread_boo, thread_boo1);
-}
-
-// Given a mysql object
-// When a prepare statement is done
-// Then we can bind values to it and execute the statement.
-// Then a commit makes data available in the database.
-TEST_F(DatabaseStorageTest, RepeatStatements) {
-  database_config db_cfg("MySQL", "localhost", MYSQL_SOCKET, 3306, "centreon",
->>>>>>> 700a59cf
                          "centreon", "centreon_storage", 5, true, 5);
   auto ms{std::make_unique<mysql>(db_cfg)};
   std::string query1{"DROP TABLE IF EXISTS ut_test"};
   std::string query2{
-<<<<<<< HEAD
       "CREATE TABLE ut_test (id BIGINT NOT NULL AUTO_INCREMENT "
       "PRIMARY KEY, name VARCHAR(1000), value DOUBLE, t TINYINT, e enum('a', "
       "'b', 'c') DEFAULT 'a', b TINYINT)"};
-=======
-      "CREATE TABLE ut_test (id BIGINT UNSIGNED NOT NULL AUTO_INCREMENT "
-      "PRIMARY KEY, unit_name CHAR(30), value DOUBLE, warn FLOAT, crit FLOAT, "
-      "hidden enum('0', '1') DEFAULT '0', metric VARCHAR(30) CHARACTER SET "
-      "utf8mb4 DEFAULT NULL) DEFAULT CHARSET=utf8mb4"};
->>>>>>> 700a59cf
   ms->run_query(query1);
   ms->commit();
   ms->run_query(query2);
   ms->commit();
-<<<<<<< HEAD
 
   std::string query("INSERT INTO ut_test (name,b) VALUES (?,?)");
   mysql_stmt stmt(ms->prepare_query(query));
@@ -2869,150 +2046,4 @@
     ASSERT_NE(res.value_as_bool(2), res.value_as_bool(3));
   }
   ASSERT_TRUE(inside1);
-=======
-
-  std::string query(
-      "INSERT INTO ut_test (unit_name, value, warn, crit, metric) VALUES "
-      "(?,?,?,?,?)");
-  mysql_stmt stmt(ms->prepare_query(query));
-
-  constexpr int TOTAL = 200000;
-
-  for (int i = 0; i < TOTAL; i++) {
-    stmt.bind_value_as_str(0, fmt::format("unit_{}", i));
-    stmt.bind_value_as_f64(1, ((double)i) / 500);
-    stmt.bind_value_as_f32(2, ((float)i) / 500 + 12.0f);
-    stmt.bind_value_as_f32(3, ((float)i) / 500 + 25.0f);
-    stmt.bind_value_as_str(4, fmt::format("metric_{}", i));
-    ms->run_statement(stmt);
-  }
-  ms->commit();
-  std::string query3{"SELECT count(*) from ut_test"};
-  std::promise<mysql_result> promise;
-  std::future<mysql_result> future = promise.get_future();
-  ms->run_query_and_get_result(query3, std::move(promise));
-  mysql_result res(future.get());
-
-  ASSERT_TRUE(ms->fetch_row(res));
-  std::cout << "***** count = " << res.value_as_i32(0) << std::endl;
-  ASSERT_EQ(res.value_as_i32(0), TOTAL);
-}
-
-TEST_F(DatabaseStorageTest, CheckBulkStatement) {
-  database_config db_cfg("MySQL", "localhost", MYSQL_SOCKET, 3306, "centreon",
-                         "centreon", "centreon_storage", 5, true, 5);
-  auto ms{std::make_unique<mysql>(db_cfg)};
-  const char* version = ms->get_server_version();
-  std::vector<absl::string_view> arr =
-      absl::StrSplit(version, absl::ByAnyChar(".-"));
-  ASSERT_EQ(arr.size(), 4u);
-  uint32_t major;
-  uint32_t minor;
-  uint32_t patch;
-  EXPECT_TRUE(absl::SimpleAtoi(arr[0], &major));
-  EXPECT_TRUE(absl::SimpleAtoi(arr[1], &minor));
-  EXPECT_TRUE(absl::SimpleAtoi(arr[2], &patch));
-  absl::string_view server_name(arr[3]);
-  ASSERT_EQ(server_name, "MariaDB");
-  if (major >= 10 || (major == 10 && minor >= 2)) {
-    std::string query1{"DROP TABLE IF EXISTS ut_test"};
-    std::string query2{
-        "CREATE TABLE ut_test (id BIGINT UNSIGNED NOT NULL AUTO_INCREMENT "
-        "PRIMARY KEY, unit_name CHAR(30), value DOUBLE, warn FLOAT, crit "
-        "FLOAT, hidden enum('0', '1') DEFAULT '0', metric VARCHAR(30) "
-        "CHARACTER SET utf8mb4 DEFAULT NULL) DEFAULT CHARSET=utf8mb4"};
-    ms->run_query(query1);
-    ms->commit();
-    ms->run_query(query2);
-    ms->commit();
-
-    std::string query(
-        "INSERT INTO ut_test (unit_name, value, warn, crit, metric) VALUES "
-        "(?,?,?,?,?)");
-    mysql_bulk_stmt stmt(query);
-    ms->prepare_statement(stmt);
-
-    constexpr int TOTAL = 200000;
-
-    int step = 0;
-    auto bb = stmt.create_bind();
-    bb->reserve(20000);
-    for (int j = 0; j < TOTAL; j++) {
-      bb->set_value_as_str(0, fmt::format("unit_{}", step));
-      bb->set_value_as_f64(1, ((double)step) / 500);
-      bb->set_value_as_f32(2, ((float)step) / 500 + 12.0f);
-      bb->set_value_as_f32(3, ((float)step) / 500 + 25.0f);
-      bb->set_value_as_str(4, fmt::format("metric_{}", step));
-      bb->next_row();
-      step++;
-      if (step == 20000) {
-        step = 0;
-        stmt.set_bind(std::move(bb));
-        ms->run_statement(stmt);
-        bb = stmt.create_bind();
-      }
-    }
-    ms->commit();
-    std::string query3{"SELECT count(*) from ut_test"};
-    std::promise<mysql_result> promise;
-    std::future<mysql_result> future = promise.get_future();
-    ms->run_query_and_get_result(query3, std::move(promise));
-    mysql_result res(future.get());
-
-    ASSERT_TRUE(ms->fetch_row(res));
-    std::cout << "***** count = " << res.value_as_i32(0) << std::endl;
-    ASSERT_EQ(res.value_as_i32(0), TOTAL);
-  }
-}
-
-TEST_F(DatabaseStorageTest, UpdateBulkStatement) {
-  database_config db_cfg("MySQL", "localhost", MYSQL_SOCKET, 3306, "centreon",
-                         "centreon", "centreon_storage", 5, true, 5);
-  auto ms{std::make_unique<mysql>(db_cfg)};
-  const char* version = ms->get_server_version();
-  std::vector<absl::string_view> arr =
-      absl::StrSplit(version, absl::ByAnyChar(".-"));
-  ASSERT_EQ(arr.size(), 4u);
-  uint32_t major;
-  uint32_t minor;
-  uint32_t patch;
-  EXPECT_TRUE(absl::SimpleAtoi(arr[0], &major));
-  EXPECT_TRUE(absl::SimpleAtoi(arr[1], &minor));
-  EXPECT_TRUE(absl::SimpleAtoi(arr[2], &patch));
-  absl::string_view server_name(arr[3]);
-  if (server_name == "MariaDB" &&
-      (major >= 10 || (major == 10 && minor >= 2))) {
-    std::string query{
-        "UPDATE ut_test SET value=?, warn=?, crit=?, metric=? WHERE "
-        "unit_name=?"};
-    mysql_bulk_stmt s(query);
-    ms->prepare_statement(s);
-    auto b = s.create_bind();
-    b->reserve(20000);
-
-    constexpr int TOTAL = 5;
-
-    for (int j = 0; j < TOTAL; j++) {
-      b->set_value_as_str(4, fmt::format("unit_{}", j));
-      b->set_value_as_f64(0, j);
-      b->set_value_as_f32(1, 1000);
-      b->set_value_as_f32(2, 2000);
-      b->set_value_as_str(3, fmt::format("metric_{}", j));
-      b->next_row();
-    }
-    s.set_bind(std::move(b));
-    ms->run_statement(s);
-    ms->commit();
-    std::string query1{"SELECT count(*) from ut_test WHERE crit=2000"};
-    std::promise<mysql_result> promise;
-    std::future<mysql_result> future = promise.get_future();
-    ms->run_query_and_get_result(query1, std::move(promise));
-    mysql_result res(future.get());
-
-    ASSERT_TRUE(ms->fetch_row(res));
-    std::cout << "***** count = " << res.value_as_i32(0) << std::endl;
-    ASSERT_EQ(res.value_as_i32(0), TOTAL * 10);
-  } else
-    std::cout << "Test not executed." << std::endl;
->>>>>>> 700a59cf
 }