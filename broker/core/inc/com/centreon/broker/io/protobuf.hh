/*
** Copyright 2021 Centreon
**
** Licensed under the Apache License, Version 2.0 (the "License");
** you may not use this file except in compliance with the License.
** You may obtain a copy of the License at
**
**     http://www.apache.org/licenses/LICENSE-2.0
**
** Unless required by applicable law or agreed to in writing, software
** distributed under the License is distributed on an "AS IS" BASIS,
** WITHOUT WARRANTIES OR CONDITIONS OF ANY KIND, either express or implied.
** See the License for the specific language governing permissions and
** limitations under the License.
**
** For more information : contact@centreon.com
*/

#ifndef CCB_IO_PROTOBUF_HH
#define CCB_IO_PROTOBUF_HH

#include <google/protobuf/message.h>
#include <google/protobuf/util/message_differencer.h>
#include "com/centreon/broker/io/data.hh"
#include "com/centreon/broker/io/event_info.hh"
#include "com/centreon/exceptions/msg_fmt.hh"

CCB_BEGIN()

namespace io {
/**
 *  @class data protobuf.hh "com/centreon/broker/io/protobuf.hh"
 *  @brief Data abstraction.
 *
 *  Data is the core element that is transmitted through Centreon
 *  Broker. It is an interface that is implemented by all specific
 *  module data that wish to be transmitted by the multiplexing
 *  engine.
 *
 *  protobuf_base is directly inherited from data and is common to all
 *  bbdo protobuf messages. Its main goal is to allow the access to the
 *  embedded protobuf message as a google::protobuf::Message* pointer.
 *  We can access it through methods mut_msg() or msg() (mutable or not).
 *
 *  This class is very important when we want to parse a protobuf message
 *  without knowing about its exact type. This is very useful with reflection
 *  (see code in Lua module for more examples).
 */
class protobuf_base : public data {
  google::protobuf::Message* _msg;

 protected:
  protobuf_base(uint32_t typ, google::protobuf::Message* msg)
      : data(typ), _msg{msg} {}

 public:
  enum attribute {
    always_valid = 0,
    invalid_on_zero = (1 << 0),
    invalid_on_minus_one = (1 << 1)
  };

  /**
   * @brief Accessor to the protobuf::Message* pointer as mutable.
   *
   * @return a google::protobuf::Message* pointer.
   */
  google::protobuf::Message* mut_msg() { return _msg; }

  /**
   * @brief Accessor to the protouf::Message* pointer.
   *
   * @return a google::protobuf::Message* pointer.
   */
  const google::protobuf::Message* msg() const { return _msg; }
};

/**
 * @class protobuf<T> protobuf.hh "com/centreon/broker/io/protobuf.hh"
 * @brief This is the template to use each time we have to embed a protobuf
 * message into a BBDO event.
 *
 * @tparam T A Protobuf message
 * @tparam Typ The type to associate to this class as a BBDO type.
 */
template <typename T, uint32_t Typ>
class protobuf : public protobuf_base {
  T _obj;

 public:
  using pb_type = T;
  using this_type = protobuf<T, Typ>;
  using shared_ptr = std::shared_ptr<this_type>;

  /**
   * @brief Default constructor
   */
  protobuf() : protobuf_base(Typ, &_obj) {}
  /**
   * @brief Constructor that initializes the T object from an existing one.
   * The io::protobuf class is a BBDO object that encapsulates a protobuf
   * object. It is useful to be able to construct an io::protobuf directly from
   * the Protobuf object.
   *
   * @param o The protobuf object (it is copied).
   */
  protobuf(const T& o) : protobuf_base(Typ, &_obj), _obj(o) {}

  protobuf(const protobuf& to_clone) : protobuf_base(Typ, &_obj) {
    _obj.CopyFrom(to_clone._obj);
  }

  protobuf& operator=(const protobuf& to_clone) {
    _obj.CopyFrom(to_clone._obj);
    return *this;
  }

  ~protobuf() noexcept = default;

  bool operator==(const this_type& to_cmp) const;

  /**
   *  Get the type of this event.
   *
   *  @return  The event type.
   */
  constexpr static uint32_t static_type() { return Typ; }

  /**
   * @brief A static operator to instantiate an instance of this class.
   *
   * @return A new instance of this class.
   */
  static io::data* new_proto() { return new protobuf<T, Typ>(); }

  /**
   * @brief Serialization function of this object. Here we encapsulate a
   * protobuf message, so this method calls the protobuf mechanism.
   *
   * @param e The object to serialize.
   *
   * @return A string with the serialized object.
   */
  static std::string serialize(const io::data& e) {
    std::string retval;
    auto r = static_cast<const protobuf<T, Typ>*>(&e);
    if (!r->obj().SerializeToString(&retval))
      throw com::centreon::exceptions::msg_fmt(
          "Unable to serialize {:x} protobuf object", Typ);
    return retval;
  }

  /**
   * @brief Unserialization function of this object. Here from a const char*
   * pointer, we create an instance of this class.
   *
   * @param buffer The pointer to the char* array
   * @param size The size of the array.
   *
   * @return a pointer to the new object.
   */
  static io::data* unserialize(const char* buffer, size_t size) {
    auto retval = std::make_unique<protobuf<T, Typ>>();
    if (!retval->mut_msg()->ParseFromArray(buffer, size))
      throw com::centreon::exceptions::msg_fmt(
          "Unable to unserialize protobuf object");
    return retval.release();
  }

  const T& obj() const { return _obj; }

  T& mut_obj() { return _obj; }

  void set_obj(T&& obj) { _obj = std::move(obj); }

  void dump(std::ostream& s) const override;
<<<<<<< HEAD
=======
  void dump_more_detail(std::ostream& s) const override;
>>>>>>> a1fd96bc

  /**
   * @brief An internal BBDO object used to access to the constructor,
   * serialization and unserialization functions.
   */
  const static io::event_info::event_operations operations;
};

template <typename T, uint32_t Typ>
const io::event_info::event_operations protobuf<T, Typ>::operations{
    &new_proto, &serialize, &unserialize};

template <typename T, uint32_t Typ>
bool protobuf<T, Typ>::operator==(const protobuf<T, Typ>& to_cmp) const {
  return google::protobuf::util::MessageDifferencer::Equals(_obj, to_cmp._obj);
}

template <typename T, uint32_t Typ>
void protobuf<T, Typ>::dump(std::ostream& s) const {
  data::dump(s);
  std::string dump{_obj.ShortDebugString()};
  if (dump.size() > 200) {
    dump.resize(200);
    s << fmt::format(" content:'{}...'", dump);
  } else
    s << " content:'" << dump << '\'';
}

<<<<<<< HEAD
=======
template <typename T, uint32_t Typ>
void protobuf<T, Typ>::dump_more_detail(std::ostream& s) const {
  data::dump_more_detail(s);
  s << " content:'" << _obj.ShortDebugString() << '\'';
}

>>>>>>> a1fd96bc
}  // namespace io
CCB_END()

#endif  // !CCB_IO_PROTOBUF_HH<|MERGE_RESOLUTION|>--- conflicted
+++ resolved
@@ -174,10 +174,7 @@
   void set_obj(T&& obj) { _obj = std::move(obj); }
 
   void dump(std::ostream& s) const override;
-<<<<<<< HEAD
-=======
   void dump_more_detail(std::ostream& s) const override;
->>>>>>> a1fd96bc
 
   /**
    * @brief An internal BBDO object used to access to the constructor,
@@ -206,15 +203,12 @@
     s << " content:'" << dump << '\'';
 }
 
-<<<<<<< HEAD
-=======
 template <typename T, uint32_t Typ>
 void protobuf<T, Typ>::dump_more_detail(std::ostream& s) const {
   data::dump_more_detail(s);
   s << " content:'" << _obj.ShortDebugString() << '\'';
 }
 
->>>>>>> a1fd96bc
 }  // namespace io
 CCB_END()
 
