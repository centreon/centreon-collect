#
# Copyright 2016-2021 Centreon
#
# Licensed under the Apache License, Version 2.0 (the "License"); you may not
# use this file except in compliance with the License. You may obtain a copy of
# the License at
#
# http://www.apache.org/licenses/LICENSE-2.0
#
# Unless required by applicable law or agreed to in writing, software
# distributed under the License is distributed on an "AS IS" BASIS, WITHOUT
# WARRANTIES OR CONDITIONS OF ANY KIND, either express or implied. See the
# License for the specific language governing permissions and limitations under
# the License.
#
# For more information : contact@centreon.com
#

include_directories(${CONAN_INCLUDE_DIRS_GTEST})

# Tests directory.
set(TESTS_DIR ${PROJECT_SOURCE_DIR}/core/test)
set(BAM_TESTS_DIR ${PROJECT_SOURCE_DIR}/bam/test)
set(WDOG_TESTS_DIR ${PROJECT_SOURCE_DIR}/watchdog/test)

# Include directories.
include_directories(${PROJECT_SOURCE_DIR}/bam/inc)
include_directories(${PROJECT_SOURCE_DIR}/bam/test)
include_directories(${PROJECT_SOURCE_DIR}/storage/src)
include_directories(${PROJECT_SOURCE_DIR}/storage/inc)
include_directories(${PROJECT_SOURCE_DIR}/unified_sql/inc)
include_directories(${PROJECT_SOURCE_DIR}/graphite/inc)
include_directories(${PROJECT_SOURCE_DIR}/sql/inc)
include_directories(${PROJECT_SOURCE_DIR}/influxdb/inc)
include_directories(${PROJECT_SOURCE_DIR}/lua/inc)
include_directories(${PROJECT_SOURCE_DIR}/neb/inc)
include_directories(${PROJECT_SOURCE_DIR}/rrd/inc)
include_directories(${PROJECT_SOURCE_DIR}/simu/inc)
include_directories(${PROJECT_SOURCE_DIR}/stats/inc)
include_directories(${PROJECT_SOURCE_DIR}/tcp/inc)
include_directories(${PROJECT_SOURCE_DIR}/tls/inc)
include_directories(${PROJECT_SOURCE_DIR}/tls2/inc)
include_directories(${PROJECT_SOURCE_DIR}/grpc/inc)
include_directories(${PROJECT_SOURCE_DIR}/test/test_util/inc)

add_subdirectory(${PROJECT_SOURCE_DIR}/test/test_util)

# needed by module.cc
add_definitions(-DCENTREON_BROKER_TEST_MODULE_PATH="${CMAKE_BINARY_DIR}/test/")
add_definitions(-DCENTREON_BROKER_BAM_TEST_PATH="${BAM_TESTS_DIR}")
add_definitions(-DCENTREON_BROKER_WD_TEST="${WDOG_TESTS_DIR}")
add_definitions(
  -DCENTREON_BROKER_LUA_SCRIPT_PATH="${PROJECT_SOURCE_DIR}/lua/test")
add_definitions(-DCENTREON_BROKER_NEB_TEST="${PROJECT_SOURCE_DIR}/neb/test")

add_library(null_module SHARED ${TEST_DIR}/modules/null_module.cc)
add_library(bad_version_module SHARED ${TEST_DIR}/modules/bad_version_module.cc)

# Unit test executable.
if(WITH_SQL_TESTS)
  set(TESTS_SOURCES ${TESTS_SOURCES} ${TEST_DIR}/mysql/mysql.cc)
endif(WITH_SQL_TESTS)

add_definitions(-DBROKERRPC_TESTS_PATH="${TESTS_DIR}/rpc")

add_executable(rpc_client ${TESTS_DIR}/rpc/client.cc)
target_link_libraries(
  rpc_client
  berpc
  CONAN_PKG::grpc
  CONAN_PKG::openssl
  CONAN_PKG::zlib
  dl
  pthread)

if(WITH_ASAN)
  set(CMAKE_BUILD_TYPE Debug)
  set(CMAKE_CXX_FLAGS_DEBUG
      "${CMAKE_CXX_FLAGS_DEBUG} -fno-omit-frame-pointer -fsanitize=address")
  set(CMAKE_LINKER_FLAGS_DEBUG
      "${CMAKE_LINKER_FLAGS_DEBUG} -fno-omit-frame-pointer -fsanitize=address")
endif()

add_executable(
  ut_broker
  # Core sources.
  ${TESTS_DIR}/bbdo/category.cc
  ${TESTS_DIR}/bbdo/output.cc
  ${TESTS_DIR}/bbdo/read.cc
  ${TESTS_DIR}/compression/stream/memory_stream.hh
  ${TESTS_DIR}/compression/stream/read.cc
  ${TESTS_DIR}/compression/stream/write.cc
  ${TESTS_DIR}/compression/zlib/zlib.cc
  ${TESTS_DIR}/config/init.cc
  ${TESTS_DIR}/config/parser.cc
  ${TESTS_DIR}/file/splitter/concurrent.cc
  ${TESTS_DIR}/file/splitter/default.cc
  ${TESTS_DIR}/file/splitter/more_than_max_size.cc
  ${TESTS_DIR}/file/splitter/permission_denied.cc
  ${TESTS_DIR}/file/splitter/resume.cc
  ${TESTS_DIR}/file/splitter/split.cc
  ${TESTS_DIR}/misc/buffer.cc
  ${TESTS_DIR}/misc/exec.cc
  ${TESTS_DIR}/misc/filesystem.cc
  ${TESTS_DIR}/misc/math.cc
  ${TESTS_DIR}/misc/misc.cc
  ${TESTS_DIR}/misc/perfdata.cc
  ${TESTS_DIR}/misc/string.cc
  ${TESTS_DIR}/misc/stringifier.cc
  ${TESTS_DIR}/modules/module.cc
  ${TESTS_DIR}/processing/acceptor.cc
  ${TESTS_DIR}/processing/feeder.cc
  ${TESTS_DIR}/time/timerange.cc
  ${TESTS_DIR}/rpc/brokerrpc.cc
  ${TESTS_DIR}/exceptions.cc
  ${TESTS_DIR}/io.cc
  ${TESTS_DIR}/main.cc
  ${TESTS_DIR}/test_server.cc
  # Module sources.
  ${TESTS_SOURCES})

target_link_libraries(
  ut_broker
  test_util
  roker
  rokerbase
  rokerlog
<<<<<<< HEAD
=======
  multiplexing
>>>>>>> d37c1286
  ${TESTS_LIBRARIES}
  conflictmgr
  CONAN_PKG::nlohmann_json
  CONAN_PKG::asio
  CONAN_PKG::fmt
  CONAN_PKG::spdlog
  CONAN_PKG::gtest
  CONAN_PKG::mariadb-connector-c
  CONAN_PKG::openssl
  CONAN_PKG::grpc)

target_precompile_headers(ut_broker PRIVATE precomp_inc/precomp.hpp)

add_dependencies(
  ut_broker
  test_util
  roker
  rokerbase
  rokerlog
  multiplexing
  conflictmgr)

set_target_properties(
  ut_broker rpc_client
  PROPERTIES RUNTIME_OUTPUT_DIRECTORY ${CMAKE_BINARY_DIR}/tests
             RUNTIME_OUTPUT_DIRECTORY_DEBUG ${CMAKE_BINARY_DIR}/tests
             RUNTIME_OUTPUT_DIRECTORY_RELEASE ${CMAKE_BINARY_DIR}/tests
             RUNTIME_OUTPUT_DIRECTORY_RELWITHDEBINFO ${CMAKE_BINARY_DIR}/tests
             RUNTIME_OUTPUT_DIRECTORY_MINSIZEREL ${CMAKE_BINARY_DIR}/tests)

# keys used by ut_broker grpc
file(COPY ${PROJECT_SOURCE_DIR}/grpc/test/grpc_test_keys
     DESTINATION ${CMAKE_BINARY_DIR}/tests)

add_test(NAME tests COMMAND ut_broker)

if(WITH_COVERAGE)
  set(COVERAGE_EXCLUDES '*/main.cc' '*/test/*' '/usr/include/*'
                        '${CMAKE_BINARY_DIR}/*' '*/.conan/*')
  setup_target_for_coverage(NAME broker-test-coverage EXECUTABLE ut_broker
                            DEPENDENCIES ut_broker)
endif()<|MERGE_RESOLUTION|>--- conflicted
+++ resolved
@@ -125,10 +125,7 @@
   roker
   rokerbase
   rokerlog
-<<<<<<< HEAD
-=======
   multiplexing
->>>>>>> d37c1286
   ${TESTS_LIBRARIES}
   conflictmgr
   CONAN_PKG::nlohmann_json
