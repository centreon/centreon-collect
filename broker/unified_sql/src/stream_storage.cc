--- conflicted
+++ resolved
@@ -783,60 +783,6 @@
       _finish_action(-1, actions::host_parents | actions::comments |
                              actions::downtimes | actions::host_dependencies |
                              actions::service_dependencies);
-<<<<<<< HEAD
-      log_v2::sql()->trace(
-          "Check if some statements are ready, connections count = {}",
-          _sscr_resources_bind->connections_count());
-      for (uint32_t conn = 0; conn < _sscr_resources_bind->connections_count();
-           conn++) {
-        if (_hscr_bind->ready(conn)) {
-          log_v2::sql()->trace(
-              "Sending {} hosts rows of host status on connection {}",
-              _hscr_bind->size(conn), conn);
-          // Setting the good bind to the stmt
-          _hscr_bind->apply_to_stmt(conn);
-          // Executing the stmt
-          _mysql.run_statement(*_hscr_update,
-                               database::mysql_error::store_host_status, false,
-                               conn);
-          _add_action(conn, actions::hosts);
-        }
-        if (_sscr_bind->ready(conn)) {
-          log_v2::sql()->trace(
-              "Sending {} services rows of service status on connection {}",
-              _sscr_bind->size(conn), conn);
-          // Setting the good bind to the stmt
-          _sscr_bind->apply_to_stmt(conn);
-          // Executing the stmt
-          _mysql.run_statement(*_sscr_update,
-                               database::mysql_error::store_service_status,
-                               false, conn);
-          _add_action(conn, actions::services);
-        }
-        if (_hscr_resources_bind->ready(conn)) {
-          log_v2::sql()->trace(
-              "Sending {} host rows of resource status on connection {}",
-              _hscr_resources_bind->size(conn), conn);
-          // Setting the good bind to the stmt
-          _hscr_resources_bind->apply_to_stmt(conn);
-          // Executing the stmt
-          _mysql.run_statement(*_hscr_resources_update,
-                               database::mysql_error::store_host_status, false,
-                               conn);
-          _add_action(conn, actions::resources);
-        }
-        if (_sscr_resources_bind->ready(conn)) {
-          log_v2::sql()->trace(
-              "Sending {} service rows of resource status on connection {}",
-              _sscr_resources_bind->size(conn), conn);
-          // Setting the good bind to the stmt
-          _sscr_resources_bind->apply_to_stmt(conn);
-          // Executing the stmt
-          _mysql.run_statement(*_sscr_resources_update,
-                               database::mysql_error::store_service_status,
-                               false, conn);
-          _add_action(conn, actions::resources);
-=======
       if (_store_in_hosts_services) {
         log_v2::sql()->trace(
             "Check if some statements are ready, _hscr_bind connections count "
@@ -907,7 +853,6 @@
                                  false, conn);
             _add_action(conn, actions::resources);
           }
->>>>>>> 700a59cf
         }
       }
       resources_done = true;
