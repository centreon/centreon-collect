# # # Copyright 2009-2013,2015 Centreon # # Licensed under the Apache License,
# Version 2.0 (the "License"); # you may not use this file except in compliance
# with the License. # You may obtain a copy of the License at # #
# http://www.apache.org/licenses/LICENSE-2.0 # # Unless required by applicable
# law or agreed to in writing, software # distributed under the License is
# distributed on an "AS IS" BASIS, # WITHOUT WARRANTIES OR CONDITIONS OF ANY
# KIND, either express or implied. # See the License for the specific language
# governing permissions and # limitations under the License. # # For more
# information : contact@centreon.com #

# Global options.
set(INC_DIR "${PROJECT_SOURCE_DIR}/neb/inc")
set(SRC_DIR "${PROJECT_SOURCE_DIR}/neb/src")
set(TEST_DIR "${PROJECT_SOURCE_DIR}/neb/test")
include_directories("${INC_DIR}")

# NEB sources.
set(NEB_SOURCES
    # Sources.
    # Headers.
    ${SRC_DIR}/acknowledgement.cc
    ${SRC_DIR}/check.cc
    ${SRC_DIR}/comment.cc
    ${SRC_DIR}/custom_variable.cc
    ${SRC_DIR}/custom_variable_status.cc
    ${SRC_DIR}/dependency.cc
    ${SRC_DIR}/downtime.cc
    ${SRC_DIR}/event_handler.cc
    ${SRC_DIR}/flapping_status.cc
    ${SRC_DIR}/group.cc
    ${SRC_DIR}/group_member.cc
    ${SRC_DIR}/host.cc
    ${SRC_DIR}/host_check.cc
    ${SRC_DIR}/host_dependency.cc
    ${SRC_DIR}/host_group.cc
    ${SRC_DIR}/host_group_member.cc
    ${SRC_DIR}/host_parent.cc
    ${SRC_DIR}/host_service.cc
    ${SRC_DIR}/host_service_status.cc
    ${SRC_DIR}/host_status.cc
    ${SRC_DIR}/instance.cc
    ${SRC_DIR}/instance_configuration.cc
    ${SRC_DIR}/instance_status.cc
    ${SRC_DIR}/log_entry.cc
    ${SRC_DIR}/module.cc
    ${SRC_DIR}/responsive_instance.cc
    ${SRC_DIR}/service.cc
    ${SRC_DIR}/service_check.cc
    ${SRC_DIR}/service_dependency.cc
    ${SRC_DIR}/service_group.cc
    ${SRC_DIR}/service_group_member.cc
    ${SRC_DIR}/service_status.cc
    ${SRC_DIR}/status.cc
    ${INC_DIR}/com/centreon/broker/neb/acknowledgement.hh
    ${INC_DIR}/com/centreon/broker/neb/check.hh
    ${INC_DIR}/com/centreon/broker/neb/comment.hh
    ${INC_DIR}/com/centreon/broker/neb/custom_variable.hh
    ${INC_DIR}/com/centreon/broker/neb/custom_variable_status.hh
    ${INC_DIR}/com/centreon/broker/neb/dependency.hh
    ${INC_DIR}/com/centreon/broker/neb/downtime.hh
    ${INC_DIR}/com/centreon/broker/neb/event_handler.hh
    ${INC_DIR}/com/centreon/broker/neb/events.hh
    ${INC_DIR}/com/centreon/broker/neb/flapping_status.hh
    ${INC_DIR}/com/centreon/broker/neb/group.hh
    ${INC_DIR}/com/centreon/broker/neb/group_member.hh
    ${INC_DIR}/com/centreon/broker/neb/host.hh
    ${INC_DIR}/com/centreon/broker/neb/host_check.hh
    ${INC_DIR}/com/centreon/broker/neb/host_dependency.hh
    ${INC_DIR}/com/centreon/broker/neb/host_group.hh
    ${INC_DIR}/com/centreon/broker/neb/host_group_member.hh
    ${INC_DIR}/com/centreon/broker/neb/host_parent.hh
    ${INC_DIR}/com/centreon/broker/neb/host_service.hh
    ${INC_DIR}/com/centreon/broker/neb/host_service_status.hh
    ${INC_DIR}/com/centreon/broker/neb/host_status.hh
    ${INC_DIR}/com/centreon/broker/neb/instance.hh
    ${INC_DIR}/com/centreon/broker/neb/instance_configuration.hh
    ${INC_DIR}/com/centreon/broker/neb/instance_status.hh
    ${INC_DIR}/com/centreon/broker/neb/internal.hh
    ${INC_DIR}/com/centreon/broker/neb/log_entry.hh
    ${INC_DIR}/com/centreon/broker/neb/module.hh
    ${INC_DIR}/com/centreon/broker/neb/responsive_instance.hh
    ${INC_DIR}/com/centreon/broker/neb/service.hh
    ${INC_DIR}/com/centreon/broker/neb/service_check.hh
    ${INC_DIR}/com/centreon/broker/neb/service_dependency.hh
    ${INC_DIR}/com/centreon/broker/neb/service_group.hh
    ${INC_DIR}/com/centreon/broker/neb/service_group_member.hh
    ${INC_DIR}/com/centreon/broker/neb/service_status.hh
    ${INC_DIR}/com/centreon/broker/neb/status.hh)

# Static library.
add_library(nebbase STATIC ${NEB_SOURCES})
add_dependencies(nebbase table_max_size target_neb target_severity target_tag)
target_link_libraries(nebbase CONAN_PKG::protobuf pb_neb_lib pb_severity_lib
                      pb_tag_lib)

set(NEBBASE_CXXFLAGS "${NEBBASE_CXXFLAGS} -fPIC")
set_property(TARGET nebbase PROPERTY COMPILE_FLAGS ${NEBBASE_CXXFLAGS})
target_precompile_headers(nebbase PRIVATE precomp_inc/precomp.hpp)

# Centreon Broker module.
set(NEB "10-neb")
set(NEB
    "${NEB}"
    PARENT_SCOPE)
add_library(
  "${NEB}" SHARED
  # Main source.
  "${SRC_DIR}/broker.cc"
  "${SRC_DIR}/node_id.cc"
  "${SRC_DIR}/downtime_map.cc"
  # Inc
  "${INC_DIR}/com/centreon/broker/neb/node_id.hh"
  "${INC_DIR}/com/centreon/broker/neb/downtime_map.hh")

# Flags needed to include all symbols in binary.
target_link_libraries(${NEB} nebbase CONAN_PKG::spdlog)

# "-Wl,--whole-archive" nebbase "-Wl,--no-whole-archive")
set_target_properties("${NEB}" PROPERTIES PREFIX "")
target_precompile_headers(${NEB} REUSE_FROM nebbase)
install(TARGETS "${NEB}" LIBRARY DESTINATION "${PREFIX_MODULES}")

# Centreon Engine/Nagios module.
set(CBMOD "cbmod")
add_library(
  "${CBMOD}" SHARED
  # Sources.
  "${PROJECT_SOURCE_DIR}/core/src/config/applier/init.cc"
  "${SRC_DIR}/callback.cc"
  "${SRC_DIR}/callbacks.cc"
  "${SRC_DIR}/initial.cc"
  "${SRC_DIR}/internal.cc"
  "${SRC_DIR}/neb.cc"
  "${SRC_DIR}/set_log_data.cc"

  # Headers.
  "${INC_DIR}/com/centreon/broker/neb/callback.hh"
  "${INC_DIR}/com/centreon/broker/neb/callbacks.hh"
  "${INC_DIR}/com/centreon/broker/neb/initial.hh"
  "${INC_DIR}/com/centreon/broker/neb/internal.hh"
  "${INC_DIR}/com/centreon/broker/neb/set_log_data.hh")
get_property(
  CBMOD_DEFINES
  TARGET "${CBMOD}"
  PROPERTY COMPILE_DEFINITIONS)
list(APPEND CBMOD_DEFINES CBMOD)
set_property(TARGET "${CBMOD}" PROPERTY COMPILE_DEFINITIONS "${CBMOD_DEFINES}")

if(CMAKE_COMPILER_IS_GNUCXX OR CMAKE_CXX_COMPILER_ID STREQUAL "Clang")
  # Flags needed to include all symbols in shared library.
  target_link_libraries(
    "${CBMOD}"
<<<<<<< HEAD
    rokerlog
    "-Wl,--whole-archive"
    rokerbase
    multiplexing
=======
    "-Wl,--whole-archive"
    "rokerbase"
>>>>>>> 700a59cf
    "-Wl,--no-whole-archive"
    CONAN_PKG::nlohmann_json
    CONAN_PKG::spdlog
    CONAN_PKG::asio)
else()
<<<<<<< HEAD
  target_link_libraries(
    "${CBMOD}" rokerbase multiplexing CONAN_PKG::nlohmann_json
    CONAN_PKG::spdlog CONAN_PKG::asio)
=======
  target_link_libraries("${CBMOD}" "rokerbase" CONAN_PKG::nlohmann_json
                        CONAN_PKG::spdlog CONAN_PKG::asio)
>>>>>>> 700a59cf
endif()

set_target_properties("${CBMOD}" PROPERTIES PREFIX "")
target_precompile_headers(${CBMOD} REUSE_FROM nebbase)

# Testing.
if(WITH_TESTING)
  set(TESTS_SOURCES
      ${TESTS_SOURCES}
      ${SRC_DIR}/set_log_data.cc
      # Actual tests
      ${TEST_DIR}/custom_variable.cc
      ${TEST_DIR}/custom_variable_status.cc
      ${TEST_DIR}/event_handler.cc
      ${TEST_DIR}/flapping_status.cc
      ${TEST_DIR}/host.cc
      ${TEST_DIR}/host_check.cc
      ${TEST_DIR}/host_dependency.cc
      ${TEST_DIR}/host_parent.cc
      ${TEST_DIR}/host_status.cc
      ${TEST_DIR}/instance.cc
      ${TEST_DIR}/instance_status.cc
      ${TEST_DIR}/log_entry.cc
      ${TEST_DIR}/module.cc
      ${TEST_DIR}/randomize.cc
      ${TEST_DIR}/randomize.hh
      ${TEST_DIR}/service.cc
      ${TEST_DIR}/service_check.cc
      ${TEST_DIR}/service_dependency.cc
      ${TEST_DIR}/service_status.cc
      ${TEST_DIR}/set_log_data.cc
      PARENT_SCOPE)
  set(TESTS_LIBRARIES
      ${TESTS_LIBRARIES} ${NEB}
      PARENT_SCOPE)
endif()

# Install rules.
install(TARGETS "${CBMOD}" LIBRARY DESTINATION "${PREFIX_CBMOD}")<|MERGE_RESOLUTION|>--- conflicted
+++ resolved
@@ -150,28 +150,18 @@
   # Flags needed to include all symbols in shared library.
   target_link_libraries(
     "${CBMOD}"
-<<<<<<< HEAD
     rokerlog
     "-Wl,--whole-archive"
     rokerbase
     multiplexing
-=======
-    "-Wl,--whole-archive"
-    "rokerbase"
->>>>>>> 700a59cf
     "-Wl,--no-whole-archive"
     CONAN_PKG::nlohmann_json
     CONAN_PKG::spdlog
     CONAN_PKG::asio)
 else()
-<<<<<<< HEAD
   target_link_libraries(
     "${CBMOD}" rokerbase multiplexing CONAN_PKG::nlohmann_json
     CONAN_PKG::spdlog CONAN_PKG::asio)
-=======
-  target_link_libraries("${CBMOD}" "rokerbase" CONAN_PKG::nlohmann_json
-                        CONAN_PKG::spdlog CONAN_PKG::asio)
->>>>>>> 700a59cf
 endif()
 
 set_target_properties("${CBMOD}" PROPERTIES PREFIX "")
