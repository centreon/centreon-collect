<<<<<<< HEAD
# # # Copyright 2009-2013,2015 Centreon # # Licensed under the Apache License,
# Version 2.0 (the "License"); # you may not use this file except in compliance
# with the License. # You may obtain a copy of the License at # #
# http://www.apache.org/licenses/LICENSE-2.0 # # Unless required by applicable
# law or agreed to in writing, software # distributed under the License is
# distributed on an "AS IS" BASIS, # WITHOUT WARRANTIES OR CONDITIONS OF ANY
# KIND, either express or implied. # See the License for the specific language
# governing permissions and # limitations under the License. # # For more
# information : contact@centreon.com #
=======
# #
# # Copyright 2009-2013,2015 Centreon
# #
# # Licensed under the Apache License, Version 2.0 (the "License");
# # you may not use this file except in compliance with the License.
# # You may obtain a copy of the License at
# #
# #     http://www.apache.org/licenses/LICENSE-2.0
# #
# # Unless required by applicable law or agreed to in writing, software
# # distributed under the License is distributed on an "AS IS" BASIS,
# # WITHOUT WARRANTIES OR CONDITIONS OF ANY KIND, either express or implied.
# # See the License for the specific language governing permissions and
# # limitations under the License.
# #
# # For more information : contact@centreon.com
# #
>>>>>>> 739d47bf

# Global options.
set(INC_DIR "${PROJECT_SOURCE_DIR}/neb/inc")
set(SRC_DIR "${PROJECT_SOURCE_DIR}/neb/src")
set(TEST_DIR "${PROJECT_SOURCE_DIR}/neb/test")
include_directories("${INC_DIR}")

# NEB sources.
set(NEB_SOURCES
<<<<<<< HEAD
    # Sources.
    # Headers.
    ${SRC_DIR}/acknowledgement.cc
    ${SRC_DIR}/check.cc
    ${SRC_DIR}/comment.cc
    ${SRC_DIR}/custom_variable.cc
    ${SRC_DIR}/custom_variable_status.cc
    ${SRC_DIR}/dependency.cc
    ${SRC_DIR}/downtime.cc
    ${SRC_DIR}/event_handler.cc
    ${SRC_DIR}/flapping_status.cc
    ${SRC_DIR}/group.cc
    ${SRC_DIR}/group_member.cc
    ${SRC_DIR}/host.cc
    ${SRC_DIR}/host_check.cc
    ${SRC_DIR}/host_dependency.cc
    ${SRC_DIR}/host_group.cc
    ${SRC_DIR}/host_group_member.cc
    ${SRC_DIR}/host_parent.cc
    ${SRC_DIR}/host_service.cc
    ${SRC_DIR}/host_service_status.cc
    ${SRC_DIR}/host_status.cc
    ${SRC_DIR}/instance.cc
    ${SRC_DIR}/instance_configuration.cc
    ${SRC_DIR}/instance_status.cc
    ${SRC_DIR}/log_entry.cc
    ${SRC_DIR}/module.cc
    ${SRC_DIR}/responsive_instance.cc
    ${SRC_DIR}/service.cc
    ${SRC_DIR}/service_check.cc
    ${SRC_DIR}/service_dependency.cc
    ${SRC_DIR}/service_group.cc
    ${SRC_DIR}/service_group_member.cc
    ${SRC_DIR}/service_status.cc
    ${SRC_DIR}/status.cc
    ${INC_DIR}/com/centreon/broker/neb/acknowledgement.hh
    ${INC_DIR}/com/centreon/broker/neb/check.hh
    ${INC_DIR}/com/centreon/broker/neb/comment.hh
    ${INC_DIR}/com/centreon/broker/neb/custom_variable.hh
    ${INC_DIR}/com/centreon/broker/neb/custom_variable_status.hh
    ${INC_DIR}/com/centreon/broker/neb/dependency.hh
    ${INC_DIR}/com/centreon/broker/neb/downtime.hh
    ${INC_DIR}/com/centreon/broker/neb/event_handler.hh
    ${INC_DIR}/com/centreon/broker/neb/events.hh
    ${INC_DIR}/com/centreon/broker/neb/flapping_status.hh
    ${INC_DIR}/com/centreon/broker/neb/group.hh
    ${INC_DIR}/com/centreon/broker/neb/group_member.hh
    ${INC_DIR}/com/centreon/broker/neb/host.hh
    ${INC_DIR}/com/centreon/broker/neb/host_check.hh
    ${INC_DIR}/com/centreon/broker/neb/host_dependency.hh
    ${INC_DIR}/com/centreon/broker/neb/host_group.hh
    ${INC_DIR}/com/centreon/broker/neb/host_group_member.hh
    ${INC_DIR}/com/centreon/broker/neb/host_parent.hh
    ${INC_DIR}/com/centreon/broker/neb/host_service.hh
    ${INC_DIR}/com/centreon/broker/neb/host_service_status.hh
    ${INC_DIR}/com/centreon/broker/neb/host_status.hh
    ${INC_DIR}/com/centreon/broker/neb/instance.hh
    ${INC_DIR}/com/centreon/broker/neb/instance_configuration.hh
    ${INC_DIR}/com/centreon/broker/neb/instance_status.hh
    ${INC_DIR}/com/centreon/broker/neb/internal.hh
    ${INC_DIR}/com/centreon/broker/neb/log_entry.hh
    ${INC_DIR}/com/centreon/broker/neb/module.hh
    ${INC_DIR}/com/centreon/broker/neb/responsive_instance.hh
    ${INC_DIR}/com/centreon/broker/neb/service.hh
    ${INC_DIR}/com/centreon/broker/neb/service_check.hh
    ${INC_DIR}/com/centreon/broker/neb/service_dependency.hh
    ${INC_DIR}/com/centreon/broker/neb/service_group.hh
    ${INC_DIR}/com/centreon/broker/neb/service_group_member.hh
    ${INC_DIR}/com/centreon/broker/neb/service_status.hh
    ${INC_DIR}/com/centreon/broker/neb/status.hh)

# Static library.
add_library(nebbase STATIC ${NEB_SOURCES})
add_dependencies(nebbase table_max_size target_neb target_severity target_tag)
target_link_libraries(nebbase CONAN_PKG::protobuf pb_neb_lib pb_severity_lib
                      pb_tag_lib)
=======

  # Sources.
  # Headers.
  ${SRC_DIR}/acknowledgement.cc
  ${SRC_DIR}/check.cc
  ${SRC_DIR}/comment.cc
  ${SRC_DIR}/custom_variable.cc
  ${SRC_DIR}/custom_variable_status.cc
  ${SRC_DIR}/dependency.cc
  ${SRC_DIR}/downtime.cc
  ${SRC_DIR}/event_handler.cc
  ${SRC_DIR}/flapping_status.cc
  ${SRC_DIR}/group.cc
  ${SRC_DIR}/group_member.cc
  ${SRC_DIR}/host.cc
  ${SRC_DIR}/host_check.cc
  ${SRC_DIR}/host_dependency.cc
  ${SRC_DIR}/host_group.cc
  ${SRC_DIR}/host_group_member.cc
  ${SRC_DIR}/host_parent.cc
  ${SRC_DIR}/host_service.cc
  ${SRC_DIR}/host_service_status.cc
  ${SRC_DIR}/host_status.cc
  ${SRC_DIR}/instance.cc
  ${SRC_DIR}/instance_configuration.cc
  ${SRC_DIR}/instance_status.cc
  ${SRC_DIR}/log_entry.cc
  ${SRC_DIR}/module.cc
  ${SRC_DIR}/responsive_instance.cc
  ${SRC_DIR}/service.cc
  ${SRC_DIR}/service_check.cc
  ${SRC_DIR}/service_dependency.cc
  ${SRC_DIR}/service_group.cc
  ${SRC_DIR}/service_group_member.cc
  ${SRC_DIR}/service_status.cc
  ${SRC_DIR}/status.cc
  ${INC_DIR}/com/centreon/broker/neb/acknowledgement.hh
  ${INC_DIR}/com/centreon/broker/neb/check.hh
  ${INC_DIR}/com/centreon/broker/neb/comment.hh
  ${INC_DIR}/com/centreon/broker/neb/custom_variable.hh
  ${INC_DIR}/com/centreon/broker/neb/custom_variable_status.hh
  ${INC_DIR}/com/centreon/broker/neb/dependency.hh
  ${INC_DIR}/com/centreon/broker/neb/downtime.hh
  ${INC_DIR}/com/centreon/broker/neb/event_handler.hh
  ${INC_DIR}/com/centreon/broker/neb/events.hh
  ${INC_DIR}/com/centreon/broker/neb/flapping_status.hh
  ${INC_DIR}/com/centreon/broker/neb/group.hh
  ${INC_DIR}/com/centreon/broker/neb/group_member.hh
  ${INC_DIR}/com/centreon/broker/neb/host.hh
  ${INC_DIR}/com/centreon/broker/neb/host_check.hh
  ${INC_DIR}/com/centreon/broker/neb/host_dependency.hh
  ${INC_DIR}/com/centreon/broker/neb/host_group.hh
  ${INC_DIR}/com/centreon/broker/neb/host_group_member.hh
  ${INC_DIR}/com/centreon/broker/neb/host_parent.hh
  ${INC_DIR}/com/centreon/broker/neb/host_service.hh
  ${INC_DIR}/com/centreon/broker/neb/host_service_status.hh
  ${INC_DIR}/com/centreon/broker/neb/host_status.hh
  ${INC_DIR}/com/centreon/broker/neb/instance.hh
  ${INC_DIR}/com/centreon/broker/neb/instance_configuration.hh
  ${INC_DIR}/com/centreon/broker/neb/instance_status.hh
  ${INC_DIR}/com/centreon/broker/neb/internal.hh
  ${INC_DIR}/com/centreon/broker/neb/log_entry.hh
  ${INC_DIR}/com/centreon/broker/neb/module.hh
  ${INC_DIR}/com/centreon/broker/neb/responsive_instance.hh
  ${INC_DIR}/com/centreon/broker/neb/service.hh
  ${INC_DIR}/com/centreon/broker/neb/service_check.hh
  ${INC_DIR}/com/centreon/broker/neb/service_dependency.hh
  ${INC_DIR}/com/centreon/broker/neb/service_group.hh
  ${INC_DIR}/com/centreon/broker/neb/service_group_member.hh
  ${INC_DIR}/com/centreon/broker/neb/service_status.hh
  ${INC_DIR}/com/centreon/broker/neb/status.hh
)

# Static library.
add_library(nebbase STATIC ${NEB_SOURCES})
add_dependencies(nebbase table_max_size target_service target_host target_severity target_tag)
target_link_libraries(nebbase
  CONAN_PKG::protobuf
  pb_service_lib
  pb_host_lib
  pb_severity_lib
  pb_tag_lib)
>>>>>>> 739d47bf

set(NEBBASE_CXXFLAGS "${NEBBASE_CXXFLAGS} -fPIC")
set_property(TARGET nebbase PROPERTY COMPILE_FLAGS ${NEBBASE_CXXFLAGS})
target_precompile_headers(nebbase PRIVATE precomp_inc/precomp.hpp)

# Centreon Broker module.
set(NEB "10-neb")
<<<<<<< HEAD
set(NEB
    "${NEB}"
    PARENT_SCOPE)
add_library(
  "${NEB}" SHARED
=======
set(NEB "${NEB}" PARENT_SCOPE)
add_library("${NEB}" SHARED

>>>>>>> 739d47bf
  # Main source.
  "${SRC_DIR}/broker.cc"
  "${SRC_DIR}/node_id.cc"
  "${SRC_DIR}/downtime_map.cc"
  # Inc
  "${INC_DIR}/com/centreon/broker/neb/node_id.hh"
  "${INC_DIR}/com/centreon/broker/neb/downtime_map.hh")

# Flags needed to include all symbols in binary.
target_link_libraries(${NEB} nebbase CONAN_PKG::spdlog)

# "-Wl,--whole-archive" nebbase "-Wl,--no-whole-archive")
set_target_properties("${NEB}" PROPERTIES PREFIX "")
target_precompile_headers(${NEB} REUSE_FROM nebbase)
<<<<<<< HEAD
install(TARGETS "${NEB}" LIBRARY DESTINATION "${PREFIX_MODULES}")

# Centreon Engine/Nagios module.
set(CBMOD "cbmod")
add_library(
  "${CBMOD}" SHARED
=======
install(TARGETS "${NEB}"
  LIBRARY DESTINATION "${PREFIX_MODULES}"
)

# Centreon Engine/Nagios module.
set(CBMOD "cbmod")
add_library("${CBMOD}" SHARED

>>>>>>> 739d47bf
  # Sources.
  "${PROJECT_SOURCE_DIR}/core/src/config/applier/init.cc"
  "${SRC_DIR}/callback.cc"
  "${SRC_DIR}/callbacks.cc"
  "${SRC_DIR}/initial.cc"
  "${SRC_DIR}/internal.cc"
  "${SRC_DIR}/neb.cc"
  "${SRC_DIR}/set_log_data.cc"

  # Headers.
  "${INC_DIR}/com/centreon/broker/neb/callback.hh"
  "${INC_DIR}/com/centreon/broker/neb/callbacks.hh"
  "${INC_DIR}/com/centreon/broker/neb/initial.hh"
  "${INC_DIR}/com/centreon/broker/neb/internal.hh"
  "${INC_DIR}/com/centreon/broker/neb/set_log_data.hh")
get_property(
  CBMOD_DEFINES
  TARGET "${CBMOD}"
  PROPERTY COMPILE_DEFINITIONS)
list(APPEND CBMOD_DEFINES CBMOD)
<<<<<<< HEAD
set_property(TARGET "${CBMOD}" PROPERTY COMPILE_DEFINITIONS "${CBMOD_DEFINES}")

if(CMAKE_COMPILER_IS_GNUCXX OR CMAKE_CXX_COMPILER_ID STREQUAL "Clang")
  # Flags needed to include all symbols in shared library.
  target_link_libraries(
    "${CBMOD}"
    "-Wl,--whole-archive"
    "rokerbase"
    "-Wl,--no-whole-archive"
    CONAN_PKG::nlohmann_json
    CONAN_PKG::spdlog
    CONAN_PKG::asio)
else()
  target_link_libraries("${CBMOD}" "rokerbase" CONAN_PKG::nlohmann_json
                        CONAN_PKG::spdlog CONAN_PKG::asio)
=======
set_property(TARGET "${CBMOD}"
  PROPERTY COMPILE_DEFINITIONS "${CBMOD_DEFINES}")

if(CMAKE_COMPILER_IS_GNUCXX OR CMAKE_CXX_COMPILER_ID STREQUAL "Clang")
  # Flags needed to include all symbols in shared library.
  target_link_libraries("${CBMOD}"
    "-Wl,--whole-archive" "rokerbase" "-Wl,--no-whole-archive" CONAN_PKG::nlohmann_json CONAN_PKG::spdlog CONAN_PKG::asio)
else()
  target_link_libraries("${CBMOD}" "rokerbase" CONAN_PKG::nlohmann_json CONAN_PKG::spdlog CONAN_PKG::asio)
>>>>>>> 739d47bf
endif()

set_target_properties("${CBMOD}" PROPERTIES PREFIX "")
target_precompile_headers(${CBMOD} REUSE_FROM nebbase)

# Testing.
if(WITH_TESTING)
<<<<<<< HEAD
  set(TESTS_SOURCES
      ${TESTS_SOURCES}
      ${SRC_DIR}/set_log_data.cc
      # Actual tests
      ${TEST_DIR}/custom_variable.cc
      ${TEST_DIR}/custom_variable_status.cc
      ${TEST_DIR}/event_handler.cc
      ${TEST_DIR}/flapping_status.cc
      ${TEST_DIR}/host.cc
      ${TEST_DIR}/host_check.cc
      ${TEST_DIR}/host_dependency.cc
      ${TEST_DIR}/host_parent.cc
      ${TEST_DIR}/host_status.cc
      ${TEST_DIR}/instance.cc
      ${TEST_DIR}/instance_status.cc
      ${TEST_DIR}/log_entry.cc
      ${TEST_DIR}/module.cc
      ${TEST_DIR}/randomize.cc
      ${TEST_DIR}/randomize.hh
      ${TEST_DIR}/service.cc
      ${TEST_DIR}/service_check.cc
      ${TEST_DIR}/service_dependency.cc
      ${TEST_DIR}/service_status.cc
      ${TEST_DIR}/set_log_data.cc
      PARENT_SCOPE)
  set(TESTS_LIBRARIES
      ${TESTS_LIBRARIES} ${NEB}
      PARENT_SCOPE)
=======
  set(
    TESTS_SOURCES
    ${TESTS_SOURCES}
    ${SRC_DIR}/set_log_data.cc

    # Actual tests
    ${TEST_DIR}/custom_variable.cc
    ${TEST_DIR}/custom_variable_status.cc
    ${TEST_DIR}/event_handler.cc
    ${TEST_DIR}/flapping_status.cc
    ${TEST_DIR}/host.cc
    ${TEST_DIR}/host_check.cc
    ${TEST_DIR}/host_dependency.cc
    ${TEST_DIR}/host_parent.cc
    ${TEST_DIR}/host_status.cc
    ${TEST_DIR}/instance.cc
    ${TEST_DIR}/instance_status.cc
    ${TEST_DIR}/log_entry.cc
    ${TEST_DIR}/module.cc
    ${TEST_DIR}/randomize.cc
    ${TEST_DIR}/randomize.hh
    ${TEST_DIR}/service.cc
    ${TEST_DIR}/service_check.cc
    ${TEST_DIR}/service_dependency.cc
    ${TEST_DIR}/service_status.cc
    ${TEST_DIR}/set_log_data.cc
    PARENT_SCOPE
  )
  set(
    TESTS_LIBRARIES
    ${TESTS_LIBRARIES}
    ${NEB}
    PARENT_SCOPE
  )
>>>>>>> 739d47bf
endif()

# Install rules.
install(TARGETS "${CBMOD}" LIBRARY DESTINATION "${PREFIX_CBMOD}")<|MERGE_RESOLUTION|>--- conflicted
+++ resolved
@@ -1,4 +1,3 @@
-<<<<<<< HEAD
 # # # Copyright 2009-2013,2015 Centreon # # Licensed under the Apache License,
 # Version 2.0 (the "License"); # you may not use this file except in compliance
 # with the License. # You may obtain a copy of the License at # #
@@ -8,25 +7,6 @@
 # KIND, either express or implied. # See the License for the specific language
 # governing permissions and # limitations under the License. # # For more
 # information : contact@centreon.com #
-=======
-# #
-# # Copyright 2009-2013,2015 Centreon
-# #
-# # Licensed under the Apache License, Version 2.0 (the "License");
-# # you may not use this file except in compliance with the License.
-# # You may obtain a copy of the License at
-# #
-# #     http://www.apache.org/licenses/LICENSE-2.0
-# #
-# # Unless required by applicable law or agreed to in writing, software
-# # distributed under the License is distributed on an "AS IS" BASIS,
-# # WITHOUT WARRANTIES OR CONDITIONS OF ANY KIND, either express or implied.
-# # See the License for the specific language governing permissions and
-# # limitations under the License.
-# #
-# # For more information : contact@centreon.com
-# #
->>>>>>> 739d47bf
 
 # Global options.
 set(INC_DIR "${PROJECT_SOURCE_DIR}/neb/inc")
@@ -36,7 +16,6 @@
 
 # NEB sources.
 set(NEB_SOURCES
-<<<<<<< HEAD
     # Sources.
     # Headers.
     ${SRC_DIR}/acknowledgement.cc
@@ -113,90 +92,6 @@
 add_dependencies(nebbase table_max_size target_neb target_severity target_tag)
 target_link_libraries(nebbase CONAN_PKG::protobuf pb_neb_lib pb_severity_lib
                       pb_tag_lib)
-=======
-
-  # Sources.
-  # Headers.
-  ${SRC_DIR}/acknowledgement.cc
-  ${SRC_DIR}/check.cc
-  ${SRC_DIR}/comment.cc
-  ${SRC_DIR}/custom_variable.cc
-  ${SRC_DIR}/custom_variable_status.cc
-  ${SRC_DIR}/dependency.cc
-  ${SRC_DIR}/downtime.cc
-  ${SRC_DIR}/event_handler.cc
-  ${SRC_DIR}/flapping_status.cc
-  ${SRC_DIR}/group.cc
-  ${SRC_DIR}/group_member.cc
-  ${SRC_DIR}/host.cc
-  ${SRC_DIR}/host_check.cc
-  ${SRC_DIR}/host_dependency.cc
-  ${SRC_DIR}/host_group.cc
-  ${SRC_DIR}/host_group_member.cc
-  ${SRC_DIR}/host_parent.cc
-  ${SRC_DIR}/host_service.cc
-  ${SRC_DIR}/host_service_status.cc
-  ${SRC_DIR}/host_status.cc
-  ${SRC_DIR}/instance.cc
-  ${SRC_DIR}/instance_configuration.cc
-  ${SRC_DIR}/instance_status.cc
-  ${SRC_DIR}/log_entry.cc
-  ${SRC_DIR}/module.cc
-  ${SRC_DIR}/responsive_instance.cc
-  ${SRC_DIR}/service.cc
-  ${SRC_DIR}/service_check.cc
-  ${SRC_DIR}/service_dependency.cc
-  ${SRC_DIR}/service_group.cc
-  ${SRC_DIR}/service_group_member.cc
-  ${SRC_DIR}/service_status.cc
-  ${SRC_DIR}/status.cc
-  ${INC_DIR}/com/centreon/broker/neb/acknowledgement.hh
-  ${INC_DIR}/com/centreon/broker/neb/check.hh
-  ${INC_DIR}/com/centreon/broker/neb/comment.hh
-  ${INC_DIR}/com/centreon/broker/neb/custom_variable.hh
-  ${INC_DIR}/com/centreon/broker/neb/custom_variable_status.hh
-  ${INC_DIR}/com/centreon/broker/neb/dependency.hh
-  ${INC_DIR}/com/centreon/broker/neb/downtime.hh
-  ${INC_DIR}/com/centreon/broker/neb/event_handler.hh
-  ${INC_DIR}/com/centreon/broker/neb/events.hh
-  ${INC_DIR}/com/centreon/broker/neb/flapping_status.hh
-  ${INC_DIR}/com/centreon/broker/neb/group.hh
-  ${INC_DIR}/com/centreon/broker/neb/group_member.hh
-  ${INC_DIR}/com/centreon/broker/neb/host.hh
-  ${INC_DIR}/com/centreon/broker/neb/host_check.hh
-  ${INC_DIR}/com/centreon/broker/neb/host_dependency.hh
-  ${INC_DIR}/com/centreon/broker/neb/host_group.hh
-  ${INC_DIR}/com/centreon/broker/neb/host_group_member.hh
-  ${INC_DIR}/com/centreon/broker/neb/host_parent.hh
-  ${INC_DIR}/com/centreon/broker/neb/host_service.hh
-  ${INC_DIR}/com/centreon/broker/neb/host_service_status.hh
-  ${INC_DIR}/com/centreon/broker/neb/host_status.hh
-  ${INC_DIR}/com/centreon/broker/neb/instance.hh
-  ${INC_DIR}/com/centreon/broker/neb/instance_configuration.hh
-  ${INC_DIR}/com/centreon/broker/neb/instance_status.hh
-  ${INC_DIR}/com/centreon/broker/neb/internal.hh
-  ${INC_DIR}/com/centreon/broker/neb/log_entry.hh
-  ${INC_DIR}/com/centreon/broker/neb/module.hh
-  ${INC_DIR}/com/centreon/broker/neb/responsive_instance.hh
-  ${INC_DIR}/com/centreon/broker/neb/service.hh
-  ${INC_DIR}/com/centreon/broker/neb/service_check.hh
-  ${INC_DIR}/com/centreon/broker/neb/service_dependency.hh
-  ${INC_DIR}/com/centreon/broker/neb/service_group.hh
-  ${INC_DIR}/com/centreon/broker/neb/service_group_member.hh
-  ${INC_DIR}/com/centreon/broker/neb/service_status.hh
-  ${INC_DIR}/com/centreon/broker/neb/status.hh
-)
-
-# Static library.
-add_library(nebbase STATIC ${NEB_SOURCES})
-add_dependencies(nebbase table_max_size target_service target_host target_severity target_tag)
-target_link_libraries(nebbase
-  CONAN_PKG::protobuf
-  pb_service_lib
-  pb_host_lib
-  pb_severity_lib
-  pb_tag_lib)
->>>>>>> 739d47bf
 
 set(NEBBASE_CXXFLAGS "${NEBBASE_CXXFLAGS} -fPIC")
 set_property(TARGET nebbase PROPERTY COMPILE_FLAGS ${NEBBASE_CXXFLAGS})
@@ -204,17 +99,11 @@
 
 # Centreon Broker module.
 set(NEB "10-neb")
-<<<<<<< HEAD
 set(NEB
     "${NEB}"
     PARENT_SCOPE)
 add_library(
   "${NEB}" SHARED
-=======
-set(NEB "${NEB}" PARENT_SCOPE)
-add_library("${NEB}" SHARED
-
->>>>>>> 739d47bf
   # Main source.
   "${SRC_DIR}/broker.cc"
   "${SRC_DIR}/node_id.cc"
@@ -229,23 +118,12 @@
 # "-Wl,--whole-archive" nebbase "-Wl,--no-whole-archive")
 set_target_properties("${NEB}" PROPERTIES PREFIX "")
 target_precompile_headers(${NEB} REUSE_FROM nebbase)
-<<<<<<< HEAD
 install(TARGETS "${NEB}" LIBRARY DESTINATION "${PREFIX_MODULES}")
 
 # Centreon Engine/Nagios module.
 set(CBMOD "cbmod")
 add_library(
   "${CBMOD}" SHARED
-=======
-install(TARGETS "${NEB}"
-  LIBRARY DESTINATION "${PREFIX_MODULES}"
-)
-
-# Centreon Engine/Nagios module.
-set(CBMOD "cbmod")
-add_library("${CBMOD}" SHARED
-
->>>>>>> 739d47bf
   # Sources.
   "${PROJECT_SOURCE_DIR}/core/src/config/applier/init.cc"
   "${SRC_DIR}/callback.cc"
@@ -266,7 +144,6 @@
   TARGET "${CBMOD}"
   PROPERTY COMPILE_DEFINITIONS)
 list(APPEND CBMOD_DEFINES CBMOD)
-<<<<<<< HEAD
 set_property(TARGET "${CBMOD}" PROPERTY COMPILE_DEFINITIONS "${CBMOD_DEFINES}")
 
 if(CMAKE_COMPILER_IS_GNUCXX OR CMAKE_CXX_COMPILER_ID STREQUAL "Clang")
@@ -282,17 +159,6 @@
 else()
   target_link_libraries("${CBMOD}" "rokerbase" CONAN_PKG::nlohmann_json
                         CONAN_PKG::spdlog CONAN_PKG::asio)
-=======
-set_property(TARGET "${CBMOD}"
-  PROPERTY COMPILE_DEFINITIONS "${CBMOD_DEFINES}")
-
-if(CMAKE_COMPILER_IS_GNUCXX OR CMAKE_CXX_COMPILER_ID STREQUAL "Clang")
-  # Flags needed to include all symbols in shared library.
-  target_link_libraries("${CBMOD}"
-    "-Wl,--whole-archive" "rokerbase" "-Wl,--no-whole-archive" CONAN_PKG::nlohmann_json CONAN_PKG::spdlog CONAN_PKG::asio)
-else()
-  target_link_libraries("${CBMOD}" "rokerbase" CONAN_PKG::nlohmann_json CONAN_PKG::spdlog CONAN_PKG::asio)
->>>>>>> 739d47bf
 endif()
 
 set_target_properties("${CBMOD}" PROPERTIES PREFIX "")
@@ -300,7 +166,6 @@
 
 # Testing.
 if(WITH_TESTING)
-<<<<<<< HEAD
   set(TESTS_SOURCES
       ${TESTS_SOURCES}
       ${SRC_DIR}/set_log_data.cc
@@ -329,42 +194,6 @@
   set(TESTS_LIBRARIES
       ${TESTS_LIBRARIES} ${NEB}
       PARENT_SCOPE)
-=======
-  set(
-    TESTS_SOURCES
-    ${TESTS_SOURCES}
-    ${SRC_DIR}/set_log_data.cc
-
-    # Actual tests
-    ${TEST_DIR}/custom_variable.cc
-    ${TEST_DIR}/custom_variable_status.cc
-    ${TEST_DIR}/event_handler.cc
-    ${TEST_DIR}/flapping_status.cc
-    ${TEST_DIR}/host.cc
-    ${TEST_DIR}/host_check.cc
-    ${TEST_DIR}/host_dependency.cc
-    ${TEST_DIR}/host_parent.cc
-    ${TEST_DIR}/host_status.cc
-    ${TEST_DIR}/instance.cc
-    ${TEST_DIR}/instance_status.cc
-    ${TEST_DIR}/log_entry.cc
-    ${TEST_DIR}/module.cc
-    ${TEST_DIR}/randomize.cc
-    ${TEST_DIR}/randomize.hh
-    ${TEST_DIR}/service.cc
-    ${TEST_DIR}/service_check.cc
-    ${TEST_DIR}/service_dependency.cc
-    ${TEST_DIR}/service_status.cc
-    ${TEST_DIR}/set_log_data.cc
-    PARENT_SCOPE
-  )
-  set(
-    TESTS_LIBRARIES
-    ${TESTS_LIBRARIES}
-    ${NEB}
-    PARENT_SCOPE
-  )
->>>>>>> 739d47bf
 endif()
 
 # Install rules.
