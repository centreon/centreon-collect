/*
** Copyright 2014 Merethis
**
** This file is part of Centreon Broker.
**
** Centreon Broker is free software: you can redistribute it and/or
** modify it under the terms of the GNU General Public License version 2
** as published by the Free Software Foundation.
**
** Centreon Broker is distributed in the hope that it will be useful,
** but WITHOUT ANY WARRANTY; without even the implied warranty of
** MERCHANTABILITY or FITNESS FOR A PARTICULAR PURPOSE. See the GNU
** General Public License for more details.
**
** You should have received a copy of the GNU General Public License
** along with Centreon Broker. If not, see
** <http://www.gnu.org/licenses/>.
*/

#include <utility>
#include <vector>
#include <sstream>
#include <QVariant>
#include <QSqlError>
#include "com/centreon/broker/exceptions/msg.hh"
#include "com/centreon/broker/logging/logging.hh"
#include "com/centreon/broker/notification/loaders/macro_loader.hh"
#include "com/centreon/broker/notification/utilities/get_datetime_string.hh"

using namespace com::centreon::broker::notification;

/**
 *  Default constructor.
 */
macro_loader::macro_loader() {}

/**
 *  Load the macros from the database.
 *
 *  @param[in] db       An open connection to the database.
 *  @param[out] output  A macro builder object to register the macros.
 */
void macro_loader::load(QSqlDatabase *db, macro_builder *output) {
  // If we don't have any db or output, don't do anything.
  if (!db || !output)
    return;

  logging::debug(logging::medium)
    << "notification: loading macros from the database";

  QSqlQuery query(*db);

  // Performance improvement, as we never go back.
  query.setForwardOnly(true);

  // Load global, constant macro.
  if (!query.exec("SELECT admin_email, admin_pager, cfg_file, status_file,"
                  "       state_retention_file, object_cache_file, temp_file,"
                  "       log_file, command_file, host_perfdata_file, "
<<<<<<< HEAD
                  "       service_perfdata_file, temp_path"
                  " FROM cfg_engine"))
    throw (exceptions::msg()
           << "notification: cannot load global monitoring options from database: "
           << query.lastError().text());
  if (!query.next()) {
    logging::config(logging::medium)
      << "notification: could not find default monitoring options, "
      << "some global macros will be empty";
  }
  else {
    output->add_global_macro(
              "ADMINEMAIL",
              query.value(0).toString().toStdString());
    output->add_global_macro(
              "ADMINPAGER",
              query.value(1).toString().toStdString());
    output->add_global_macro(
              "MAINCONFIGFILE",
              query.value(2).toString().toStdString());
    output->add_global_macro(
              "STATUSDATAFILE",
              query.value(3).toString().toStdString());
    output->add_global_macro(
              "RETENTIONDATAFILE",
              query.value(4).toString().toStdString());
    output->add_global_macro(
              "OBJECTCACHEFILE",
              query.value(5).toString().toStdString());
    output->add_global_macro(
              "TEMPFILE",
              query.value(6).toString().toStdString());
    output->add_global_macro(
              "LOGFILE",
              query.value(7).toString().toStdString());
    output->add_global_macro("RESOURCEFILE", "resource.cfg");
    output->add_global_macro(
              "COMMANDFILE",
              query.value(8).toString().toStdString());
    output->add_global_macro(
              "HOSTPERFDATAFILE",
              query.value(9).toString().toStdString());
    output->add_global_macro(
              "SERVICEPERFDATAFILE",
              query.value(10).toString().toStdString());
    output->add_global_macro(
              "TEMPPATH",
              query.value(11).toString().toStdString());
  }
  return ;
=======
                  "       service_perfdata_file, temp_path, date_format"
                  " FROM cfg_nagios)") || !query.next())
    throw (exceptions::msg()
      << "notification: cannot select cfg_nagios in loader: "
      << query.lastError().text());
  output->add_global_macro(
            "ADMINEMAIL",
            query.value(0).toString().toStdString());
  output->add_global_macro(
            "ADMINPAGER",
            query.value(1).toString().toStdString());
  output->add_global_macro(
            "MAINCONFIGFILE",
            query.value(2).toString().toStdString());
  output->add_global_macro(
            "STATUSDATAFILE",
            query.value(3).toString().toStdString());
  output->add_global_macro(
            "RETENTIONDATAFILE",
            query.value(4).toString().toStdString());
  output->add_global_macro(
            "OBJECTCACHEFILE",
            query.value(5).toString().toStdString());
  output->add_global_macro(
            "TEMPFILE",
            query.value(6).toString().toStdString());
  output->add_global_macro(
            "LOGFILE",
            query.value(7).toString().toStdString());
  output->add_global_macro("RESOURCEFILE", "resource.cfg");
  output->add_global_macro(
            "COMMANDFILE",
            query.value(8).toString().toStdString());
  output->add_global_macro(
            "HOSTPERFDATAFILE",
            query.value(9).toString().toStdString());
  output->add_global_macro(
            "SERVICEPERFDATAFILE",
            query.value(10).toString().toStdString());
  output->add_global_macro(
            "TEMPPATH",
            query.value(11).toString().toStdString());
  QString date_format = query.value(12).toString();
  if (date_format == "euro")
    output->add_date_format(utilities::date_format_euro);
  else if (date_format == "iso8601")
    output->add_date_format(utilities::date_format_iso8601);
  else if (date_format == "strict-iso8601")
    output->add_date_format(utilities::date_format_strict_iso8601);
  else
    output->add_date_format(utilities::date_format_us);
  query.next();
>>>>>>> 9e979b1b
}<|MERGE_RESOLUTION|>--- conflicted
+++ resolved
@@ -54,12 +54,12 @@
   query.setForwardOnly(true);
 
   // Load global, constant macro.
-  if (!query.exec("SELECT admin_email, admin_pager, cfg_file, status_file,"
-                  "       state_retention_file, object_cache_file, temp_file,"
-                  "       log_file, command_file, host_perfdata_file, "
-<<<<<<< HEAD
-                  "       service_perfdata_file, temp_path"
-                  " FROM cfg_engine"))
+  if (!query.exec(
+               "SELECT admin_email, admin_pager, cfg_file, status_file,"
+               "       state_retention_file, object_cache_file, temp_file,"
+               "       log_file, command_file, host_perfdata_file, "
+               "       service_perfdata_file, temp_path, date_format"
+               " FROM cfg_engine"))
     throw (exceptions::msg()
            << "notification: cannot load global monitoring options from database: "
            << query.lastError().text());
@@ -106,60 +106,15 @@
     output->add_global_macro(
               "TEMPPATH",
               query.value(11).toString().toStdString());
+    QString date_format = query.value(12).toString();
+    if (date_format == "euro")
+      output->add_date_format(utilities::date_format_euro);
+    else if (date_format == "iso8601")
+      output->add_date_format(utilities::date_format_iso8601);
+    else if (date_format == "strict-iso8601")
+      output->add_date_format(utilities::date_format_strict_iso8601);
+    else
+      output->add_date_format(utilities::date_format_us);
   }
   return ;
-=======
-                  "       service_perfdata_file, temp_path, date_format"
-                  " FROM cfg_nagios)") || !query.next())
-    throw (exceptions::msg()
-      << "notification: cannot select cfg_nagios in loader: "
-      << query.lastError().text());
-  output->add_global_macro(
-            "ADMINEMAIL",
-            query.value(0).toString().toStdString());
-  output->add_global_macro(
-            "ADMINPAGER",
-            query.value(1).toString().toStdString());
-  output->add_global_macro(
-            "MAINCONFIGFILE",
-            query.value(2).toString().toStdString());
-  output->add_global_macro(
-            "STATUSDATAFILE",
-            query.value(3).toString().toStdString());
-  output->add_global_macro(
-            "RETENTIONDATAFILE",
-            query.value(4).toString().toStdString());
-  output->add_global_macro(
-            "OBJECTCACHEFILE",
-            query.value(5).toString().toStdString());
-  output->add_global_macro(
-            "TEMPFILE",
-            query.value(6).toString().toStdString());
-  output->add_global_macro(
-            "LOGFILE",
-            query.value(7).toString().toStdString());
-  output->add_global_macro("RESOURCEFILE", "resource.cfg");
-  output->add_global_macro(
-            "COMMANDFILE",
-            query.value(8).toString().toStdString());
-  output->add_global_macro(
-            "HOSTPERFDATAFILE",
-            query.value(9).toString().toStdString());
-  output->add_global_macro(
-            "SERVICEPERFDATAFILE",
-            query.value(10).toString().toStdString());
-  output->add_global_macro(
-            "TEMPPATH",
-            query.value(11).toString().toStdString());
-  QString date_format = query.value(12).toString();
-  if (date_format == "euro")
-    output->add_date_format(utilities::date_format_euro);
-  else if (date_format == "iso8601")
-    output->add_date_format(utilities::date_format_iso8601);
-  else if (date_format == "strict-iso8601")
-    output->add_date_format(utilities::date_format_strict_iso8601);
-  else
-    output->add_date_format(utilities::date_format_us);
-  query.next();
->>>>>>> 9e979b1b
 }