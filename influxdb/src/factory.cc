/*
** Copyright 2011-2015 Merethis
**
** This file is part of Centreon Broker.
**
** Centreon Broker is free software: you can redistribute it and/or
** modify it under the terms of the GNU General Public License version 2
** as published by the Free Software Foundation.
**
** Centreon Broker is distributed in the hope that it will be useful,
** but WITHOUT ANY WARRANTY; without even the implied warranty of
** MERCHANTABILITY or FITNESS FOR A PARTICULAR PURPOSE. See the GNU
** General Public License for more details.
**
** You should have received a copy of the GNU General Public License
** along with Centreon Broker. If not, see
** <http://www.gnu.org/licenses/>.
*/

#include <memory>
#include <sstream>
#include <vector>
#include "com/centreon/broker/config/parser.hh"
#include "com/centreon/broker/exceptions/msg.hh"
#include "com/centreon/broker/influxdb/connector.hh"
#include "com/centreon/broker/influxdb/factory.hh"
#include "com/centreon/broker/influxdb/column.hh"

using namespace com::centreon::broker;
using namespace com::centreon::broker::influxdb;

/**************************************
*                                     *
*           Static Objects            *
*                                     *
**************************************/

/**
 *  Find a parameter in configuration.
 *
 *  @param[in] cfg Configuration object.
 *  @param[in] key Property to get.
 *
 *  @return Property value.
 */
static std::string find_param(
                     config::endpoint const& cfg,
                     QString const& key) {
  QMap<QString, QString>::const_iterator it(cfg.params.find(key));
  if (cfg.params.end() == it)
    throw (exceptions::msg() << "influxdb: no '" << key
           << "' defined for endpoint '" << cfg.name << "'");
  return (it.value().toStdString());
}

/**************************************
*                                     *
*           Public Methods            *
*                                     *
**************************************/

/**
 *  Default constructor.
 */
factory::factory() {}

/**
 *  Copy constructor.
 *
 *  @param[in] f Object to copy.
 */
factory::factory(factory const& f) : io::factory(f) {}

/**
 *  Destructor.
 */
factory::~factory() {}

/**
 *  Assignment operator.
 *
 *  @param[in] f Object to copy.
 *
 *  @return This object.
 */
factory& factory::operator=(factory const& f) {
  io::factory::operator=(f);
  return (*this);
}

/**
 *  Clone this object.
 *
 *  @return Exact copy of this factory.
 */
io::factory* factory::clone() const {
  return (new factory(*this));
}

/**
 *  Check if a configuration match the storage layer.
 *
 *  @param[in] cfg       Endpoint configuration.
 *  @param[in] is_input  true if endpoint should act as input.
 *  @param[in] is_output true if endpoint should act as output.
 *
 *  @return true if the configuration matches the storage layer.
 */
bool factory::has_endpoint(
                config::endpoint& cfg,
                bool is_input,
                bool is_output) const {
  (void)is_input;
  bool is_ifdb(!cfg.type.compare("influxdb", Qt::CaseInsensitive)
                  && is_output);
  return (is_ifdb);
}

/**
 *  Build a storage endpoint from a configuration.
 *
 *  @param[in]  cfg         Endpoint configuration.
 *  @param[in]  is_input    true if endpoint should act as input.
 *  @param[in]  is_output   true if endpoint should act as output.
 *  @param[out] is_acceptor Will be set to false.
 *  @param[in]  cache       Unused.
 *
 *  @return Endpoint matching the given configuration.
 */
io::endpoint* factory::new_endpoint(
                         config::endpoint& cfg,
                         bool is_input,
                         bool is_output,
                         bool& is_acceptor,
                         misc::shared_ptr<persistent_cache> cache) const {
  (void)is_input;
  (void)is_output;
  (void)cache;

  std::string user(find_param(cfg, "db_user"));
  std::string passwd(find_param(cfg, "db_password"));
  std::string addr(find_param(cfg, "db_host"));
  std::string db(find_param(cfg, "db_name"));

  unsigned short port(0);
  {
    std::stringstream ss;
    QMap<QString, QString>::const_iterator
      it(cfg.params.find("db_port"));
    if (it == cfg.params.end())
      port = 8086;
    else {
      ss << it->toStdString();
      ss >> port;
      if (!ss.eof())
        throw (exceptions::msg() << "influxdb: couldn't parse port '" << ss.str()
               << "' defined for endpoint '" << cfg.name << "'");
    }
  }

  unsigned int queries_per_transaction(0);
  {
    QMap<QString, QString>::const_iterator
      it(cfg.params.find("queries_per_transaction"));
    if (it != cfg.params.end())
      queries_per_transaction = it.value().toUInt();
    else
      queries_per_transaction = 1000;
  }

  std::string version;
  {
    QMap<QString, QString>::const_iterator
      it(cfg.params.find("influxdb_version"));
    if (it != cfg.params.end())
      version = it.value().toStdString();
    else
      version = "0.9";
  }

  // Get status query.
  std::string status_timeseries(find_param(cfg, "status_timeseries"));
  std::vector<column> status_column_list;
  QDomNodeList status_columns = cfg.cfg.elementsByTagName("status_column");
<<<<<<< HEAD
  for (int i(0); i < status_columns.size(); ++i) {
=======
  for (int i = 0; i < status_columns.size(); ++i) {
>>>>>>> 759fec7b
    QDomNode status = status_columns.item(i);
    QDomNode name = status.namedItem("name");
    QDomNode value = status.namedItem("value");
    QDomNode is_tag = status.namedItem("is_tag");
    QDomNode type = status.namedItem("type");
    if (name.isNull() || value.isNull())
      throw (exceptions::msg())
             << "influxdb: couldn't get the configuration of a status column";
    status_column_list.push_back(column(
      name.toElement().text().toStdString(),
      value.toElement().text().toStdString(),
      is_tag.isNull() ?
        false :
        config::parser::parse_boolean(is_tag.toElement().text()),
      type.isNull() ?
        column::string :
        column::parse_type(type.toElement().text().toStdString())));

  }

  // Get metric query.
  std::string metric_timeseries(find_param(cfg, "metrics_timeseries"));
  std::vector<column> metric_column_list;
  QDomNodeList metric_columns = cfg.cfg.elementsByTagName("metrics_column");
<<<<<<< HEAD
  for (int i(0); i < metric_columns.size(); ++i) {
=======
  for (int i = 0; i < metric_columns.size(); ++i) {
>>>>>>> 759fec7b
    QDomNode metric = metric_columns.item(i);
    QDomNode name = metric.namedItem("name");
    QDomNode value = metric.namedItem("value");
    QDomNode is_tag = metric.namedItem("is_tag");
    QDomNode type = metric.namedItem("type");
    if (name.isNull() || value.isNull())
      throw (exceptions::msg())
             << "influxdb: couldn't get the configuration of a metric column";
    metric_column_list.push_back(column(
      name.toElement().text().toStdString(),
      value.toElement().text().toStdString(),
      is_tag.isNull() ?
        false :
        config::parser::parse_boolean(is_tag.toElement().text()),
      type.isNull() ?
        column::string :
        column::parse_type(type.toElement().text().toStdString())));
  }

  // Connector.
  std::auto_ptr<influxdb::connector> c(new influxdb::connector);
  c->connect_to(
       user,
       passwd,
       addr,
       port,
       db,
       queries_per_transaction,
       version,
       status_timeseries,
       status_column_list,
       metric_timeseries,
       metric_column_list,
       cache);
  is_acceptor = false;
  return (c.release());
}<|MERGE_RESOLUTION|>--- conflicted
+++ resolved
@@ -182,11 +182,7 @@
   std::string status_timeseries(find_param(cfg, "status_timeseries"));
   std::vector<column> status_column_list;
   QDomNodeList status_columns = cfg.cfg.elementsByTagName("status_column");
-<<<<<<< HEAD
   for (int i(0); i < status_columns.size(); ++i) {
-=======
-  for (int i = 0; i < status_columns.size(); ++i) {
->>>>>>> 759fec7b
     QDomNode status = status_columns.item(i);
     QDomNode name = status.namedItem("name");
     QDomNode value = status.namedItem("value");
@@ -211,11 +207,7 @@
   std::string metric_timeseries(find_param(cfg, "metrics_timeseries"));
   std::vector<column> metric_column_list;
   QDomNodeList metric_columns = cfg.cfg.elementsByTagName("metrics_column");
-<<<<<<< HEAD
   for (int i(0); i < metric_columns.size(); ++i) {
-=======
-  for (int i = 0; i < metric_columns.size(); ++i) {
->>>>>>> 759fec7b
     QDomNode metric = metric_columns.item(i);
     QDomNode name = metric.namedItem("name");
     QDomNode value = metric.namedItem("value");
