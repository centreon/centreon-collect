--- conflicted
+++ resolved
@@ -28,12 +28,8 @@
 using namespace com::centreon::broker::influxdb;
 
 std::ostream& operator<<(std::ostream& in, QString const& string) {
-<<<<<<< HEAD
-  return (in << string.toStdString());
-=======
   in << string.toStdString();
   return (in);
->>>>>>> 759fec7b
 }
 
 /**
@@ -317,9 +313,7 @@
 void query::_get_dollar_sign(io::data const& d, std::ostream& is) {
   (void)d;
   is << "$";
-<<<<<<< HEAD
   return ;
-=======
 }
 /**
  *  Get the status index id of a data, be it either metric or status.
@@ -400,5 +394,4 @@
  */
 void query::_get_instance(io::data const& d, std::ostream& is) {
   is << _cache->get_instance(d.source_id);
->>>>>>> 759fec7b
 }