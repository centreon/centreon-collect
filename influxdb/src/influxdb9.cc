--- conflicted
+++ resolved
@@ -111,15 +111,8 @@
   _connect_socket();
 
   // Send the data to the server.
-<<<<<<< HEAD
-  if (static_cast<size_t>(_socket->write(
-                                     final_query.c_str(),
-                                     final_query.size()))
-      != final_query.size())
-=======
   if (_socket->write(final_query.c_str(), final_query.size())
       != static_cast<int>(final_query.size()))
->>>>>>> 759fec7b
     throw (exceptions::msg()
       << "influxdb: couldn't commit data to influxdb with address '"
       << _socket->peerAddress().toString()
