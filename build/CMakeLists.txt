##
## Copyright 2011-2012 Merethis
##
## This file is part of Centreon Engine.
##
## Centreon Engine is free software: you can redistribute it and/or
## modify it under the terms of the GNU General Public License version 2
## as published by the Free Software Foundation.
##
## Centreon Engine is distributed in the hope that it will be useful,
## but WITHOUT ANY WARRANTY; without even the implied warranty of
## MERCHANTABILITY or FITNESS FOR A PARTICULAR PURPOSE. See the GNU
## General Public License for more details.
##
## You should have received a copy of the GNU General Public License
## along with Centreon Engine. If not, see
## <http://www.gnu.org/licenses/>.
##

#
# Global settings.
#

# Set necessary settings.
cmake_minimum_required(VERSION 2.8)
project("Centreon Engine" C CXX)
set(PROJECT_SOURCE_DIR "${PROJECT_SOURCE_DIR}/..")
set(INC_DIR "${PROJECT_SOURCE_DIR}/inc")
set(SCRIPT_DIR "${PROJECT_SOURCE_DIR}/scripts")
set(SRC_DIR "${PROJECT_SOURCE_DIR}/src")
set(TEST_DIR "${PROJECT_SOURCE_DIR}/test")
include_directories("${INC_DIR}")
include_directories("${INC_DIR}/compatibility")
include_directories("${INC_DIR}/com/centreon/engine") # XXX: remove when possible

# Version.
set(CENTREON_ENGINE_MAJOR 1)
set(CENTREON_ENGINE_MINOR 2)
set(CENTREON_ENGINE_PATCH 0)
set(CENTREON_ENGINE_VERSION "${CENTREON_ENGINE_MAJOR}.${CENTREON_ENGINE_MINOR}.${CENTREON_ENGINE_PATCH}")
message(STATUS "Generating version header (${CENTREON_ENGINE_VERSION}).")
configure_file("${INC_DIR}/com/centreon/engine/version.hh.in"
  "${INC_DIR}/com/centreon/engine/version.hh")

#
# Check and/or find required components.
#

# Check libraries to link with.
include(CheckLibraryExists)
message(STATUS "Checking for libm.")
check_library_exists("m" "ceil" "${CMAKE_LIBRARY_PATH}" MATH_LIB_FOUND)
if (MATH_LIB_FOUND)
  set(MATH_LIBRARIES "m")
endif ()
message(STATUS "Checking for libnsl.")
check_library_exists("nsl" "getservbyname" "${CMAKE_LIBRARY_PATH}" NSL_LIB_FOUND)
if (NSL_LIB_FOUND)
  set(NSL_LIBRARIES "nsl")
endif ()
message(STATUS "Checking for libsocket.")
check_library_exists("socket" "connect" "${CMAKE_LIBRARY_PATH}" SOCKET_LIB_FOUND)
if (SOCKET_LIB_FOUND)
  set(SOCKET_LIBRARIES "socket")
endif ()

# Find pthreads.
set(CMAKE_THREAD_PREFER_PTHREAD TRUE)
include(FindThreads)
if (NOT CMAKE_USE_PTHREADS_INIT)
  message(FATAL_ERROR "Could not find pthread's library.")
endif ()
set(PTHREAD_LIBRARIES "${CMAKE_THREAD_LIBS_INIT}")

# Find Qt.
find_package(Qt4 COMPONENTS QtCore REQUIRED)
include(${QT_USE_FILE})

# Check headers.
include(CheckIncludeFileCXX)
check_include_file_cxx("algorithm" HAVE_ALGORITHM)
check_include_file_cxx("ctype.h" HAVE_CTYPE_H)
check_include_file_cxx("dirent.h" HAVE_DIRENT_H)
check_include_file_cxx("errno.h" HAVE_ERRNO_H)
check_include_file_cxx("exception" HAVE_EXCEPTION)
check_include_file_cxx("fcntl.h" HAVE_FCNTL_H)
check_include_file_cxx("fstream" HAVE_FSTREAM)
check_include_file_cxx("getopt.h" HAVE_GETOPT_H)
check_include_file_cxx("iomanip" HAVE_IOMANIP)
check_include_file_cxx("iostream" HAVE_IOSTREAM)
check_include_file_cxx("libgen.h" HAVE_LIBGEN_H)
check_include_file_cxx("limits.h" HAVE_LIMITS_H)
check_include_file_cxx("map" HAVE_MAP)
check_include_file_cxx("math.h" HAVE_MATH_H)
check_include_file_cxx("pthread.h" HAVE_PTHREAD_H)
check_include_file_cxx("regex.h" HAVE_REGEX_H)
check_include_file_cxx("signal.h" HAVE_SIGNAL_H)
check_include_file_cxx("sstream" HAVE_SSTREAM)
check_include_file_cxx("stdarg.h" HAVE_STDARG_H) # In logging.
check_include_file_cxx("stddef.h" HAVE_STDDEF_H)
check_include_file_cxx("stdio.h" HAVE_STDIO_H)
check_include_file_cxx("stdlib.h" HAVE_STDLIB_H)
check_include_file_cxx("string" HAVE_STRING)
check_include_file_cxx("string.h" HAVE_STRING_H)
check_include_file_cxx("syslog.h" HAVE_SYSLOG_H)
check_include_file_cxx("sys/ioctl.h" HAVE_SYS_IOCTL_H)
check_include_file_cxx("sys/mman.h" HAVE_SYS_MMAN_H)
check_include_file_cxx("sys/stat.h" HAVE_SYS_STAT_H)
check_include_file_cxx("sys/time.h" HAVE_SYS_TIME_H)
check_include_file_cxx("sys/types.h" HAVE_SYS_TYPES_H)
check_include_file_cxx("sys/wait.h" HAVE_SYS_WAIT_H)
check_include_file_cxx("time.h" HAVE_TIME_H)
check_include_file_cxx("unistd.h" HAVE_UNISTD_H)
if (NOT HAVE_ALGORITHM
    OR NOT HAVE_CTYPE_H
    OR NOT HAVE_DIRENT_H
    OR NOT HAVE_ERRNO_H
    OR NOT HAVE_EXCEPTION
    OR NOT HAVE_FCNTL_H
    OR NOT HAVE_FSTREAM
    OR NOT HAVE_IOMANIP
    OR NOT HAVE_IOSTREAM
    OR NOT HAVE_LIBGEN_H
    OR NOT HAVE_LIMITS_H
    OR NOT HAVE_MAP
    OR NOT HAVE_MATH_H
    OR NOT HAVE_PTHREAD_H
    OR NOT HAVE_REGEX_H
    OR NOT HAVE_SIGNAL_H
    OR NOT HAVE_SSTREAM
    OR NOT HAVE_STDARG_H
    OR NOT HAVE_STDDEF_H
    OR NOT HAVE_STDIO_H
    OR NOT HAVE_STDLIB_H
    OR NOT HAVE_STRING
    OR NOT HAVE_STRING_H
    OR NOT HAVE_SYSLOG_H
    OR NOT HAVE_SYS_IOCTL_H
    OR NOT HAVE_SYS_MMAN_H
    OR NOT HAVE_SYS_STAT_H
    OR NOT HAVE_SYS_TIME_H
    OR NOT HAVE_SYS_TYPES_H
    OR NOT HAVE_SYS_WAIT_H
    OR NOT HAVE_TIME_H
    OR NOT HAVE_UNISTD_H)
  message(FATAL_ERROR "Could not find all mandatory headers.")
endif ()

# Check functions.
include(CheckFunctionExists)
set(CMAKE_REQUIRED_LIBRARIES
  "${MATH_LIBRARIES}"
  "${SOCKET_LIBRARIES}"
  "${PTHREAD_LIBRARIES}")
check_function_exists("atoi" HAVE_ATOI)
check_function_exists("ceil" HAVE_CEIL)
check_function_exists("chdir" HAVE_CHDIR)
check_function_exists("close" HAVE_CLOSE)
check_function_exists("closedir" HAVE_CLOSEDIR)
check_function_exists("ctime" HAVE_CTIME)
check_function_exists("dirname" HAVE_DIRNAME)
check_function_exists("dup2" HAVE_DUP2)
check_function_exists("execvp" HAVE_EXECVP)
check_function_exists("exit" HAVE_EXIT)
check_function_exists("_exit" HAVE__EXIT)
check_function_exists("fclose" HAVE_FCLOSE)
check_function_exists("fdopen" HAVE_FDOPEN)
check_function_exists("fflush" HAVE_FFLUSH)
check_function_exists("fgets" HAVE_FGETS)
check_function_exists("floor" HAVE_FLOOR)
check_function_exists("fopen" HAVE_FOPEN)
check_function_exists("fork" HAVE_FORK)
check_function_exists("fprintf" HAVE_FPRINTF)
check_function_exists("fputc" HAVE_FPUTC)
check_function_exists("fputs" HAVE_FPUTS)
check_function_exists("fsync" HAVE_FSYNC)
check_function_exists("ftruncate" HAVE_FTRUNCATE)
check_function_exists("fwrite" HAVE_FWRITE)
check_function_exists("getopt" HAVE_GETOPT)
check_function_exists("getpid" HAVE_GETPID)
check_function_exists("gettimeofday" HAVE_GETTIMEOFDAY)
check_function_exists("gmtime_r" HAVE_GMTIME_R)
check_function_exists("ioctl" HAVE_IOCTL)
check_function_exists("kill" HAVE_KILL)
check_function_exists("localtime_r" HAVE_LOCALTIME_R)
check_function_exists("lseek" HAVE_LSEEK)
check_function_exists("memcpy" HAVE_MEMCPY)
check_function_exists("memmove" HAVE_MEMMOVE)
check_function_exists("memset" HAVE_MEMSET)
check_function_exists("mkstemp" HAVE_MKSTEMP)
check_function_exists("mktime" HAVE_MKTIME)
check_function_exists("mmap" HAVE_MMAP)
check_function_exists("munmap" HAVE_MUNMAP)
check_function_exists("open" HAVE_OPEN)
check_function_exists("opendir" HAVE_OPENDIR)
check_function_exists("openlog" HAVE_OPENLOG)
check_function_exists("pipe" HAVE_PIPE)
check_function_exists("printf" HAVE_PRINTF)
check_function_exists("pthread_mutex_lock" HAVE_PTHREAD_MUTEX_LOCK)
check_function_exists("pthread_mutex_unlock" HAVE_PTHREAD_MUTEX_UNLOCK)
check_function_exists("putchar" HAVE_PUTCHAR)
check_function_exists("putenv" HAVE_PUTENV)
check_function_exists("puts" HAVE_PUTS)
check_function_exists("qsort" HAVE_QSORT)
check_function_exists("rand" HAVE_RAND)
check_function_exists("read" HAVE_READ)
check_function_exists("readdir" HAVE_READDIR)
check_function_exists("regcomp" HAVE_REGCOMP)
check_function_exists("regexec" HAVE_REGEXEC)
check_function_exists("regfree" HAVE_REGFREE)
check_function_exists("rename" HAVE_RENAME)
check_function_exists("setbuf" HAVE_SETBUF)
check_function_exists("setenv" HAVE_SETENV)
check_function_exists("signal" HAVE_SIGNAL)
check_function_exists("snprintf" HAVE_SNPRINTF)
check_function_exists("sprintf" HAVE_SPRINTF)
check_function_exists("sscanf" HAVE_SSCANF)
check_function_exists("strcat" HAVE_STRCAT)
check_function_exists("strchr" HAVE_STRCHR)
check_function_exists("strcmp" HAVE_STRCMP)
check_function_exists("strcpy" HAVE_STRCPY)
check_function_exists("strcspn" HAVE_STRCSPN)
check_function_exists("strerror" HAVE_STRERROR)
check_function_exists("strftime" HAVE_STRFTIME)
check_function_exists("strlen" HAVE_STRLEN)
check_function_exists("strpbrk" HAVE_STRPBRK)
check_function_exists("strstr" HAVE_STRSTR)
check_function_exists("strtod" HAVE_STRTOD)
check_function_exists("strtok" HAVE_STRTOK)
check_function_exists("strtoul" HAVE_STRTOUL)
check_function_exists("syslog" HAVE_SYSLOG)
check_function_exists("time" HAVE_TIME)
check_function_exists("toupper" HAVE_TOUPPER)
check_function_exists("tzset" HAVE_TZSET)
check_function_exists("umask" HAVE_UMASK)
check_function_exists("unlink" HAVE_UNLINK)
check_function_exists("unsetenv" HAVE_UNSETENV)
check_function_exists("vsnprintf" HAVE_VSNPRINTF)
check_function_exists("waitpid" HAVE_WAITPID)
check_function_exists("write" HAVE_WRITE)
if (NOT HAVE_ATOI
    OR NOT HAVE_CEIL
    OR NOT HAVE_CHDIR
    OR NOT HAVE_CLOSE
    OR NOT HAVE_CLOSEDIR
    OR NOT HAVE_CTIME
    OR NOT HAVE_DIRNAME
    OR NOT HAVE_DUP2
    OR NOT HAVE_EXECVP
    OR NOT HAVE_EXIT
    OR NOT HAVE__EXIT
    OR NOT HAVE_FCLOSE
    OR NOT HAVE_FDOPEN
    OR NOT HAVE_FFLUSH
    OR NOT HAVE_FGETS
    OR NOT HAVE_FLOOR
    OR NOT HAVE_FOPEN
    OR NOT HAVE_FORK
#    OR NOT HAVE_FPRINTF # Does not work with Clang.
    OR NOT HAVE_FPUTC
    OR NOT HAVE_FPUTS
    OR NOT HAVE_FSYNC
    OR NOT HAVE_FTRUNCATE
    OR NOT HAVE_FWRITE
    OR NOT HAVE_GETOPT
    OR NOT HAVE_GETPID
    OR NOT HAVE_GETTIMEOFDAY
    OR NOT HAVE_GMTIME_R
    OR NOT HAVE_IOCTL
    OR NOT HAVE_KILL
    OR NOT HAVE_LOCALTIME_R
    OR NOT HAVE_LSEEK
    OR NOT HAVE_MEMCPY
    OR NOT HAVE_MEMMOVE
    OR NOT HAVE_MEMSET
    OR NOT HAVE_MKSTEMP
    OR NOT HAVE_MKTIME
    OR NOT HAVE_MMAP
    OR NOT HAVE_MUNMAP
    OR NOT HAVE_OPEN
    OR NOT HAVE_OPENDIR
    OR NOT HAVE_OPENLOG
    OR NOT HAVE_PIPE
    OR NOT HAVE_PRINTF
    OR NOT HAVE_PTHREAD_MUTEX_LOCK
    OR NOT HAVE_PTHREAD_MUTEX_UNLOCK
    OR NOT HAVE_PUTCHAR
    OR NOT HAVE_PUTENV
    OR NOT HAVE_PUTS
    OR NOT HAVE_QSORT
    OR NOT HAVE_RAND
    OR NOT HAVE_READ
    OR NOT HAVE_READDIR
    OR NOT HAVE_REGCOMP
    OR NOT HAVE_REGEXEC
    OR NOT HAVE_REGFREE
    OR NOT HAVE_RENAME
    OR NOT HAVE_SETBUF
    OR NOT HAVE_SETENV
    OR NOT HAVE_SIGNAL
    OR NOT HAVE_SNPRINTF
    OR NOT HAVE_SPRINTF
    OR NOT HAVE_SSCANF
    OR NOT HAVE_STRCAT
    OR NOT HAVE_STRCHR
    OR NOT HAVE_STRCMP
    OR NOT HAVE_STRCPY
    OR NOT HAVE_STRCSPN
    OR NOT HAVE_STRERROR
    OR NOT HAVE_STRFTIME
    OR NOT HAVE_STRLEN
    OR NOT HAVE_STRPBRK
    OR NOT HAVE_STRSTR
    OR NOT HAVE_STRTOD
    OR NOT HAVE_STRTOK
    OR NOT HAVE_STRTOUL
    OR NOT HAVE_SYSLOG
    OR NOT HAVE_TIME
    OR NOT HAVE_TOUPPER
    OR NOT HAVE_TZSET
    OR NOT HAVE_UMASK
    OR NOT HAVE_UNLINK
    OR NOT HAVE_UNSETENV
    OR NOT HAVE_VSNPRINTF
    OR NOT HAVE_WAITPID
    OR NOT HAVE_WRITE)
  message(FATAL_ERROR "Could not find all mandatory functions.")
endif ()

# Check timezone informations.
include(CheckStructHasMember)
message(STATUS "Checking for tm_zone member in tm struct.")
check_struct_has_member("tm" "tm_zone" "time.h" HAVE_TM_ZONE)
if (HAVE_TM_ZONE)
  add_definitions(-DHAVE_TM_ZONE)
endif ()
include(CheckSymbolExists)
message(STATUS "Checking for symbol tzname.")
check_symbol_exists("tzname" "time.h" HAVE_TZNAME)
if (HAVE_TZNAME)
  add_definitions(-DHAVE_TZNAME)
endif ()

#
# Options.
#

# Main directory.
if (WITH_PREFIX)
  set(CMAKE_INSTALL_PREFIX "${WITH_PREFIX}")
endif ()

# Executable directory.
if (WITH_PREFIX_BIN)
  set(PREFIX_BIN "${WITH_PREFIX_BIN}")
else ()
  set(PREFIX_BIN "${CMAKE_INSTALL_PREFIX}/bin")
endif ()

# Configuration directory.
if (WITH_PREFIX_CONF)
  set(PREFIX_CONF "${WITH_PREFIX_CONF}")
else ()
  set(PREFIX_CONF "${CMAKE_INSTALL_PREFIX}/etc")
endif ()

# Library directory.
if (WITH_PREFIX_LIB)
  set(PREFIX_LIB "${WITH_PREFIX_LIB}")
else ()
  set(PREFIX_LIB "${CMAKE_INSTALL_PREFIX}/lib/centreon-engine")
endif ()

# Development headers directory.
if (WITH_PREFIX_INC)
  set(PREFIX_INC "${WITH_PREFIX_INC}")
else ()
  set(PREFIX_INC "${CMAKE_INSTALL_PREFIX}/include/centreon-engine")
endif ()

# pkg-config directory.
option(WITH_PKGCONFIG_SCRIPT "Generate and install pkg-config script." ON)
if (WITH_PKGCONFIG_SCRIPT)
  # Generate pkg-config file.
  message(STATUS "Generating pkg-config file.")
  configure_file("${SCRIPT_DIR}/centengine.pc.in"
    "${SCRIPT_DIR}/centengine.pc")

  # pkg-config file install directory.
  if (WITH_PKGCONFIG_DIR)
    set(PKGCONFIG_DIR "${WITH_PKGCONFIG_DIR}")
  else ()
    set(PKGCONFIG_DIR "/usr/lib/pkgconfig")
  endif ()

  # Install rule.
  install(FILES "${SCRIPT_DIR}/centengine.pc"
    DESTINATION "${PKGCONFIG_DIR}"
    COMPONENT "runtime")

endif ()

# var directory.
if (WITH_VAR_DIR)
  set(VAR_DIR "${WITH_VAR_DIR}")
else ()
  set(VAR_DIR "${CMAKE_INSTALL_PREFIX}/var")
endif ()

# Log archive dir.
if (WITH_LOG_ARCHIVE_DIR)
  set(LOG_ARCHIVE_DIR "${WITH_LOG_ARCHIVE_DIR}")
else ()
  set(LOG_ARCHIVE_DIR "${VAR_DIR}/archives")
endif ()

# RW dir.
if (WITH_RW_DIR)
  set(RW_DIR "${WITH_RW_DIR}")
else ()
  set(RW_DIR "${VAR_DIR}/rw")
endif ()

# User used to run Centreon Engine.
if (WITH_USER)
  set(USER "${WITH_USER}")
else ()
  set(USER "root")
endif ()

# Group used to run Centreon Engine.
if (WITH_GROUP)
  set(GROUP "${WITH_GROUP}")
else ()
  set(GROUP "root")
endif ()

# Check OS distributor.
if (CMAKE_SYSTEM_NAME STREQUAL "Linux")
  message(STATUS "Attempting to determine OS distributor.")
  execute_process(COMMAND "lsb_release" "--short" "--id"
    RESULT_VARIABLE RETCODE
    OUTPUT_VARIABLE OS_DISTRIBUTOR
    ERROR_QUIET)
  if (RETCODE EQUAL 0)
    string(REGEX REPLACE "\n$" "" OS_DISTRIBUTOR "${OS_DISTRIBUTOR}")
  else ()
    set(OS_DISTRIBUTOR "${CMAKE_SYSTEM_NAME}")
  endif ()
elseif ()
  set(OS_DISTRIBUTOR "${CMAKE_SYSTEM_NAME}")
endif ()

# Set startup script to auto if not define.
if (NOT WITH_STARTUP_SCRIPT)
  set(WITH_STARTUP_SCRIPT "auto")
endif ()

# Check which startup script to use.
if (WITH_STARTUP_SCRIPT STREQUAL "auto")
  if (CMAKE_SYSTEM_NAME STREQUAL "Linux")
    if (OS_DISTRIBUTOR STREQUAL "Ubuntu")
      set(WITH_STARTUP_SCRIPT "upstart")
    else ()
      set(WITH_STARTUP_SCRIPT "sysv")
    endif ()
  else ()
    message(STATUS "Centreon Engine does not provide startup script for ${CMAKE_SYSTEM_NAME}.")
  endif ()
endif ()

# Create upstart file.
if (WITH_STARTUP_SCRIPT STREQUAL "upstart")
  # Generate Upstart script.
  message(STATUS "Generating upstart script.")
  configure_file("${SCRIPT_DIR}/upstart.conf.in"
    "${SCRIPT_DIR}/upstart.conf")

  # Startup dir.
  if (WITH_STARTUP_DIR)
    set(STARTUP_DIR "${WITH_STARTUP_DIR}")
  else ()
    set(STARTUP_DIR "/etc/init")
  endif ()

  # Script install rule.
  install(FILES "${SCRIPT_DIR}/upstart.conf"
    DESTINATION "${STARTUP_DIR}"
    COMPONENT "runtime"
    RENAME "centengine.conf")

  # String printed in summary.
  set(STARTUP_SCRIPT "Upstart configuration file")

# Create SysV start script.
elseif (WITH_STARTUP_SCRIPT STREQUAL "sysv")
  # Lock file.
  if (WITH_LOCK_FILE)
    set(LOCK_FILE "${WITH_LOCK_FILE}")
  else ()
    set(LOCK_FILE "/var/lock/subsys/centengine.lock")
  endif ()
  string(REGEX REPLACE "/[^/]*$" "" LOCK_DIR "${LOCK_FILE}")

  # PID file.
  if (WITH_PID_FILE)
    set(PID_FILE "${WITH_PID_FILE}")
  else ()
    set(PID_FILE "/var/run/centengine.pid")
  endif ()
  string(REGEX REPLACE "/[^/]*$" "" PID_DIR "${PID_FILE}")

  # Generate SysV script.
  message(STATUS "Generating generic startup script.")
  configure_file("${SCRIPT_DIR}/centengine.sh.in"
    "${SCRIPT_DIR}/centengine.sh")

  # Startup dir.
  if (WITH_STARTUP_DIR)
    set(STARTUP_DIR "${WITH_STARTUP_DIR}")
  else ()
    set(STARTUP_DIR "/etc/init.d")
  endif ()

  # Script install rule.
  install(PROGRAMS "${SCRIPT_DIR}/centengine.sh"
    DESTINATION "${STARTUP_DIR}"
    COMPONENT "runtime"
    RENAME "centengine")

  # String printed in summary.
  set(STARTUP_SCRIPT "SysV-style script")

else ()
  # Default.
  message(STATUS "Invalid value for option WITH_STARTUP_SCRIPT (must be one of 'auto', 'sysv' or 'upstart').")
  set(STARTUP_SCRIPT "disabled")
endif ()

# Unit test.
option(WITH_TESTING "Build unit tests." OFF)
if (WITH_TESTING)
  include(CTest)
  include_directories("${PROJECT_SOURCE_DIR}")
endif ()

# Configure files.
configure_file("${PROJECT_SOURCE_DIR}/build/doc/Doxyfile.in"
  "${PROJECT_SOURCE_DIR}/build/doc/Doxyfile")
configure_file("${PROJECT_SOURCE_DIR}/build/doc/header.tex.in"
  "${PROJECT_SOURCE_DIR}/build/doc/header.tex")
configure_file("${INC_DIR}/compatibility/common.h.in"
  "${INC_DIR}/compatibility/common.h")

# Locations definitions
add_definitions(-DDEFAULT_STATUS_FILE="${VAR_DIR}/status.dat")
add_definitions(-DDEFAULT_LOG_FILE="${VAR_DIR}/centengine.log")
add_definitions(-DDEFAULT_LOG_ARCHIVE_PATH="${LOG_ARCHIVE_DIR}")
add_definitions(-DDEFAULT_DEBUG_FILE="${VAR_DIR}/centengine.debug")
add_definitions(-DDEFAULT_RETENTION_FILE="${VAR_DIR}/retention.dat")
add_definitions(-DDEFAULT_COMMAND_FILE="${RW_DIR}/centengine.cmd")
add_definitions(-DDEFAULT_CONFIG_FILE="${PREFIX_CONF}/centengine.cfg")
add_definitions(-DDEFAULT_OBJECT_CACHE_FILE="${VAR_DIR}/objects.cache")
add_definitions(-DDEFAULT_PRECACHED_OBJECT_FILE="${VAR_DIR}/objects.precache")

#
# Targets.
#

# Library engine target.
add_library("cce_core" STATIC
  # Sources.
  "${SRC_DIR}/broker.cc"
  "${SRC_DIR}/checks.cc"
  "${SRC_DIR}/config.cc"
  "${SRC_DIR}/events.cc"
  "${SRC_DIR}/flapping.cc"
  "${SRC_DIR}/globals.cc"
  "${SRC_DIR}/hash_timed_event.cc"
  "${SRC_DIR}/nebmods.cc"
  "${SRC_DIR}/notifications.cc"
  "${SRC_DIR}/perfdata.cc"
  "${SRC_DIR}/sehandlers.cc"
  "${SRC_DIR}/sretention.cc"
  "${SRC_DIR}/utils.cc"
  "${SRC_DIR}/comments.cc"
  "${SRC_DIR}/downtime.cc"
  "${SRC_DIR}/macros.cc"
  "${SRC_DIR}/objects.cc"
  "${SRC_DIR}/shared.cc"
  "${SRC_DIR}/skiplist.cc"
  "${SRC_DIR}/statusdata.cc"
  "${SRC_DIR}/error.cc"
  "${SRC_DIR}/xcddefault.cc"
  "${SRC_DIR}/xdddefault.cc"
  "${SRC_DIR}/xodtemplate.cc"
  "${SRC_DIR}/xpddefault.cc"
  "${SRC_DIR}/xrddefault.cc"
  "${SRC_DIR}/xsddefault.cc"
  # Headers.
  "${INC_DIR}/com/centreon/engine/broker.hh"
  "${INC_DIR}/com/centreon/engine/checks.hh"
  "${INC_DIR}/com/centreon/engine/comments.hh"
  "${INC_DIR}/com/centreon/engine/common.hh"
  "${INC_DIR}/com/centreon/engine/config.hh"
  "${INC_DIR}/com/centreon/engine/downtime.hh"
  "${INC_DIR}/com/centreon/engine/engine.hh"
  "${INC_DIR}/com/centreon/engine/error.hh"
  "${INC_DIR}/com/centreon/engine/events.hh"
  "${INC_DIR}/com/centreon/engine/flapping.hh"
  "${INC_DIR}/com/centreon/engine/globals.hh"
  "${INC_DIR}/com/centreon/engine/hash_timed_event.hh"
  "${INC_DIR}/com/centreon/engine/logging.hh"
  "${INC_DIR}/com/centreon/engine/macros.hh"
  "${INC_DIR}/com/centreon/engine/nebcallbacks.hh"
  "${INC_DIR}/com/centreon/engine/neberrors.hh"
  "${INC_DIR}/com/centreon/engine/nebmods.hh"
  "${INC_DIR}/com/centreon/engine/nebmodules.hh"
  "${INC_DIR}/com/centreon/engine/nebstructs.hh"
  "${INC_DIR}/com/centreon/engine/notifications.hh"
  "${INC_DIR}/com/centreon/engine/objects.hh"
  "${INC_DIR}/com/centreon/engine/perfdata.hh"
  "${INC_DIR}/com/centreon/engine/sehandlers.hh"
  "${INC_DIR}/com/centreon/engine/shared.hh"
  "${INC_DIR}/com/centreon/engine/skiplist.hh"
  "${INC_DIR}/com/centreon/engine/sretention.hh"
  "${INC_DIR}/com/centreon/engine/statusdata.hh"
  "${INC_DIR}/com/centreon/engine/utils.hh"
  "${INC_DIR}/com/centreon/engine/version.hh"
  "${INC_DIR}/com/centreon/engine/xcddefault.hh"
  "${INC_DIR}/com/centreon/engine/xdddefault.hh"
  "${INC_DIR}/com/centreon/engine/xodtemplate.hh"
  "${INC_DIR}/com/centreon/engine/xpddefault.hh"
  "${INC_DIR}/com/centreon/engine/xrddefault.hh"
  "${INC_DIR}/com/centreon/engine/xsddefault.hh"
)

# Subdirectories with core features.
add_subdirectory("broker")
add_subdirectory("checks")
add_subdirectory("conf")
add_subdirectory("configuration")
add_subdirectory("commands")
add_subdirectory("compatibility")
add_subdirectory("doc")
add_subdirectory("events")
add_subdirectory("logging")
add_subdirectory("macros")
add_subdirectory("modules")
add_subdirectory("objects")
add_subdirectory("scripts")

# Link target with required libraries.
target_link_libraries("cce_core"
  ${MATH_LIBRARIES}
  ${PTHREAD_LIBRARIES}
  ${SOCKET_LIBRARIES}
  ${QT_LIBRARIES}
  "cce_events"
  "cce_logging"
  "cce_broker"
  "cce_configuration"
  "cce_checks"
  "cce_macros"
  "cce_commands"
  "cce_compatibility"
<<<<<<< HEAD
  "cce_objects")
=======
  "cce_objects"
)
>>>>>>> 8d1cba47

# centengine target.
add_executable("centengine"
  "${SRC_DIR}/main.cc")
<<<<<<< HEAD
get_property(ENGINE_COMPILE_FLAGS
  TARGET "centengine"
  PROPERTY COMPILE_FLAGS)
set(ENGINE_COMPILE_FLAGS "${ENGINE_COMPILE_FLAGS}")
set_target_properties("centengine"
  PROPERTIES COMPILE_FLAGS "${ENGINE_COMPILE_FLAGS}")
get_property(ENGINE_LINK_FLAGS
  TARGET "centengine"
  PROPERTY LINK_FLAGS)
set(ENGINE_LINK_FLAGS "${ENGINE_LINK_FLAGS}")

if (CMAKE_COMPILER_IS_GNUCXX)
  set(ENGINE_LINK_FLAGS
    "${ENGINE_LINK_FLAGS} -Wl,-whole-archive -lcce_objects -L./objects -Wl,-no-whole-archive")
endif ()

set_target_properties("centengine"
  PROPERTIES LINK_FLAGS "${ENGINE_LINK_FLAGS}")
=======
if (CMAKE_COMPILER_IS_GNUCXX)
  target_link_libraries("centengine"
    "-Wl,-whole-archive -lcce_objects -L./objects -lcce_compatibility -L./compatibility -Wl,-no-whole-archive")
endif ()

>>>>>>> 8d1cba47
# Link centengine with required libraries.
target_link_libraries("centengine"
  "cce_core")

# centenginestats target.
add_executable("centenginestats"
  "${SRC_DIR}/centenginestats.cc")

#
# Install stuff.
#

# Install rules.
install(TARGETS "centengine" "centenginestats"
  DESTINATION "${PREFIX_BIN}"
  COMPONENT "runtime")

# Create directories.
install(CODE "
  function(mkdir_chown user group path)
    if (APPLE OR (UNIX AND NOT CYGWIN))
      if (NOT EXISTS \"\${path}\")
        file(MAKE_DIRECTORY \"\${path}\")
        execute_process(COMMAND \"chown\" \"\${user}:\${group}\" \"\${path}\")
      endif ()
    else()
      file(MAKE_DIRECTORY \"\${path}\")
    endif ()
  endfunction()

  function(touch_chown user group file)
    if (APPLE OR (UNIX AND NOT CYGWIN))
      if (NOT EXISTS \"\${file}\")
        file(WRITE \"\${file}\" \"\")
        execute_process(COMMAND \"chown\" \"\${user}:\${group}\" \"\${file}\")
      endif ()
    else()
      file(WRITE \"{file}\" \"\")
    endif ()
  endfunction()

  mkdir_chown(\"${USER}\" \"${GROUP}\" \"${CMAKE_INSTALL_PREFIX}\")
  mkdir_chown(\"${USER}\" \"${GROUP}\" \"${PREFIX_BIN}\")
  mkdir_chown(\"${USER}\" \"${GROUP}\" \"${PREFIX_CONF}\")
  mkdir_chown(\"${USER}\" \"${GROUP}\" \"${PREFIX_INC}\")
  mkdir_chown(\"${USER}\" \"${GROUP}\" \"${PREFIX_LIB}\")
  mkdir_chown(\"${USER}\" \"${GROUP}\" \"${VAR_DIR}\")
  mkdir_chown(\"${USER}\" \"${GROUP}\" \"${LOG_ARCHIVE_DIR}\")
  mkdir_chown(\"${USER}\" \"${GROUP}\" \"${RW_DIR}\")
  if (LOCK_DIR)
    mkdir_chown(\"${USER}\" \"${GROUP}\" \"${LOCK_DIR}\")
  endif ()
  if (PID_DIR)
    mkdir_chown(\"${USER}\" \"${GROUP}\" \"${PID_DIR}\")
  endif ()

  touch_chown(\"${USER}\" \"${GROUP}\" \"${VAR_DIR}/status.dat\")
  touch_chown(\"${USER}\" \"${GROUP}\" \"${VAR_DIR}/centengine.log\")
  touch_chown(\"${USER}\" \"${GROUP}\" \"${VAR_DIR}/centengine.debug\")
  touch_chown(\"${USER}\" \"${GROUP}\" \"${VAR_DIR}/retention.dat\")
  touch_chown(\"${USER}\" \"${GROUP}\" \"${RW_DIR}/centengine.cmd\")
  touch_chown(\"${USER}\" \"${GROUP}\" \"${VAR_DIR}/objects.cache\")
  touch_chown(\"${USER}\" \"${GROUP}\" \"${VAR_DIR}/objects.precache\")
")

# Install header files for development.
install(DIRECTORY "${INC_DIR}/"
  DESTINATION "${PREFIX_INC}"
  COMPONENT "development"
  FILES_MATCHING PATTERN "*.hh"
  PATTERN "${INC_DIR}/compatibility/" EXCLUDE)

#
# Packaging.
#

include("package.cmake")

#
# Unit tests.
#

if (WITH_TESTING)
  #
  # Error tests.
  #
  # Integer insertion.
  set(TEST_NAME "error_insert_integer")
  add_executable("${TEST_NAME}"
    "${TEST_DIR}/error/insert_integer.cc")
  target_link_libraries("${TEST_NAME}" "cce_core")
  add_test("${TEST_NAME}" "${TEST_NAME}")
  # Unsigned integer insertion.
  set(TEST_NAME "error_insert_unsigned_integer")
  add_executable("${TEST_NAME}"
    "${TEST_DIR}/error/insert_unsigned_integer.cc")
  target_link_libraries("${TEST_NAME}" "cce_core")
  add_test("${TEST_NAME}" "${TEST_NAME}")
  # Long insertion.
  set(TEST_NAME "error_insert_long")
  add_executable("${TEST_NAME}"
    "${TEST_DIR}/error/insert_long.cc")
  target_link_libraries("${TEST_NAME}" "cce_core")
  add_test("${TEST_NAME}" "${TEST_NAME}")
  # Long long insertion.
  set(TEST_NAME "error_insert_long_long")
  add_executable("${TEST_NAME}"
    "${TEST_DIR}/error/insert_long_long.cc")
  target_link_libraries("${TEST_NAME}" "cce_core")
  add_test("${TEST_NAME}" "${TEST_NAME}")
  # Unsigned long long insertion.
  set(TEST_NAME "error_insert_unsigned_long_long")
  add_executable("${TEST_NAME}"
    "${TEST_DIR}/error/insert_unsigned_long_long.cc")
  target_link_libraries("${TEST_NAME}" "cce_core")
  add_test("${TEST_NAME}" "${TEST_NAME}")
  # Char insertion.
  set(TEST_NAME "error_insert_char")
  add_executable("${TEST_NAME}"
    "${TEST_DIR}/error/insert_char.cc")
  target_link_libraries("${TEST_NAME}" "cce_core")
  add_test("${TEST_NAME}" "${TEST_NAME}")
  # Char array (C string) insertion.
  set(TEST_NAME "error_insert_char_array")
  add_executable("${TEST_NAME}"
    "${TEST_DIR}/error/insert_char_array.cc")
  target_link_libraries("${TEST_NAME}" "cce_core")
  add_test("${TEST_NAME}" "${TEST_NAME}")
  # String insertion.
  set(TEST_NAME "error_insert_string")
  add_executable("${TEST_NAME}"
    "${TEST_DIR}/error/insert_string.cc")
  target_link_libraries("${TEST_NAME}" "cce_core")
  add_test("${TEST_NAME}" "${TEST_NAME}")
  # Mixed insertions.
  set(TEST_NAME "error_insert_mixed")
  add_executable("${TEST_NAME}"
    "${TEST_DIR}/error/insert_mixed.cc")
  target_link_libraries("${TEST_NAME}" "cce_core")
  add_test("${TEST_NAME}" "${TEST_NAME}")
  # Copy constructor.
  set(TEST_NAME "error_copy_ctor")
  add_executable("${TEST_NAME}"
    "${TEST_DIR}/error/copy_ctor.cc")
  target_link_libraries("${TEST_NAME}" "cce_core")
  add_test("${TEST_NAME}" "${TEST_NAME}")
  # Assignment operator.
  set(TEST_NAME "error_assignment")
  add_executable("${TEST_NAME}"
    "${TEST_DIR}/error/assignment.cc")
  target_link_libraries("${TEST_NAME}" "cce_core")
  add_test("${TEST_NAME}" "${TEST_NAME}")
<<<<<<< HEAD


  # Remove command.
  set(TEST_NAME "remove_command")
  add_executable("${TEST_NAME}"
    "${TEST_DIR}/objects/remove_command.cc")
  target_link_libraries("${TEST_NAME}" "cce_core")
  add_test("${TEST_NAME}" "${TEST_NAME}")
  # Remove contact.
  set(TEST_NAME "remove_contact")
  add_executable("${TEST_NAME}"
    "${TEST_DIR}/objects/remove_contact.cc")
  target_link_libraries("${TEST_NAME}" "cce_core")
  add_test("${TEST_NAME}" "${TEST_NAME}")
  # Remove contactgroup.
  set(TEST_NAME "remove_contactgroup")
  add_executable("${TEST_NAME}"
    "${TEST_DIR}/objects/remove_contactgroup.cc")
  target_link_libraries("${TEST_NAME}" "cce_core")
  add_test("${TEST_NAME}" "${TEST_NAME}")
  # Remove servicegroup.
  set(TEST_NAME "remove_servicegroup")
  add_executable("${TEST_NAME}"
    "${TEST_DIR}/objects/remove_servicegroup.cc")
  target_link_libraries("${TEST_NAME}" "cce_core")
  add_test("${TEST_NAME}" "${TEST_NAME}")
  # Remove hostgroup.
  set(TEST_NAME "remove_hostgroup")
  add_executable("${TEST_NAME}"
    "${TEST_DIR}/objects/remove_hostgroup.cc")
  target_link_libraries("${TEST_NAME}" "cce_core")
  add_test("${TEST_NAME}" "${TEST_NAME}")
  # Remove serviceescalation.
  set(TEST_NAME "remove_serviceescalation")
  add_executable("${TEST_NAME}"
    "${TEST_DIR}/objects/remove_serviceescalation.cc")
  target_link_libraries("${TEST_NAME}" "cce_core")
  add_test("${TEST_NAME}" "${TEST_NAME}")
  # Remove servicedependency.
  set(TEST_NAME "remove_servicedependency")
  add_executable("${TEST_NAME}"
    "${TEST_DIR}/objects/remove_servicedependency.cc")
  target_link_libraries("${TEST_NAME}" "cce_core")
  add_test("${TEST_NAME}" "${TEST_NAME}")
  # Remove host.
  set(TEST_NAME "remove_host")
  add_executable("${TEST_NAME}"
    "${TEST_DIR}/objects/remove_host.cc")
  target_link_libraries("${TEST_NAME}" "cce_core")
  add_test("${TEST_NAME}" "${TEST_NAME}")
  # Remove service.
  set(TEST_NAME "remove_service")
  add_executable("${TEST_NAME}"
    "${TEST_DIR}/objects/remove_service.cc")
  target_link_libraries("${TEST_NAME}" "cce_core")
  add_test("${TEST_NAME}" "${TEST_NAME}")
  # Remove hostescalation.
  set(TEST_NAME "remove_hostescalation")
  add_executable("${TEST_NAME}"
    "${TEST_DIR}/objects/remove_hostescalation.cc")
  target_link_libraries("${TEST_NAME}" "cce_core")
  add_test("${TEST_NAME}" "${TEST_NAME}")
  # Remove hostdependency.
  set(TEST_NAME "remove_hostdependency")
  add_executable("${TEST_NAME}"
    "${TEST_DIR}/objects/remove_hostdependency.cc")
  target_link_libraries("${TEST_NAME}" "cce_core")
  add_test("${TEST_NAME}" "${TEST_NAME}")
  # Remove timeperiod.
  set(TEST_NAME "remove_timeperiod")
  add_executable("${TEST_NAME}"
    "${TEST_DIR}/objects/remove_timeperiod.cc")
  target_link_libraries("${TEST_NAME}" "cce_core")
  add_test("${TEST_NAME}" "${TEST_NAME}")
endif ()
=======
>>>>>>> 8d1cba47


  # Remove command.
  set(TEST_NAME "remove_command")
  add_executable("${TEST_NAME}"
    "${TEST_DIR}/objects/remove_command.cc")
  target_link_libraries("${TEST_NAME}" "cce_core")
  add_test("${TEST_NAME}" "${TEST_NAME}")
  # Remove contact.
  set(TEST_NAME "remove_contact")
  add_executable("${TEST_NAME}"
    "${TEST_DIR}/objects/remove_contact.cc")
  target_link_libraries("${TEST_NAME}" "cce_core")
  add_test("${TEST_NAME}" "${TEST_NAME}")
  # Remove contactgroup.
  set(TEST_NAME "remove_contactgroup")
  add_executable("${TEST_NAME}"
    "${TEST_DIR}/objects/remove_contactgroup.cc")
  target_link_libraries("${TEST_NAME}" "cce_core")
  add_test("${TEST_NAME}" "${TEST_NAME}")
  # Remove servicegroup.
  set(TEST_NAME "remove_servicegroup")
  add_executable("${TEST_NAME}"
    "${TEST_DIR}/objects/remove_servicegroup.cc")
  target_link_libraries("${TEST_NAME}" "cce_core")
  add_test("${TEST_NAME}" "${TEST_NAME}")
  # Remove hostgroup.
  set(TEST_NAME "remove_hostgroup")
  add_executable("${TEST_NAME}"
    "${TEST_DIR}/objects/remove_hostgroup.cc")
  target_link_libraries("${TEST_NAME}" "cce_core")
  add_test("${TEST_NAME}" "${TEST_NAME}")
  # Remove serviceescalation.
  set(TEST_NAME "remove_serviceescalation")
  add_executable("${TEST_NAME}"
    "${TEST_DIR}/objects/remove_serviceescalation.cc")
  target_link_libraries("${TEST_NAME}" "cce_core")
  add_test("${TEST_NAME}" "${TEST_NAME}")
  # Remove servicedependency.
  set(TEST_NAME "remove_servicedependency")
  add_executable("${TEST_NAME}"
    "${TEST_DIR}/objects/remove_servicedependency.cc")
  target_link_libraries("${TEST_NAME}" "cce_core")
  add_test("${TEST_NAME}" "${TEST_NAME}")
  # Remove host.
  set(TEST_NAME "remove_host")
  add_executable("${TEST_NAME}"
    "${TEST_DIR}/objects/remove_host.cc")
  target_link_libraries("${TEST_NAME}" "cce_core")
  add_test("${TEST_NAME}" "${TEST_NAME}")
  # Remove service.
  set(TEST_NAME "remove_service")
  add_executable("${TEST_NAME}"
    "${TEST_DIR}/objects/remove_service.cc")
  target_link_libraries("${TEST_NAME}" "cce_core")
  add_test("${TEST_NAME}" "${TEST_NAME}")
  # Remove hostescalation.
  set(TEST_NAME "remove_hostescalation")
  add_executable("${TEST_NAME}"
    "${TEST_DIR}/objects/remove_hostescalation.cc")
  target_link_libraries("${TEST_NAME}" "cce_core")
  add_test("${TEST_NAME}" "${TEST_NAME}")
  # Remove hostdependency.
  set(TEST_NAME "remove_hostdependency")
  add_executable("${TEST_NAME}"
    "${TEST_DIR}/objects/remove_hostdependency.cc")
  target_link_libraries("${TEST_NAME}" "cce_core")
  add_test("${TEST_NAME}" "${TEST_NAME}")
  # Remove timeperiod.
  set(TEST_NAME "remove_timeperiod")
  add_executable("${TEST_NAME}"
    "${TEST_DIR}/objects/remove_timeperiod.cc")
  target_link_libraries("${TEST_NAME}" "cce_core")
  add_test("${TEST_NAME}" "${TEST_NAME}")

  #
  # Notifications tests.
  #
  # First notification delay on host.
  set(TEST_NAME "notifications_first_notif_delay_host")
  add_executable("${TEST_NAME}"
    "${TEST_DIR}/notifications/first_notif_delay/common.cc"
    "${TEST_DIR}/notifications/first_notif_delay/common.hh"
    "${TEST_DIR}/notifications/first_notif_delay/host.cc")
  target_link_libraries("${TEST_NAME}" "cce_core")
  add_test("${TEST_NAME}" "${TEST_NAME}")
  # First notification delay on service.
  set(TEST_NAME "notifications_first_notif_delay_service")
  add_executable("${TEST_NAME}"
    "${TEST_DIR}/notifications/first_notif_delay/common.cc"
    "${TEST_DIR}/notifications/first_notif_delay/common.hh"
    "${TEST_DIR}/notifications/first_notif_delay/service.cc")
  target_link_libraries("${TEST_NAME}" "cce_core")
  add_test("${TEST_NAME}" "${TEST_NAME}")
  # First notification delay on host recovery.
  set(TEST_NAME "notifications_first_notif_delay_host_recovery")
  add_executable("${TEST_NAME}"
    "${TEST_DIR}/notifications/first_notif_delay/common.cc"
    "${TEST_DIR}/notifications/first_notif_delay/common.hh"
    "${TEST_DIR}/notifications/first_notif_delay/host_recovery.cc")
  target_link_libraries("${TEST_NAME}" "cce_core")
  add_test("${TEST_NAME}" "${TEST_NAME}")
  # First notification delay on service recovery.
  set(TEST_NAME "notifications_first_notif_delay_service_recovery")
  add_executable("${TEST_NAME}"
    "${TEST_DIR}/notifications/first_notif_delay/common.cc"
    "${TEST_DIR}/notifications/first_notif_delay/common.hh"
    "${TEST_DIR}/notifications/first_notif_delay/service_recovery.cc")
  target_link_libraries("${TEST_NAME}" "cce_core")
  add_test("${TEST_NAME}" "${TEST_NAME}")

  #
  # Stats tests.
  #
  # Non-existent configuration file.
  set(TEST_NAME "running_stats_no_config_file")
  add_test("${TEST_NAME}"
    "centenginestats" "-c" "${TEST_DIR}/running/etc/does_not_exist.cfg")
  set_tests_properties("${TEST_NAME}" PROPERTIES WILL_FAIL TRUE)
  # Non-existent status file.
  set(TEST_NAME "running_stats_no_status_file")
  add_test("${TEST_NAME}"
    "centenginestats" "-c" "${TEST_DIR}/running/etc/no_status_file.cfg")
  set_tests_properties("${TEST_NAME}" PROPERTIES WILL_FAIL TRUE)

  #
  # Engine tests.
  #
  # Without any service.
  add_test("running_engine_no_service"
    "centengine" "-v" "${TEST_DIR}/running/etc/no_service.cfg")
  set_tests_properties("running_engine_no_service"
    PROPERTIES WILL_SUCCESS TRUE)
  # Empty host group.
  set(TEST_NAME "running_engine_empty_hostgroup")
  add_test("${TEST_NAME}"
    "centengine" "-v" "${TEST_DIR}/running/etc/empty_hostgroup.cfg")
  # Empty service group.
  set(TEST_NAME "running_engine_empty_servicegroup")
  add_test("${TEST_NAME}"
    "centengine" "-v" "${TEST_DIR}/running/etc/empty_servicegroup.cfg")
  # Empty host group assignment error.
  set(TEST_NAME "running_engine_empty_hostgroup_assignment_error")
  add_test("${TEST_NAME}"
    "centengine" "-v" "${TEST_DIR}/running/etc/empty_hostgroup_assignment_error.cfg")
  set_tests_properties("${TEST_NAME}" PROPERTIES WILL_FAIL TRUE)
  # Empty host group assignment success.
  set(TEST_NAME "running_engine_empty_hostgroup_assignment_success")
  add_test("${TEST_NAME}"
    "centengine" "-v" "${TEST_DIR}/running/etc/empty_hostgroup_assignment_success.cfg")
  # Invalid contactgroup on contact.
  set(TEST_NAME "invalid_contactgroup_on_contact")
  add_test("${TEST_NAME}"
    "centengine" "-v" "${TEST_DIR}/running/etc/invalid_contactgroup_on_contact.cfg")
  set_tests_properties("${TEST_NAME}"
    PROPERTIES WILL_FAIL TRUE)
  # broker_module with only path to module.
  set(TEST_NAME "running_engine_broker_module_without_args")
  add_test("${TEST_NAME}"
    "centengine" "-v" "${TEST_DIR}/running/etc/broker_module_without_args.cfg")
  # Check that all symbols required by modules are present.
  set(TEST_NAME "running_engine_broker_modules_symbols")
  add_library("running_engine_broker_modules_symbols_checker" SHARED
    "${TEST_DIR}/running/modules_symbols_checker.cc")
  set_property(TARGET "running_engine_broker_modules_symbols_checker"
    PROPERTY PREFIX "")
  add_library("running_engine_broker_modules_symbols" SHARED
    "${TEST_DIR}/running/modules_symbols.cc")
  set_property(TARGET "running_engine_broker_modules_symbols"
    PROPERTY PREFIX "")
  get_property(EXTERNAL_COMMAND_PATH
    TARGET "externalcmd"
    PROPERTY LOCATION)
  get_property(MODULE_PATH
    TARGET "running_engine_broker_modules_symbols_checker"
    PROPERTY LOCATION)
  get_property(MODULE_ARGS
    TARGET "running_engine_broker_modules_symbols"
    PROPERTY LOCATION)
  set(CFG_CONTENT
"command_file=/tmp/running_engine_broker_modules_symbols.tmp
broker_module=${EXTERNAL_COMMAND_PATH}
broker_module=${MODULE_PATH} ${MODULE_ARGS}")
  configure_file("${TEST_DIR}/running/etc/minimal.cfg.in"
    "${TEST_DIR}/running/etc/modules_symbols.cfg")
  add_test("${TEST_NAME}"
    "centengine" "${TEST_DIR}/running/etc/modules_symbols.cfg")

endif ()

#
# Print summary.
#

message(STATUS "")
message(STATUS "")
message(STATUS "Configuration Summary")
message(STATUS "---------------------")
message(STATUS "")
message(STATUS "  Project")
message(STATUS "    - Name                       Centreon Engine")
message(STATUS "    - Version                    ${CENTREON_ENGINE_VERSION}")
message(STATUS "")
message(STATUS "  System")
message(STATUS "    - Name                       ${CMAKE_SYSTEM_NAME}")
message(STATUS "    - Version                    ${CMAKE_SYSTEM_VERSION}")
message(STATUS "    - Processor                  ${CMAKE_SYSTEM_PROCESSOR}")
message(STATUS "")
message(STATUS "  Build")
message(STATUS "    - Compiler                   ${CMAKE_CXX_COMPILER} (${CMAKE_CXX_COMPILER_ID})")
message(STATUS "    - Extra compilation flags    ${CMAKE_CXX_FLAGS}")
if (WITH_TESTING)
  message(STATUS "    - Unit tests                 enabled")
else ()
  message(STATUS "    - Unit tests                 disabled")
endif ()
if (WITH_PKGCONFIG_SCRIPT)
  message(STATUS "    - pkg-config script          enabled")
else ()
  message(STATUS "    - pkg-config script          disabled")
endif ()
message(STATUS "    - Startup script             ${STARTUP_SCRIPT}")
message(STATUS "")
message(STATUS "  Install")
message(STATUS "    - Prefix                     ${CMAKE_INSTALL_PREFIX}")
message(STATUS "    - Binary prefix              ${PREFIX_BIN}")
message(STATUS "    - Configuration prefix       ${PREFIX_CONF}")
message(STATUS "    - Library prefix             ${PREFIX_LIB}")
message(STATUS "    - Include prefix             ${PREFIX_INC}")
message(STATUS "    - var directory              ${VAR_DIR}")
message(STATUS "    - Log archive directory      ${LOG_ARCHIVE_DIR}")
message(STATUS "    - RW directory               ${RW_DIR}")
if (WITH_PKGCONFIG_SCRIPT)
  message(STATUS "    - pkg-config directory       ${PKGCONFIG_DIR}")
endif ()
if (STARTUP_DIR)
  message(STATUS "    - Startup directory          ${STARTUP_DIR}")
endif ()
message(STATUS "    - User                       ${USER}")
message(STATUS "    - Group                      ${GROUP}")
message(STATUS "    - Package                    ${PACKAGE_LIST}")
message(STATUS "")<|MERGE_RESOLUTION|>--- conflicted
+++ resolved
@@ -664,42 +664,17 @@
   "cce_macros"
   "cce_commands"
   "cce_compatibility"
-<<<<<<< HEAD
-  "cce_objects")
-=======
   "cce_objects"
 )
->>>>>>> 8d1cba47
 
 # centengine target.
 add_executable("centengine"
   "${SRC_DIR}/main.cc")
-<<<<<<< HEAD
-get_property(ENGINE_COMPILE_FLAGS
-  TARGET "centengine"
-  PROPERTY COMPILE_FLAGS)
-set(ENGINE_COMPILE_FLAGS "${ENGINE_COMPILE_FLAGS}")
-set_target_properties("centengine"
-  PROPERTIES COMPILE_FLAGS "${ENGINE_COMPILE_FLAGS}")
-get_property(ENGINE_LINK_FLAGS
-  TARGET "centengine"
-  PROPERTY LINK_FLAGS)
-set(ENGINE_LINK_FLAGS "${ENGINE_LINK_FLAGS}")
-
-if (CMAKE_COMPILER_IS_GNUCXX)
-  set(ENGINE_LINK_FLAGS
-    "${ENGINE_LINK_FLAGS} -Wl,-whole-archive -lcce_objects -L./objects -Wl,-no-whole-archive")
-endif ()
-
-set_target_properties("centengine"
-  PROPERTIES LINK_FLAGS "${ENGINE_LINK_FLAGS}")
-=======
 if (CMAKE_COMPILER_IS_GNUCXX)
   target_link_libraries("centengine"
     "-Wl,-whole-archive -lcce_objects -L./objects -lcce_compatibility -L./compatibility -Wl,-no-whole-archive")
 endif ()
 
->>>>>>> 8d1cba47
 # Link centengine with required libraries.
 target_link_libraries("centengine"
   "cce_core")
@@ -852,84 +827,6 @@
     "${TEST_DIR}/error/assignment.cc")
   target_link_libraries("${TEST_NAME}" "cce_core")
   add_test("${TEST_NAME}" "${TEST_NAME}")
-<<<<<<< HEAD
-
-
-  # Remove command.
-  set(TEST_NAME "remove_command")
-  add_executable("${TEST_NAME}"
-    "${TEST_DIR}/objects/remove_command.cc")
-  target_link_libraries("${TEST_NAME}" "cce_core")
-  add_test("${TEST_NAME}" "${TEST_NAME}")
-  # Remove contact.
-  set(TEST_NAME "remove_contact")
-  add_executable("${TEST_NAME}"
-    "${TEST_DIR}/objects/remove_contact.cc")
-  target_link_libraries("${TEST_NAME}" "cce_core")
-  add_test("${TEST_NAME}" "${TEST_NAME}")
-  # Remove contactgroup.
-  set(TEST_NAME "remove_contactgroup")
-  add_executable("${TEST_NAME}"
-    "${TEST_DIR}/objects/remove_contactgroup.cc")
-  target_link_libraries("${TEST_NAME}" "cce_core")
-  add_test("${TEST_NAME}" "${TEST_NAME}")
-  # Remove servicegroup.
-  set(TEST_NAME "remove_servicegroup")
-  add_executable("${TEST_NAME}"
-    "${TEST_DIR}/objects/remove_servicegroup.cc")
-  target_link_libraries("${TEST_NAME}" "cce_core")
-  add_test("${TEST_NAME}" "${TEST_NAME}")
-  # Remove hostgroup.
-  set(TEST_NAME "remove_hostgroup")
-  add_executable("${TEST_NAME}"
-    "${TEST_DIR}/objects/remove_hostgroup.cc")
-  target_link_libraries("${TEST_NAME}" "cce_core")
-  add_test("${TEST_NAME}" "${TEST_NAME}")
-  # Remove serviceescalation.
-  set(TEST_NAME "remove_serviceescalation")
-  add_executable("${TEST_NAME}"
-    "${TEST_DIR}/objects/remove_serviceescalation.cc")
-  target_link_libraries("${TEST_NAME}" "cce_core")
-  add_test("${TEST_NAME}" "${TEST_NAME}")
-  # Remove servicedependency.
-  set(TEST_NAME "remove_servicedependency")
-  add_executable("${TEST_NAME}"
-    "${TEST_DIR}/objects/remove_servicedependency.cc")
-  target_link_libraries("${TEST_NAME}" "cce_core")
-  add_test("${TEST_NAME}" "${TEST_NAME}")
-  # Remove host.
-  set(TEST_NAME "remove_host")
-  add_executable("${TEST_NAME}"
-    "${TEST_DIR}/objects/remove_host.cc")
-  target_link_libraries("${TEST_NAME}" "cce_core")
-  add_test("${TEST_NAME}" "${TEST_NAME}")
-  # Remove service.
-  set(TEST_NAME "remove_service")
-  add_executable("${TEST_NAME}"
-    "${TEST_DIR}/objects/remove_service.cc")
-  target_link_libraries("${TEST_NAME}" "cce_core")
-  add_test("${TEST_NAME}" "${TEST_NAME}")
-  # Remove hostescalation.
-  set(TEST_NAME "remove_hostescalation")
-  add_executable("${TEST_NAME}"
-    "${TEST_DIR}/objects/remove_hostescalation.cc")
-  target_link_libraries("${TEST_NAME}" "cce_core")
-  add_test("${TEST_NAME}" "${TEST_NAME}")
-  # Remove hostdependency.
-  set(TEST_NAME "remove_hostdependency")
-  add_executable("${TEST_NAME}"
-    "${TEST_DIR}/objects/remove_hostdependency.cc")
-  target_link_libraries("${TEST_NAME}" "cce_core")
-  add_test("${TEST_NAME}" "${TEST_NAME}")
-  # Remove timeperiod.
-  set(TEST_NAME "remove_timeperiod")
-  add_executable("${TEST_NAME}"
-    "${TEST_DIR}/objects/remove_timeperiod.cc")
-  target_link_libraries("${TEST_NAME}" "cce_core")
-  add_test("${TEST_NAME}" "${TEST_NAME}")
-endif ()
-=======
->>>>>>> 8d1cba47
 
 
   # Remove command.
