--- conflicted
+++ resolved
@@ -543,66 +543,6 @@
   endif ()
 endif ()
 
-<<<<<<< HEAD
-=======
-# Embedded Perl.
-option(WITH_EMBEDDED_PERL "Enable embedded Perl" OFF)
-option(WITH_PERL_CACHE "Enable cacheing of internally compiled Perl scripts.")
-if (WITH_EMBEDDED_PERL)
-  message(STATUS "Embedded Perl is being compiled in.")
-  set(EMBEDDEDPERL TRUE)
-  set(EMBEDDED_PERL "Yes")
-  if (WITH_PERL_CACHE)
-    message(STATUS "Internally compiled Perl scripts will be cached.")
-    set(DOCLEAN 0)
-  else ()
-    message(STATUS "Internally compiled Perl scripts will NOT be cached.")
-    set(DOCLEAN 1)
-  endif ()
-  execute_process(COMMAND "perl" "-e" "use Config;exit -1 unless (\$Config{usethreads});"
-    RESULT_VARIABLE RETVAL)
-  if (RETVAL EQUAL 0)
-    message(STATUS "Using threaded Perl.")
-    set(THREADEDPERL TRUE)
-    set(THREADED_PERL "Yes")
-  else ()
-    message(STATUS "NOT using threaded Perl.")
-    set(THREADEDPERL FALSE)
-    set(THREADED_PERL "No")
-  endif ()
-  execute_process(COMMAND "perl" "-MExtUtils::Embed" "-e" "ccopts"
-    RESULT_VARIABLE RETVAL
-    OUTPUT_VARIABLE PERL_COMPILE_FLAGS)
-  if (NOT RETVAL EQUAL 0)
-    message(FATAL_ERROR "Could not retrieve embedded Perl compile flags.")
-  endif ()
-  execute_process(COMMAND "perl" "-MExtUtils::Embed" "-e" "ldopts"
-    RESULT_VARIABLE RETVAL
-    OUTPUT_VARIABLE PERL_LINK_FLAGS)
-  if (NOT RETVAL EQUAL 0)
-    message(FATAL_ERROR "Could not retrieve embedded Perl link flags.")
-  endif ()
-  string(STRIP "${PERL_LINK_FLAGS}" PERL_LINK_FLAGS)
-  set(PERL_SOURCES "${SRC_DIR}/perlxsi.c")
-  execute_process(COMMAND "perl" "-MExtUtils::Embed" "-e" "xsinit" "--" "-o" "${PERL_SOURCES}"
-    RESULT_VARIABLE RETVAL)
-  if (NOT RETVAL EQUAL 0)
-    message(FATAL_ERROR "Could not generate embedded Perl source file.")
-  endif ()
-else ()
-  set(EMBEDDED_PERL "No")
-endif ()
-
-if (EMBEDDEDPERL)
-  add_definitions(-DEMBEDDEDPERL)
-endif ()
-if (THREADEDPERL)
-  add_definitions(-DTHREADEDPERL)
-endif()
-if (DOCLEAN)
-  add_definitions(-DDOCLEAN)
-endif ()
-
 # Unit test.
 option(WITH_TESTING "Enable unit test" OFF)
 if (WITH_TESTING)
@@ -611,7 +551,6 @@
   set(UNIT_TEST "No")
 endif ()
 
->>>>>>> ecb2dcad
 # Configure files.
 configure_file("${PROJECT_SOURCE_DIR}/build/doc/Doxyfile.in"
   "${PROJECT_SOURCE_DIR}/build/doc/Doxyfile")
@@ -932,14 +871,7 @@
 message(STATUS "---------------------")
 message(STATUS "")
 message(STATUS "    Version:                 ${CPACK_PACKAGE_VERSION_MAJOR}.${CPACK_PACKAGE_VERSION_MINOR}.${CPACK_PACKAGE_VERSION_PATCH}")
-<<<<<<< HEAD
-=======
-message(STATUS "    Embedded Perl:           ${EMBEDDED_PERL}")
-if (EMBEDDEDPERL)
-  message(STATUS "    Threaded Perl:           ${THREADED_PERL}")
-endif ()
 message(STATUS "    Unit test:               ${UNIT_TEST}")
->>>>>>> ecb2dcad
 message(STATUS "    Extra Compilation Flags: ${CMAKE_CXX_FLAGS}")
 message(STATUS "    Prefix:                  ${localstatedir}")
 message(STATUS "    Binary Directory:        ${bindir}")
